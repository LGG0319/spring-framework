--- conflicted
+++ resolved
@@ -146,18 +146,15 @@
 		for (ApplicationListener<?> listener : getApplicationListeners(event, type)) {
 			// 判断此侦听器是否支持异步执行
 			if (executor != null && listener.supportsAsyncExecution()) {
-<<<<<<< HEAD
-				// 发布、执行
-				executor.execute(() -> invokeListener(listener, event));
-=======
 				try {
+					// 发布、执行
 					executor.execute(() -> invokeListener(listener, event));
 				}
 				catch (RejectedExecutionException ex) {
 					// Probably on shutdown -> invoke listener locally instead
+					// 发布、执行
 					invokeListener(listener, event);
 				}
->>>>>>> bc2895a3
 			}
 			else {
 				// 发布、执行
