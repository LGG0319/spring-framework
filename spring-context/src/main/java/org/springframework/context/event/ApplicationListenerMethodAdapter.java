/*
 * Copyright 2002-2024 the original author or authors.
 *
 * Licensed under the Apache License, Version 2.0 (the "License");
 * you may not use this file except in compliance with the License.
 * You may obtain a copy of the License at
 *
 *      https://www.apache.org/licenses/LICENSE-2.0
 *
 * Unless required by applicable law or agreed to in writing, software
 * distributed under the License is distributed on an "AS IS" BASIS,
 * WITHOUT WARRANTIES OR CONDITIONS OF ANY KIND, either express or implied.
 * See the License for the specific language governing permissions and
 * limitations under the License.
 */

package org.springframework.context.event;

import java.lang.reflect.InvocationTargetException;
import java.lang.reflect.Method;
import java.lang.reflect.Proxy;
import java.lang.reflect.UndeclaredThrowableException;
import java.util.ArrayList;
import java.util.Collection;
import java.util.Collections;
import java.util.List;
import java.util.StringJoiner;
import java.util.concurrent.CompletionStage;

import org.apache.commons.logging.Log;
import org.apache.commons.logging.LogFactory;
import org.jspecify.annotations.Nullable;
import org.reactivestreams.Subscriber;
import org.reactivestreams.Subscription;

import org.springframework.aop.support.AopUtils;
import org.springframework.context.ApplicationContext;
import org.springframework.context.ApplicationEvent;
import org.springframework.context.PayloadApplicationEvent;
import org.springframework.context.expression.AnnotatedElementKey;
import org.springframework.core.BridgeMethodResolver;
import org.springframework.core.CoroutinesUtils;
import org.springframework.core.KotlinDetector;
import org.springframework.core.Ordered;
import org.springframework.core.ReactiveAdapter;
import org.springframework.core.ReactiveAdapterRegistry;
import org.springframework.core.ResolvableType;
import org.springframework.core.annotation.AnnotatedElementUtils;
import org.springframework.core.annotation.Order;
import org.springframework.lang.Contract;
import org.springframework.util.Assert;
import org.springframework.util.ClassUtils;
import org.springframework.util.ObjectUtils;
import org.springframework.util.ReflectionUtils;
import org.springframework.util.StringUtils;

/**
 * {@link GenericApplicationListener} adapter that delegates the processing of
 * an event to an {@link EventListener} annotated method.
 *
 * <p>Delegates to {@link #processEvent(ApplicationEvent)} to give subclasses
 * a chance to deviate from the default. Unwraps the content of a
 * {@link PayloadApplicationEvent} if necessary to allow a method declaration
 * to define any arbitrary event type. If a condition is defined, it is
 * evaluated prior to invoking the underlying method.
 *
 * @author Stephane Nicoll
 * @author Juergen Hoeller
 * @author Sam Brannen
 * @author Sebastien Deleuze
 * @author Yanming Zhou
 * @since 4.2
 */
public class ApplicationListenerMethodAdapter implements GenericApplicationListener {

	private static final boolean reactiveStreamsPresent = ClassUtils.isPresent(
			"org.reactivestreams.Publisher", ApplicationListenerMethodAdapter.class.getClassLoader());


	protected final Log logger = LogFactory.getLog(getClass());

	private final String beanName;

	private final Method method;

	private final Method targetMethod;

	private final AnnotatedElementKey methodKey;

	private final List<ResolvableType> declaredEventTypes;

	private final @Nullable String condition;

	private final boolean defaultExecution;

	private final boolean defaultExecution;

	private final int order;

	private volatile @Nullable String listenerId;

	private @Nullable ApplicationContext applicationContext;

	private @Nullable EventExpressionEvaluator evaluator;


	/**
	 * Construct a new ApplicationListenerMethodAdapter.
	 * @param beanName the name of the bean to invoke the listener method on
	 * @param targetClass the target class that the method is declared on
	 * @param method the listener method to invoke
	 */
	public ApplicationListenerMethodAdapter(String beanName, Class<?> targetClass, Method method) {
		this.beanName = beanName;
		this.method = BridgeMethodResolver.findBridgedMethod(method);
		this.targetMethod = (!Proxy.isProxyClass(targetClass) ?
				AopUtils.getMostSpecificMethod(method, targetClass) : this.method);
		this.methodKey = new AnnotatedElementKey(this.targetMethod, targetClass);

		EventListener ann = AnnotatedElementUtils.findMergedAnnotation(this.targetMethod, EventListener.class);
		this.declaredEventTypes = resolveDeclaredEventTypes(method, ann);
		this.condition = (ann != null ? ann.condition() : null);
		this.defaultExecution = (ann == null || ann.defaultExecution());
		this.order = resolveOrder(this.targetMethod);
		String id = (ann != null ? ann.id() : "");
		this.listenerId = (!id.isEmpty() ? id : null);
	}

	private static List<ResolvableType> resolveDeclaredEventTypes(Method method, @Nullable EventListener ann) {
		int count = (KotlinDetector.isSuspendingFunction(method) ? method.getParameterCount() - 1 : method.getParameterCount());
		if (count > 1) {
			throw new IllegalStateException(
					"Maximum one parameter is allowed for event listener method: " + method);
		}

		if (ann != null) {
			Class<?>[] classes = ann.classes();
			if (classes.length > 0) {
				List<ResolvableType> types = new ArrayList<>(classes.length);
				for (Class<?> eventType : classes) {
					types.add(ResolvableType.forClass(eventType));
				}
				return types;
			}
		}

		if (count == 0) {
			throw new IllegalStateException(
					"Event parameter is mandatory for event listener method: " + method);
		}
		return Collections.singletonList(ResolvableType.forMethodParameter(method, 0));
	}

	private static int resolveOrder(Method method) {
		Order ann = AnnotatedElementUtils.findMergedAnnotation(method, Order.class);
		return (ann != null ? ann.value() : Ordered.LOWEST_PRECEDENCE);
	}


	/**
	 * Initialize this instance.
	 */
	void init(ApplicationContext applicationContext, @Nullable EventExpressionEvaluator evaluator) {
		this.applicationContext = applicationContext;
		this.evaluator = evaluator;
	}


	@Override
	public void onApplicationEvent(ApplicationEvent event) {
		if (isDefaultExecution()) {
			processEvent(event);
		}
	}

	@Override
	public boolean supportsEventType(ResolvableType eventType) {
		for (ResolvableType declaredEventType : this.declaredEventTypes) {
			if (eventType.hasUnresolvableGenerics() ?
					declaredEventType.toClass().isAssignableFrom(eventType.toClass()) :
					declaredEventType.isAssignableFrom(eventType)) {
				return true;
			}
			if (PayloadApplicationEvent.class.isAssignableFrom(eventType.toClass())) {
				ResolvableType payloadType = eventType.as(PayloadApplicationEvent.class).getGeneric();
				if (declaredEventType.isAssignableFrom(payloadType)) {
					return true;
				}
				if (payloadType.resolve() == null) {
					// Always accept such event when the type is erased
					return true;
				}
			}
		}
		return false;
	}

	@Override
	public boolean supportsSourceType(@Nullable Class<?> sourceType) {
		return true;
	}

	@Override
	public int getOrder() {
		return this.order;
	}

	@Override
	public String getListenerId() {
		String id = this.listenerId;
		if (id == null) {
			id = getDefaultListenerId();
			this.listenerId = id;
		}
		return id;
	}

	/**
	 * Determine the default id for the target listener, to be applied in case of
	 * no {@link EventListener#id() annotation-specified id value}.
	 * <p>The default implementation builds a method name with parameter types.
	 * @since 5.3.5
	 * @see #getListenerId()
	 */
	protected String getDefaultListenerId() {
		Method method = getTargetMethod();
		StringJoiner sj = new StringJoiner(",", "(", ")");
		for (Class<?> paramType : method.getParameterTypes()) {
			sj.add(paramType.getName());
		}
		return ClassUtils.getQualifiedMethodName(method) + sj;
	}

	/**
	 * Return whether default execution is applicable for the target listener.
	 * @since 6.2
	 * @see #onApplicationEvent
	 * @see EventListener#defaultExecution()
	 */
	protected boolean isDefaultExecution() {
		return this.defaultExecution;
	}


	/**
	 * Process the specified {@link ApplicationEvent}, checking if the condition
	 * matches and handling a non-null result, if any.
	 * @param event the event to process through the listener method
	 */
	public void processEvent(ApplicationEvent event) {
		@Nullable Object[] args = resolveArguments(event);
		if (shouldHandle(event, args)) {
			Object result = doInvoke(args);
			if (result != null) {
				handleResult(result);
			}
			else {
				logger.trace("No result object given - no result to handle");
			}
		}
	}

	/**
	 * Determine whether the listener method would actually handle the given
	 * event, checking if the condition matches.
	 * @param event the event to process through the listener method
	 * @since 6.1
	 */
	public boolean shouldHandle(ApplicationEvent event) {
		return shouldHandle(event, resolveArguments(event));
	}

	@Contract("_, null -> false")
	private boolean shouldHandle(ApplicationEvent event, @Nullable Object @Nullable [] args) {
		if (args == null) {
			return false;
		}
		String condition = getCondition();
		if (StringUtils.hasText(condition)) {
			Assert.notNull(this.evaluator, "EventExpressionEvaluator must not be null");
			return this.evaluator.condition(
					condition, event, this.targetMethod, this.methodKey, args);
		}
		return true;
	}

	/**
	 * Resolve the method arguments to use for the specified {@link ApplicationEvent}.
	 * <p>These arguments will be used to invoke the method handled by this instance.
	 * Can return {@code null} to indicate that no suitable arguments could be resolved
	 * and therefore the method should not be invoked at all for the specified event.
	 */
	protected @Nullable Object @Nullable [] resolveArguments(ApplicationEvent event) {
		ResolvableType declaredEventType = getResolvableType(event);
		if (declaredEventType == null) {
			return null;
		}
		if (this.method.getParameterCount() == 0) {
			return new Object[0];
		}
		Class<?> declaredEventClass = declaredEventType.toClass();
		if (!ApplicationEvent.class.isAssignableFrom(declaredEventClass) &&
				event instanceof PayloadApplicationEvent<?> payloadEvent) {
			Object payload = payloadEvent.getPayload();
			if (declaredEventClass.isInstance(payload)) {
				return new Object[] {payload};
			}
		}
		return new Object[] {event};
	}

<<<<<<< HEAD
	@SuppressWarnings({"removal", "unchecked", "deprecation"})
=======
>>>>>>> bf06d748
	protected void handleResult(Object result) {
		if (reactiveStreamsPresent && new ReactiveResultHandler().subscribeToPublisher(result)) {
			if (logger.isTraceEnabled()) {
				logger.trace("Adapted to reactive result: " + result);
			}
		}
		else if (result instanceof CompletionStage<?> completionStage) {
			completionStage.whenComplete((event, ex) -> {
				if (ex != null) {
					handleAsyncError(ex);
				}
				else if (event != null) {
					publishEvents(event);
				}
			});
		}
		else {
			publishEvents(result);
		}
	}

	private void publishEvents(@Nullable Object result) {
		if (result != null && result.getClass().isArray()) {
			Object[] events = ObjectUtils.toObjectArray(result);
			for (Object event : events) {
				publishEvent(event);
			}
		}
		else if (result instanceof Collection<?> events) {
			for (Object event : events) {
				publishEvent(event);
			}
		}
		else {
			publishEvent(result);
		}
	}

	private void publishEvent(@Nullable Object event) {
		if (event != null) {
			Assert.notNull(this.applicationContext, "ApplicationContext must not be null");
			this.applicationContext.publishEvent(event);
		}
	}

	protected void handleAsyncError(Throwable t) {
		logger.error("Unexpected error occurred in asynchronous listener", t);
	}

	/**
	 * Invoke the event listener method with the given argument values.
	 */
	protected @Nullable Object doInvoke(@Nullable Object... args) {
		Object bean = getTargetBean();
		// Detect package-protected NullBean instance through equals(null) check
		if (bean.equals(null)) {
			return null;
		}

		ReflectionUtils.makeAccessible(this.method);
		try {
			if (KotlinDetector.isSuspendingFunction(this.method)) {
				return CoroutinesUtils.invokeSuspendingFunction(this.method, bean, args);
			}
			return this.method.invoke(bean, args);
		}
		catch (IllegalArgumentException ex) {
			assertTargetBean(this.method, bean, args);
			throw new IllegalStateException(getInvocationErrorMessage(bean, ex.getMessage(), args), ex);
		}
		catch (IllegalAccessException ex) {
			throw new IllegalStateException(getInvocationErrorMessage(bean, ex.getMessage(), args), ex);
		}
		catch (InvocationTargetException ex) {
			// Throw underlying exception
			Throwable targetException = ex.getTargetException();
			if (targetException instanceof RuntimeException runtimeException) {
				throw runtimeException;
			}
			else {
				String msg = getInvocationErrorMessage(bean, "Failed to invoke event listener method", args);
				throw new UndeclaredThrowableException(targetException, msg);
			}
		}
	}

	/**
	 * Return the target bean instance to use.
	 */
	protected Object getTargetBean() {
		Assert.notNull(this.applicationContext, "ApplicationContext must not be null");
		return this.applicationContext.getBean(this.beanName);
	}

	/**
	 * Return the target listener method.
	 * @since 5.3
	 */
	protected Method getTargetMethod() {
		return this.targetMethod;
	}

	/**
	 * Return the condition to use.
	 * <p>Matches the {@code condition} attribute of the {@link EventListener}
	 * annotation or any matching attribute on a composed annotation that
	 * is meta-annotated with {@code @EventListener}.
	 */
	protected @Nullable String getCondition() {
		return this.condition;
	}

	/**
	 * Add additional details such as the bean type and method signature to
	 * the given error message.
	 * @param message error message to append the HandlerMethod details to
	 */
	protected String getDetailedErrorMessage(Object bean, @Nullable String message) {
		StringBuilder sb = (StringUtils.hasLength(message) ? new StringBuilder(message).append('\n') : new StringBuilder());
		sb.append("HandlerMethod details: \n");
		sb.append("Bean [").append(bean.getClass().getName()).append("]\n");
		sb.append("Method [").append(this.method.toGenericString()).append("]\n");
		return sb.toString();
	}

	/**
	 * Assert that the target bean class is an instance of the class where the given
	 * method is declared. In some cases the actual bean instance at event-
	 * processing time may be a JDK dynamic proxy (lazy initialization, prototype
	 * beans, and others). Event listener beans that require proxying should prefer
	 * class-based proxy mechanisms.
	 */
	private void assertTargetBean(Method method, Object targetBean, @Nullable Object[] args) {
		Class<?> methodDeclaringClass = method.getDeclaringClass();
		Class<?> targetBeanClass = targetBean.getClass();
		if (!methodDeclaringClass.isAssignableFrom(targetBeanClass)) {
			String msg = "The event listener method class '" + methodDeclaringClass.getName() +
					"' is not an instance of the actual bean class '" +
					targetBeanClass.getName() + "'. If the bean requires proxying " +
					"(for example, due to @Transactional), please use class-based proxying.";
			throw new IllegalStateException(getInvocationErrorMessage(targetBean, msg, args));
		}
	}

<<<<<<< HEAD
	@SuppressWarnings("NullAway")
	private String getInvocationErrorMessage(Object bean, @Nullable String message, @Nullable Object[] resolvedArgs) {
=======
	private String getInvocationErrorMessage(Object bean, @Nullable String message, @Nullable Object [] resolvedArgs) {
>>>>>>> bf06d748
		StringBuilder sb = new StringBuilder(getDetailedErrorMessage(bean, message));
		sb.append("Resolved arguments: \n");
		for (int i = 0; i < resolvedArgs.length; i++) {
			sb.append('[').append(i).append("] ");
			if (resolvedArgs[i] == null) {
				sb.append("[null] \n");
			}
			else {
				sb.append("[type=").append(resolvedArgs[i].getClass().getName()).append("] ");
				sb.append("[value=").append(resolvedArgs[i]).append("]\n");
			}
		}
		return sb.toString();
	}

	private @Nullable ResolvableType getResolvableType(ApplicationEvent event) {
		ResolvableType payloadType = null;
		if (event instanceof PayloadApplicationEvent<?> payloadEvent) {
			ResolvableType eventType = payloadEvent.getResolvableType();
			if (eventType != null) {
				payloadType = eventType.as(PayloadApplicationEvent.class).getGeneric();
			}
		}
		for (ResolvableType declaredEventType : this.declaredEventTypes) {
			Class<?> eventClass = declaredEventType.toClass();
			if (!ApplicationEvent.class.isAssignableFrom(eventClass) &&
					payloadType != null && declaredEventType.isAssignableFrom(payloadType)) {
				return declaredEventType;
			}
			if (eventClass.isInstance(event)) {
				return declaredEventType;
			}
		}
		return null;
	}


	@Override
	public String toString() {
		return this.method.toGenericString();
	}


	/**
	 * Inner class to avoid a hard dependency on the Reactive Streams API at runtime.
	 */
	private class ReactiveResultHandler {

		public boolean subscribeToPublisher(Object result) {
			ReactiveAdapter adapter = ReactiveAdapterRegistry.getSharedInstance().getAdapter(result.getClass());
			if (adapter != null) {
				adapter.toPublisher(result).subscribe(new EventPublicationSubscriber());
				return true;
			}
			return false;
		}
	}


	/**
	 * Reactive Streams Subscriber for publishing follow-up events.
	 */
	private class EventPublicationSubscriber implements Subscriber<Object> {

		@Override
		public void onSubscribe(Subscription s) {
			s.request(Integer.MAX_VALUE);
		}

		@Override
		public void onNext(Object o) {
			publishEvents(o);
		}

		@Override
		public void onError(Throwable t) {
			handleAsyncError(t);
		}

		@Override
		public void onComplete() {
		}
	}

}<|MERGE_RESOLUTION|>--- conflicted
+++ resolved
@@ -93,8 +93,6 @@
 
 	private final boolean defaultExecution;
 
-	private final boolean defaultExecution;
-
 	private final int order;
 
 	private volatile @Nullable String listenerId;
@@ -309,10 +307,6 @@
 		return new Object[] {event};
 	}
 
-<<<<<<< HEAD
-	@SuppressWarnings({"removal", "unchecked", "deprecation"})
-=======
->>>>>>> bf06d748
 	protected void handleResult(Object result) {
 		if (reactiveStreamsPresent && new ReactiveResultHandler().subscribeToPublisher(result)) {
 			if (logger.isTraceEnabled()) {
@@ -457,12 +451,7 @@
 		}
 	}
 
-<<<<<<< HEAD
-	@SuppressWarnings("NullAway")
-	private String getInvocationErrorMessage(Object bean, @Nullable String message, @Nullable Object[] resolvedArgs) {
-=======
 	private String getInvocationErrorMessage(Object bean, @Nullable String message, @Nullable Object [] resolvedArgs) {
->>>>>>> bf06d748
 		StringBuilder sb = new StringBuilder(getDetailedErrorMessage(bean, message));
 		sb.append("Resolved arguments: \n");
 		for (int i = 0; i < resolvedArgs.length; i++) {
