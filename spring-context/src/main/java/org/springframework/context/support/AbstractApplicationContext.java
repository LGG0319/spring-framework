--- conflicted
+++ resolved
@@ -446,14 +446,9 @@
 		if (this.earlyApplicationEvents != null) {
 			this.earlyApplicationEvents.add(applicationEvent);
 		}
-<<<<<<< HEAD
-		else {
+		else if (this.applicationEventMulticaster != null) {
 			// 将给定的应用程序事件多播到适当的侦听器
-			getApplicationEventMulticaster().multicastEvent(applicationEvent, eventType);
-=======
-		else if (this.applicationEventMulticaster != null) {
 			this.applicationEventMulticaster.multicastEvent(applicationEvent, eventType);
->>>>>>> 15f7e8ef
 		}
 
 		// Publish event via parent context as well...
@@ -1192,6 +1187,7 @@
 			}
 
 			// Reset internal delegates.
+			// 重置内部委派
 			this.applicationEventMulticaster = null;
 			this.messageSource = null;
 			this.lifecycleProcessor = null;
