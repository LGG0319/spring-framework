/*
 * Copyright 2002-2023 the original author or authors.
 *
 * Licensed under the Apache License, Version 2.0 (the "License");
 * you may not use this file except in compliance with the License.
 * You may obtain a copy of the License at
 *
 *      https://www.apache.org/licenses/LICENSE-2.0
 *
 * Unless required by applicable law or agreed to in writing, software
 * distributed under the License is distributed on an "AS IS" BASIS,
 * WITHOUT WARRANTIES OR CONDITIONS OF ANY KIND, either express or implied.
 * See the License for the specific language governing permissions and
 * limitations under the License.
 */

package org.springframework.context.support;

import java.io.IOException;
import java.lang.annotation.Annotation;
import java.util.ArrayList;
import java.util.Collection;
import java.util.Date;
import java.util.LinkedHashSet;
import java.util.List;
import java.util.Locale;
import java.util.Map;
import java.util.Set;
import java.util.concurrent.atomic.AtomicBoolean;
import java.util.concurrent.locks.Lock;
import java.util.concurrent.locks.ReentrantLock;

import org.apache.commons.logging.Log;
import org.apache.commons.logging.LogFactory;

import org.springframework.beans.BeansException;
import org.springframework.beans.CachedIntrospectionResults;
import org.springframework.beans.factory.BeanFactory;
import org.springframework.beans.factory.NoSuchBeanDefinitionException;
import org.springframework.beans.factory.ObjectProvider;
import org.springframework.beans.factory.config.AutowireCapableBeanFactory;
import org.springframework.beans.factory.config.BeanFactoryPostProcessor;
import org.springframework.beans.factory.config.ConfigurableListableBeanFactory;
import org.springframework.beans.support.ResourceEditorRegistrar;
import org.springframework.context.ApplicationContext;
import org.springframework.context.ApplicationContextAware;
import org.springframework.context.ApplicationEvent;
import org.springframework.context.ApplicationEventPublisher;
import org.springframework.context.ApplicationEventPublisherAware;
import org.springframework.context.ApplicationListener;
import org.springframework.context.ApplicationStartupAware;
import org.springframework.context.ConfigurableApplicationContext;
import org.springframework.context.EmbeddedValueResolverAware;
import org.springframework.context.EnvironmentAware;
import org.springframework.context.HierarchicalMessageSource;
import org.springframework.context.LifecycleProcessor;
import org.springframework.context.MessageSource;
import org.springframework.context.MessageSourceAware;
import org.springframework.context.MessageSourceResolvable;
import org.springframework.context.NoSuchMessageException;
import org.springframework.context.PayloadApplicationEvent;
import org.springframework.context.ResourceLoaderAware;
import org.springframework.context.event.ApplicationEventMulticaster;
import org.springframework.context.event.ContextClosedEvent;
import org.springframework.context.event.ContextRefreshedEvent;
import org.springframework.context.event.ContextStartedEvent;
import org.springframework.context.event.ContextStoppedEvent;
import org.springframework.context.event.SimpleApplicationEventMulticaster;
import org.springframework.context.expression.StandardBeanExpressionResolver;
import org.springframework.context.weaving.LoadTimeWeaverAware;
import org.springframework.context.weaving.LoadTimeWeaverAwareProcessor;
import org.springframework.core.NativeDetector;
import org.springframework.core.ResolvableType;
import org.springframework.core.annotation.AnnotationUtils;
import org.springframework.core.convert.ConversionService;
import org.springframework.core.env.ConfigurableEnvironment;
import org.springframework.core.env.Environment;
import org.springframework.core.env.StandardEnvironment;
import org.springframework.core.io.DefaultResourceLoader;
import org.springframework.core.io.Resource;
import org.springframework.core.io.ResourceLoader;
import org.springframework.core.io.support.PathMatchingResourcePatternResolver;
import org.springframework.core.io.support.ResourcePatternResolver;
import org.springframework.core.metrics.ApplicationStartup;
import org.springframework.core.metrics.StartupStep;
import org.springframework.lang.Nullable;
import org.springframework.util.Assert;
import org.springframework.util.CollectionUtils;
import org.springframework.util.ObjectUtils;
import org.springframework.util.ReflectionUtils;

/**
 * Abstract implementation of the {@link org.springframework.context.ApplicationContext}
 * interface. Doesn't mandate the type of storage used for configuration; simply
 * implements common context functionality. Uses the Template Method design pattern,
 * requiring concrete subclasses to implement abstract methods.
 *
 * <p>In contrast to a plain BeanFactory, an ApplicationContext is supposed
 * to detect special beans defined in its internal bean factory:
 * Therefore, this class automatically registers
 * {@link org.springframework.beans.factory.config.BeanFactoryPostProcessor BeanFactoryPostProcessors},
 * {@link org.springframework.beans.factory.config.BeanPostProcessor BeanPostProcessors},
 * and {@link org.springframework.context.ApplicationListener ApplicationListeners}
 * which are defined as beans in the context.
 *
 * <p>A {@link org.springframework.context.MessageSource} may also be supplied
 * as a bean in the context, with the name "messageSource"; otherwise, message
 * resolution is delegated to the parent context. Furthermore, a multicaster
 * for application events can be supplied as an "applicationEventMulticaster" bean
 * of type {@link org.springframework.context.event.ApplicationEventMulticaster}
 * in the context; otherwise, a default multicaster of type
 * {@link org.springframework.context.event.SimpleApplicationEventMulticaster} will be used.
 *
 * <p>Implements resource loading by extending
 * {@link org.springframework.core.io.DefaultResourceLoader}.
 * Consequently treats non-URL resource paths as class path resources
 * (supporting full class path resource names that include the package path,
 * e.g. "mypackage/myresource.dat"), unless the {@link #getResourceByPath}
 * method is overridden in a subclass.
 *
 * @author Rod Johnson
 * @author Juergen Hoeller
 * @author Mark Fisher
 * @author Stephane Nicoll
 * @author Sam Brannen
 * @author Sebastien Deleuze
 * @author Brian Clozel
 * @since January 21, 2001
 * @see #refreshBeanFactory
 * @see #getBeanFactory
 * @see org.springframework.beans.factory.config.BeanFactoryPostProcessor
 * @see org.springframework.beans.factory.config.BeanPostProcessor
 * @see org.springframework.context.event.ApplicationEventMulticaster
 * @see org.springframework.context.ApplicationListener
 * @see org.springframework.context.MessageSource
 */
public abstract class AbstractApplicationContext extends DefaultResourceLoader
		implements ConfigurableApplicationContext {

	/**
	 * The name of the {@link LifecycleProcessor} bean in the context.
	 * If none is supplied, a {@link DefaultLifecycleProcessor} is used.
	 * @since 3.0
	 * @see org.springframework.context.LifecycleProcessor
	 * @see org.springframework.context.support.DefaultLifecycleProcessor
	 * @see #start()
	 * @see #stop()
	 */
	public static final String LIFECYCLE_PROCESSOR_BEAN_NAME = "lifecycleProcessor";

	/**
	 * The name of the {@link MessageSource} bean in the context.
	 * If none is supplied, message resolution is delegated to the parent.
	 * @see org.springframework.context.MessageSource
	 * @see org.springframework.context.support.ResourceBundleMessageSource
	 * @see org.springframework.context.support.ReloadableResourceBundleMessageSource
	 * @see #getMessage(MessageSourceResolvable, Locale)
	 */
	public static final String MESSAGE_SOURCE_BEAN_NAME = "messageSource";

	/**
	 * The name of the {@link ApplicationEventMulticaster} bean in the context.
	 * If none is supplied, a {@link SimpleApplicationEventMulticaster} is used.
	 * @see org.springframework.context.event.ApplicationEventMulticaster
	 * @see org.springframework.context.event.SimpleApplicationEventMulticaster
	 * @see #publishEvent(ApplicationEvent)
	 * @see #addApplicationListener(ApplicationListener)
	 */
	public static final String APPLICATION_EVENT_MULTICASTER_BEAN_NAME = "applicationEventMulticaster";


	static {
		// Eagerly load the ContextClosedEvent class to avoid weird classloader issues
		// on application shutdown in WebLogic 8.1. (Reported by Dustin Woods.)
		ContextClosedEvent.class.getName();
	}


	/** Logger used by this class. Available to subclasses. */
	protected final Log logger = LogFactory.getLog(getClass());

	/** Unique id for this context, if any. */
	private String id = ObjectUtils.identityToString(this);

	/** Display name. */
	private String displayName = ObjectUtils.identityToString(this);

	/** Parent context. */
	@Nullable
	private ApplicationContext parent;

	/** Environment used by this context. */
	@Nullable
	private ConfigurableEnvironment environment;

	/** BeanFactoryPostProcessors to apply on refresh. */
	private final List<BeanFactoryPostProcessor> beanFactoryPostProcessors = new ArrayList<>();

	/** System time in milliseconds when this context started. */
	private long startupDate;

	/** Flag that indicates whether this context is currently active. */
	private final AtomicBoolean active = new AtomicBoolean();

	/** Flag that indicates whether this context has been closed already. */
	private final AtomicBoolean closed = new AtomicBoolean();

	/** Synchronization lock for "refresh" and "close". */
	private final Lock startupShutdownLock = new ReentrantLock();

	/** Currently active startup/shutdown thread. */
	@Nullable
	private volatile Thread startupShutdownThread;

	/** Reference to the JVM shutdown hook, if registered. */
	@Nullable
	private Thread shutdownHook;

	/** ResourcePatternResolver used by this context. */
	private final ResourcePatternResolver resourcePatternResolver;

	/** LifecycleProcessor for managing the lifecycle of beans within this context. */
	@Nullable
	private LifecycleProcessor lifecycleProcessor;

	/** MessageSource we delegate our implementation of this interface to. */
	@Nullable
	private MessageSource messageSource;

	/** Helper class used in event publishing. */
	@Nullable
	private ApplicationEventMulticaster applicationEventMulticaster;

	/** Application startup metrics. **/
	private ApplicationStartup applicationStartup = ApplicationStartup.DEFAULT;

	/** Statically specified listeners. */
	private final Set<ApplicationListener<?>> applicationListeners = new LinkedHashSet<>();

	/** Local listeners registered before refresh. */
	@Nullable
	private Set<ApplicationListener<?>> earlyApplicationListeners;

	/** ApplicationEvents published before the multicaster setup. */
	@Nullable
	private Set<ApplicationEvent> earlyApplicationEvents;


	/**
	 * Create a new AbstractApplicationContext with no parent.
	 */
	public AbstractApplicationContext() {
		this.resourcePatternResolver = getResourcePatternResolver();
	}

	/**
	 * Create a new AbstractApplicationContext with the given parent context.
	 * @param parent the parent context
	 */
	public AbstractApplicationContext(@Nullable ApplicationContext parent) {
		this();
		setParent(parent);
	}


	//---------------------------------------------------------------------
	// Implementation of ApplicationContext interface
	//---------------------------------------------------------------------

	/**
	 * Set the unique id of this application context.
	 * <p>Default is the object id of the context instance, or the name
	 * of the context bean if the context is itself defined as a bean.
	 * @param id the unique id of the context
	 */
	@Override
	public void setId(String id) {
		this.id = id;
	}

	@Override
	public String getId() {
		return this.id;
	}

	@Override
	public String getApplicationName() {
		return "";
	}

	/**
	 * Set a friendly name for this context.
	 * Typically done during initialization of concrete context implementations.
	 * <p>Default is the object id of the context instance.
	 */
	public void setDisplayName(String displayName) {
		Assert.hasLength(displayName, "Display name must not be empty");
		this.displayName = displayName;
	}

	/**
	 * Return a friendly name for this context.
	 * @return a display name for this context (never {@code null})
	 */
	@Override
	public String getDisplayName() {
		return this.displayName;
	}

	/**
	 * Return the parent context, or {@code null} if there is no parent
	 * (that is, this context is the root of the context hierarchy).
	 */
	@Override
	@Nullable
	public ApplicationContext getParent() {
		return this.parent;
	}

	/**
	 * Set the {@code Environment} for this application context.
	 * <p>Default value is determined by {@link #createEnvironment()}. Replacing the
	 * default with this method is one option but configuration through {@link
	 * #getEnvironment()} should also be considered. In either case, such modifications
	 * should be performed <em>before</em> {@link #refresh()}.
	 * @see org.springframework.context.support.AbstractApplicationContext#createEnvironment
	 */
	@Override
	public void setEnvironment(ConfigurableEnvironment environment) {
		this.environment = environment;
	}

	/**
	 * Return the {@code Environment} for this application context in configurable
	 * form, allowing for further customization.
	 * <p>If none specified, a default environment will be initialized via
	 * {@link #createEnvironment()}.
	 */
	@Override
	public ConfigurableEnvironment getEnvironment() {
		if (this.environment == null) {
			this.environment = createEnvironment();
		}
		return this.environment;
	}

	/**
	 * Create and return a new {@link StandardEnvironment}.
	 * <p>Subclasses may override this method in order to supply
	 * a custom {@link ConfigurableEnvironment} implementation.
	 */
	protected ConfigurableEnvironment createEnvironment() {
		return new StandardEnvironment();
	}

	/**
	 * Return this context's internal bean factory as AutowireCapableBeanFactory,
	 * if already available.
	 * @see #getBeanFactory()
	 */
	@Override
	public AutowireCapableBeanFactory getAutowireCapableBeanFactory() throws IllegalStateException {
		return getBeanFactory();
	}

	/**
	 * Return the timestamp (ms) when this context was first loaded.
	 */
	@Override
	public long getStartupDate() {
		return this.startupDate;
	}

	/**
	 * Publish the given event to all listeners.
	 * <p>Note: Listeners get initialized after the MessageSource, to be able
	 * to access it within listener implementations. Thus, MessageSource
	 * implementations cannot publish events.
	 * @param event the event to publish (may be application-specific or a
	 * standard framework event)
	 * 发布事件到所有监听器
	 */
	@Override
	public void publishEvent(ApplicationEvent event) {
		publishEvent(event, null);
	}

	/**
	 * Publish the given event to all listeners.
	 * <p>Note: Listeners get initialized after the MessageSource, to be able
	 * to access it within listener implementations. Thus, MessageSource
	 * implementations cannot publish events.
	 * @param event the event to publish (may be an {@link ApplicationEvent}
	 * or a payload object to be turned into a {@link PayloadApplicationEvent})
	 */
	@Override
	public void publishEvent(Object event) {
		publishEvent(event, null);
	}

	/**
	 * Publish the given event to all listeners.
	 * <p>This is the internal delegate that all other {@code publishEvent}
	 * methods refer to. It is not meant to be called directly but rather serves
	 * as a propagation mechanism between application contexts in a hierarchy,
	 * potentially overridden in subclasses for a custom propagation arrangement.
	 * @param event the event to publish (may be an {@link ApplicationEvent}
	 * or a payload object to be turned into a {@link PayloadApplicationEvent})
	 * @param typeHint the resolved event type, if known.
	 * The implementation of this method also tolerates a payload type hint for
	 * a payload object to be turned into a {@link PayloadApplicationEvent}.
	 * However, the recommended way is to construct an actual event object via
	 * {@link PayloadApplicationEvent#PayloadApplicationEvent(Object, Object, ResolvableType)}
	 * instead for such scenarios.
	 * @since 4.2
	 * @see ApplicationEventMulticaster#multicastEvent(ApplicationEvent, ResolvableType)
	 * 将给定事件发布给所有侦听器
	 */
	protected void publishEvent(Object event, @Nullable ResolvableType typeHint) {
		Assert.notNull(event, "Event must not be null");
		ResolvableType eventType = null;

		// Decorate event as an ApplicationEvent if necessary
		// 如有必要，将事件装饰为ApplicationEvent
		ApplicationEvent applicationEvent;
		if (event instanceof ApplicationEvent applEvent) {
			applicationEvent = applEvent;
			eventType = typeHint;
		}
		else {
			ResolvableType payloadType = null;
			if (typeHint != null && ApplicationEvent.class.isAssignableFrom(typeHint.toClass())) {
				eventType = typeHint;
			}
			else {
				payloadType = typeHint;
			}
			applicationEvent = new PayloadApplicationEvent<>(this, event, payloadType);
		}

		// Determine event type only once (for multicast and parent publish)
		// 只确定一次事件类型（对于多播和父发布)
		if (eventType == null) {
			eventType = ResolvableType.forInstance(applicationEvent);
			if (typeHint == null) {
				typeHint = eventType;
			}
		}

		// Multicast right now if possible - or lazily once the multicaster is initialized
		// 如果可能的话，现在就进行多播，或者在初始化多播后延迟
		if (this.earlyApplicationEvents != null) {
			this.earlyApplicationEvents.add(applicationEvent);
		}
		else if (this.applicationEventMulticaster != null) {
			// 将给定的应用程序事件多播到适当的侦听器
			this.applicationEventMulticaster.multicastEvent(applicationEvent, eventType);
		}

		// Publish event via parent context as well...
		// 也通过父上下文发布事件
		if (this.parent != null) {
			if (this.parent instanceof AbstractApplicationContext abstractApplicationContext) {
				abstractApplicationContext.publishEvent(event, typeHint);
			}
			else {
				this.parent.publishEvent(event);
			}
		}
	}

	/**
	 * Return the internal ApplicationEventMulticaster used by the context.
	 * @return the internal ApplicationEventMulticaster (never {@code null})
	 * @throws IllegalStateException if the context has not been initialized yet
	 */
	ApplicationEventMulticaster getApplicationEventMulticaster() throws IllegalStateException {
		if (this.applicationEventMulticaster == null) {
			throw new IllegalStateException("ApplicationEventMulticaster not initialized - " +
					"call 'refresh' before multicasting events via the context: " + this);
		}
		return this.applicationEventMulticaster;
	}

	@Override
	public void setApplicationStartup(ApplicationStartup applicationStartup) {
		Assert.notNull(applicationStartup, "ApplicationStartup must not be null");
		this.applicationStartup = applicationStartup;
	}

	@Override
	public ApplicationStartup getApplicationStartup() {
		return this.applicationStartup;
	}

	/**
	 * Return the internal LifecycleProcessor used by the context.
	 * @return the internal LifecycleProcessor (never {@code null})
	 * @throws IllegalStateException if the context has not been initialized yet
	 */
	LifecycleProcessor getLifecycleProcessor() throws IllegalStateException {
		if (this.lifecycleProcessor == null) {
			throw new IllegalStateException("LifecycleProcessor not initialized - " +
					"call 'refresh' before invoking lifecycle methods via the context: " + this);
		}
		return this.lifecycleProcessor;
	}

	/**
	 * Return the ResourcePatternResolver to use for resolving location patterns
	 * into Resource instances. Default is a
	 * {@link org.springframework.core.io.support.PathMatchingResourcePatternResolver},
	 * supporting Ant-style location patterns.
	 * <p>Can be overridden in subclasses, for extended resolution strategies,
	 * for example in a web environment.
	 * <p><b>Do not call this when needing to resolve a location pattern.</b>
	 * Call the context's {@code getResources} method instead, which
	 * will delegate to the ResourcePatternResolver.
	 * @return the ResourcePatternResolver for this context
	 * @see #getResources
	 * @see org.springframework.core.io.support.PathMatchingResourcePatternResolver
	 */
	protected ResourcePatternResolver getResourcePatternResolver() {
		return new PathMatchingResourcePatternResolver(this);
	}


	//---------------------------------------------------------------------
	// Implementation of ConfigurableApplicationContext interface
	//---------------------------------------------------------------------

	/**
	 * Set the parent of this application context.
	 * <p>The parent {@linkplain ApplicationContext#getEnvironment() environment} is
	 * {@linkplain ConfigurableEnvironment#merge(ConfigurableEnvironment) merged} with
	 * this (child) application context environment if the parent is non-{@code null} and
	 * its environment is an instance of {@link ConfigurableEnvironment}.
	 * @see ConfigurableEnvironment#merge(ConfigurableEnvironment)
	 */
	@Override
	public void setParent(@Nullable ApplicationContext parent) {
		this.parent = parent;
		if (parent != null) {
			Environment parentEnvironment = parent.getEnvironment();
			if (parentEnvironment instanceof ConfigurableEnvironment configurableEnvironment) {
				getEnvironment().merge(configurableEnvironment);
			}
		}
	}

	@Override
	public void addBeanFactoryPostProcessor(BeanFactoryPostProcessor postProcessor) {
		Assert.notNull(postProcessor, "BeanFactoryPostProcessor must not be null");
		this.beanFactoryPostProcessors.add(postProcessor);
	}

	/**
	 * Return the list of BeanFactoryPostProcessors that will get applied
	 * to the internal BeanFactory.
	 */
	public List<BeanFactoryPostProcessor> getBeanFactoryPostProcessors() {
		return this.beanFactoryPostProcessors;
	}

	@Override
	public void addApplicationListener(ApplicationListener<?> listener) {
		Assert.notNull(listener, "ApplicationListener must not be null");
		if (this.applicationEventMulticaster != null) {
			this.applicationEventMulticaster.addApplicationListener(listener);
		}
		this.applicationListeners.add(listener);
	}

	@Override
	public void removeApplicationListener(ApplicationListener<?> listener) {
		Assert.notNull(listener, "ApplicationListener must not be null");
		if (this.applicationEventMulticaster != null) {
			this.applicationEventMulticaster.removeApplicationListener(listener);
		}
		this.applicationListeners.remove(listener);
	}

	/**
	 * Return the list of statically specified ApplicationListeners.
	 */
	public Collection<ApplicationListener<?>> getApplicationListeners() {
		return this.applicationListeners;
	}

	//用于刷新整个Spring 上下文信息，定义了整个 Spring 上下文加载的流程。
	@Override
	public void refresh() throws BeansException, IllegalStateException {
<<<<<<< HEAD
		// 同步监视器（刷新、同步）
		synchronized (this.startupShutdownMonitor) {
			// spring启动第二步 刷新配置
=======
		this.startupShutdownLock.lock();
		try {
			this.startupShutdownThread = Thread.currentThread();

>>>>>>> 699f93fe
			StartupStep contextRefresh = this.applicationStartup.start("spring.context.refresh");

			// Prepare this context for refreshing.
			// 1.准备刷新此上下文
			prepareRefresh();

			// Tell the subclass to refresh the internal bean factory.
			// 2.告诉子类去刷新bean工厂，此方法解析配置文件并将bean信息存储到beanDefinition中，
			// 注册到BeanFactory（但是未被初始化，仅将信息写到了beanDefination的map中）**重点方法，
			// 下面的操作都基于这个beanFactory进行的
			ConfigurableListableBeanFactory beanFactory = obtainFreshBeanFactory();

			// Prepare the bean factory for use in this context.
			// 3.设置beanFactory的基本属性：类加载器，添加多个beanPostProcesser
			prepareBeanFactory(beanFactory);

			try {
				// Allows post-processing of the bean factory in context subclasses.
				// 4.空实现：允许子类上下文中对beanFactory做后期处理
				postProcessBeanFactory(beanFactory);
				// 开始执行post-process
				StartupStep beanPostProcess = this.applicationStartup.start("spring.context.beans.post-process");
				// Invoke factory processors registered as beans in the context.
				// 5.调用BeanFactoryPostProcessor各个实现类的方法
				invokeBeanFactoryPostProcessors(beanFactory);

				// Register bean processors that intercept bean creation.
				//6. 注册 BeanPostProcessor 的实现类，注意看和 BeanFactoryPostProcessor 的区别
				// 此接口两个方法: postProcessBeforeInitialization 和 postProcessAfterInitialization
				// 两个方法分别在 Bean 初始化之前和初始化之后得到执行。注意，到这里 Bean 还没初始化
				registerBeanPostProcessors(beanFactory);
				beanPostProcess.end();

				// Initialize message source for this context.
				//7.初始化ApplicationContext的MessageSource组件(资源文件)，如国际化文件，消息解析，绑定等
				initMessageSource();

				// Initialize event multicaster for this context.
				//8.初始化ApplicationContext事件广播器
				initApplicationEventMulticaster();

				// Initialize other special beans in specific context subclasses.
				// 9.初始化子类特殊bean（钩子方法）
				onRefresh();

				// Check for listener beans and register them.
				// 10.获取所有的事件监听器，并将监听器注册到事件广播器
				registerListeners();

				// Instantiate all remaining (non-lazy-init) singletons.
				//** 11.初始化所有singleton bean；**重点方法
				finishBeanFactoryInitialization(beanFactory);

				// Last step: publish corresponding event.
				// 发布相应的事件
				finishRefresh();
			}

			catch (RuntimeException | Error ex ) {
				if (logger.isWarnEnabled()) {
					logger.warn("Exception encountered during context initialization - " +
							"cancelling refresh attempt: " + ex);
				}

				// Destroy already created singletons to avoid dangling resources.
				// 销毁已创建的singleton以避免挂起资源
				destroyBeans();

				// Reset 'active' flag.
				// 重置“活动”标志。
				cancelRefresh(ex);

				// Propagate exception to caller.
				// 向调用方传播异常
				throw ex;
			}

			finally {
				contextRefresh.end();
			}
		}
		finally {
			this.startupShutdownThread = null;
			this.startupShutdownLock.unlock();
		}
	}

	/**
	 * Prepare this context for refreshing, setting its startup date and
	 * active flag as well as performing any initialization of property sources.
	 * 准备此上下文以进行刷新、设置其启动日期和活动标志以及执行属性源的任何初始化。
	 */
	protected void prepareRefresh() {
		// Switch to active.
		// 记录启动时间， 设置context close标志和active标志
		this.startupDate = System.currentTimeMillis();
		this.closed.set(false);
		this.active.set(true);

		if (logger.isDebugEnabled()) {
			if (logger.isTraceEnabled()) {
				logger.trace("Refreshing " + this);
			}
			else {
				logger.debug("Refreshing " + getDisplayName());
			}
		}

		// Initialize any placeholder property sources in the context environment.
		// 在上下文环境中初始化任何占位符属性源(空方法)
		initPropertySources();

		// Validate that all properties marked as required are resolvable:
		// see ConfigurablePropertyResolver#setRequiredProperties
		// 校验配置文件
		// 如果存在key为null会发抛出异常
		getEnvironment().validateRequiredProperties();

		// Store pre-refresh ApplicationListeners...
		// 存储预刷新的应用程序监听器
		if (this.earlyApplicationListeners == null) {
			this.earlyApplicationListeners = new LinkedHashSet<>(this.applicationListeners);
		}
		else {
			// Reset local application listeners to pre-refresh state.
			// 重置applicationListeners
			this.applicationListeners.clear();
			this.applicationListeners.addAll(this.earlyApplicationListeners);
		}

		// Allow for the collection of early ApplicationEvents,
		// to be published once the multicaster is available...
		// 初始化earlyApplicationEvents ，用于收集早期的应用事件
		this.earlyApplicationEvents = new LinkedHashSet<>();
	}

	/**
	 * <p>Replace any stub property sources with actual instances.
	 * @see org.springframework.core.env.PropertySource.StubPropertySource
	 * @see org.springframework.web.context.support.WebApplicationContextUtils#initServletPropertySources
	 */
	protected void initPropertySources() {
		// For subclasses: do nothing by default.
	}

	/**
	 * Tell the subclass to refresh the internal bean factory.
	 * @return the fresh BeanFactory instance
	 * @see #refreshBeanFactory()
	 * @see #getBeanFactory()
	 * 	告诉子类去刷新bean工厂，此方法解析配置文件并将bean信息存储到beanDefinition中，
	 * 	注册到BeanFactory（但是未被初始化，仅将信息写到了beanDefination的map中）
	 */
	protected ConfigurableListableBeanFactory obtainFreshBeanFactory() {
		// 刷新bean工厂
		refreshBeanFactory();
		// 获取beanFactory
		return getBeanFactory();
	}

	/**
	 * Configure the factory's standard context characteristics,
	 * such as the context's ClassLoader and post-processors.
	 * @param beanFactory the BeanFactory to configure
	 * 配置工厂的标准context特征
	 */
	protected void prepareBeanFactory(ConfigurableListableBeanFactory beanFactory) {
		// Tell the internal bean factory to use the context's class loader etc.
		beanFactory.setBeanClassLoader(getClassLoader());
		// 设置 beanFactory 的表达式解析器
		beanFactory.setBeanExpressionResolver(new StandardBeanExpressionResolver(beanFactory.getBeanClassLoader()));
		// 为 beanFactory 增加一个默认的PropertyEditor，
		// 这个主要是针对bean的属性值编辑管理的工具类；是Spring预留的一个扩展点
		beanFactory.addPropertyEditorRegistrar(new ResourceEditorRegistrar(this, getEnvironment()));

		// Configure the bean factory with context callbacks.
		// 添加 BeanPostProcessor
		beanFactory.addBeanPostProcessor(new ApplicationContextAwareProcessor(this));
		beanFactory.ignoreDependencyInterface(EnvironmentAware.class);
		beanFactory.ignoreDependencyInterface(EmbeddedValueResolverAware.class);
		beanFactory.ignoreDependencyInterface(ResourceLoaderAware.class);
		beanFactory.ignoreDependencyInterface(ApplicationEventPublisherAware.class);
		beanFactory.ignoreDependencyInterface(MessageSourceAware.class);
		beanFactory.ignoreDependencyInterface(ApplicationContextAware.class);
		beanFactory.ignoreDependencyInterface(ApplicationStartupAware.class);

		// BeanFactory interface not registered as resolvable type in a plain factory.
		// MessageSource registered (and found for autowiring) as a bean.
		// 设置几个自动装配的特殊规则，当在进行IOC初始化时如果有多个实现，那么就使用指定的对象进行注入，
		// 比如注入多个DataSource数据源时，会取@Primary注解标识对象进行注入
		beanFactory.registerResolvableDependency(BeanFactory.class, beanFactory);
		beanFactory.registerResolvableDependency(ResourceLoader.class, this);
		beanFactory.registerResolvableDependency(ApplicationEventPublisher.class, this);
		beanFactory.registerResolvableDependency(ApplicationContext.class, this);

		// Register early post-processor for detecting inner beans as ApplicationListeners.
		// 注册 BeanPostProcessor
		beanFactory.addBeanPostProcessor(new ApplicationListenerDetector(this));

		// Detect a LoadTimeWeaver and prepare for weaving, if found.
		// 增加对AspectJ的支持，在java中织入分为三种方式，分为编译器织入，类加载器织入，运行期织入；
		// 编译器织入是指在java编译器，采用特殊的编译器，将切面织入到java类中；
		// 而类加载期织入则指通过特殊的类加载器，在类字节码加载到JVM时，织入切面；
		// 运行期织入则是采用cglib和jdk进行切面的织入；
		// aspectj提供了两种织入方式，第一种是通过特殊编译器，在编译器，将aspectj语言编写的切面类织入到java类中；
		// 第二种是类加载期织入，就是下面的load time weaving，
		if (!NativeDetector.inNativeImage() && beanFactory.containsBean(LOAD_TIME_WEAVER_BEAN_NAME)) {
			beanFactory.addBeanPostProcessor(new LoadTimeWeaverAwareProcessor(beanFactory));
			// Set a temporary ClassLoader for type matching.
			beanFactory.setTempClassLoader(new ContextTypeMatchClassLoader(beanFactory.getBeanClassLoader()));
		}

		// Register default environment beans.
		// 注册默认的系统环境bean到一级缓存中
		if (!beanFactory.containsLocalBean(ENVIRONMENT_BEAN_NAME)) {
			beanFactory.registerSingleton(ENVIRONMENT_BEAN_NAME, getEnvironment());
		}
		if (!beanFactory.containsLocalBean(SYSTEM_PROPERTIES_BEAN_NAME)) {
			beanFactory.registerSingleton(SYSTEM_PROPERTIES_BEAN_NAME, getEnvironment().getSystemProperties());
		}
		if (!beanFactory.containsLocalBean(SYSTEM_ENVIRONMENT_BEAN_NAME)) {
			beanFactory.registerSingleton(SYSTEM_ENVIRONMENT_BEAN_NAME, getEnvironment().getSystemEnvironment());
		}
		if (!beanFactory.containsLocalBean(APPLICATION_STARTUP_BEAN_NAME)) {
			beanFactory.registerSingleton(APPLICATION_STARTUP_BEAN_NAME, getApplicationStartup());
		}
	}

	/**
	 * Modify the application context's internal bean factory after its standard
	 * initialization. The initial definition resources will have been loaded but no
	 * post-processors will have run and no derived bean definitions will have been
	 * registered, and most importantly, no beans will have been instantiated yet.
	 * <p>This template method allows for registering special BeanPostProcessors
	 * etc in certain AbstractApplicationContext subclasses.
	 * @param beanFactory the bean factory used by the application context
	 */
	protected void postProcessBeanFactory(ConfigurableListableBeanFactory beanFactory) {
	}

	/**
	 * Instantiate and invoke all registered BeanFactoryPostProcessor beans,
	 * respecting explicit order if given.
	 * <p>Must be called before singleton instantiation.
	 * 该方法会实例化所有BeanDefinitionRegistryPostProcessor和BeanFactoryPostProcessor的实例
	 * 并且执行postProcessBeanFactory与postProcessBeanDefinitionRegistry方法
	 */
	protected void invokeBeanFactoryPostProcessors(ConfigurableListableBeanFactory beanFactory) {
		PostProcessorRegistrationDelegate.invokeBeanFactoryPostProcessors(beanFactory, getBeanFactoryPostProcessors());

		// Detect a LoadTimeWeaver and prepare for weaving, if found in the meantime
		// (e.g. through an @Bean method registered by ConfigurationClassPostProcessor)
		// 检测LoadTimeWeaver并准备编织（如果同时发现）
		if (!NativeDetector.inNativeImage() && beanFactory.getTempClassLoader() == null &&
				beanFactory.containsBean(LOAD_TIME_WEAVER_BEAN_NAME)) {
			beanFactory.addBeanPostProcessor(new LoadTimeWeaverAwareProcessor(beanFactory));
			beanFactory.setTempClassLoader(new ContextTypeMatchClassLoader(beanFactory.getBeanClassLoader()));
		}
	}

	/**
	 * Instantiate and register all BeanPostProcessor beans,
	 * respecting explicit order if given.
	 * <p>Must be called before any instantiation of application beans.
	 */
	protected void registerBeanPostProcessors(ConfigurableListableBeanFactory beanFactory) {
		PostProcessorRegistrationDelegate.registerBeanPostProcessors(beanFactory, this);
	}

	/**
	 * Initialize the MessageSource.
	 * Use parent's if none defined in this context.
	 */
	protected void initMessageSource() {
		ConfigurableListableBeanFactory beanFactory = getBeanFactory();
		//获取容器中的MessageSource，spring中默认MessageSource bean的名字为messageSource
		//所有注入上下文中的MessageSource bean的名字必须为messageSource
		if (beanFactory.containsLocalBean(MESSAGE_SOURCE_BEAN_NAME)) {
			this.messageSource = beanFactory.getBean(MESSAGE_SOURCE_BEAN_NAME, MessageSource.class);
			// Make MessageSource aware of parent MessageSource.
			if (this.parent != null && this.messageSource instanceof HierarchicalMessageSource hms &&
					hms.getParentMessageSource() == null) {
				// Only set parent context as parent MessageSource if no parent MessageSource
				// registered already.
				hms.setParentMessageSource(getInternalParentMessageSource());
			}
			if (logger.isTraceEnabled()) {
				logger.trace("Using MessageSource [" + this.messageSource + "]");
			}
		}
		else {
			// Use empty MessageSource to be able to accept getMessage calls.
			//如果容器中没有MessageSource，就使用DelegatingMessageSource(MessageSource的一个实现类)代替
			DelegatingMessageSource dms = new DelegatingMessageSource();
			dms.setParentMessageSource(getInternalParentMessageSource());
			this.messageSource = dms;
			//注册到容器中，beanName是messageSource
			beanFactory.registerSingleton(MESSAGE_SOURCE_BEAN_NAME, this.messageSource);
			if (logger.isTraceEnabled()) {
				logger.trace("No '" + MESSAGE_SOURCE_BEAN_NAME + "' bean, using [" + this.messageSource + "]");
			}
		}
	}

	/**
	 * Initialize the ApplicationEventMulticaster.
	 * Uses SimpleApplicationEventMulticaster if none defined in the context.
	 * @see org.springframework.context.event.SimpleApplicationEventMulticaster
	 * 初始化事件多播器
	 */
	protected void initApplicationEventMulticaster() {
		// 获取当前beanfactory
		ConfigurableListableBeanFactory beanFactory = getBeanFactory();
		// 判断当前bean工厂里是否包含BEAN_NAME为applicationEventMulticaster（自定义事件监听多播器）的Bean
		if (beanFactory.containsLocalBean(APPLICATION_EVENT_MULTICASTER_BEAN_NAME)) {
			// 有的话获取
			this.applicationEventMulticaster =
					beanFactory.getBean(APPLICATION_EVENT_MULTICASTER_BEAN_NAME, ApplicationEventMulticaster.class);
			if (logger.isTraceEnabled()) {
				logger.trace("Using ApplicationEventMulticaster [" + this.applicationEventMulticaster + "]");
			}
		}
		else {
			// 没有的话，设置默认的（SimpleApplicationEventMulticaster）
			this.applicationEventMulticaster = new SimpleApplicationEventMulticaster(beanFactory);
			beanFactory.registerSingleton(APPLICATION_EVENT_MULTICASTER_BEAN_NAME, this.applicationEventMulticaster);
			if (logger.isTraceEnabled()) {
				logger.trace("No '" + APPLICATION_EVENT_MULTICASTER_BEAN_NAME + "' bean, using " +
						"[" + this.applicationEventMulticaster.getClass().getSimpleName() + "]");
			}
		}
	}

	/**
	 * Initialize the LifecycleProcessor.
	 * Uses DefaultLifecycleProcessor if none defined in the context.
	 * @see org.springframework.context.support.DefaultLifecycleProcessor
	 */
	protected void initLifecycleProcessor() {
		ConfigurableListableBeanFactory beanFactory = getBeanFactory();
		if (beanFactory.containsLocalBean(LIFECYCLE_PROCESSOR_BEAN_NAME)) {
			this.lifecycleProcessor =
					beanFactory.getBean(LIFECYCLE_PROCESSOR_BEAN_NAME, LifecycleProcessor.class);
			if (logger.isTraceEnabled()) {
				logger.trace("Using LifecycleProcessor [" + this.lifecycleProcessor + "]");
			}
		}
		else {
			DefaultLifecycleProcessor defaultProcessor = new DefaultLifecycleProcessor();
			defaultProcessor.setBeanFactory(beanFactory);
			this.lifecycleProcessor = defaultProcessor;
			beanFactory.registerSingleton(LIFECYCLE_PROCESSOR_BEAN_NAME, this.lifecycleProcessor);
			if (logger.isTraceEnabled()) {
				logger.trace("No '" + LIFECYCLE_PROCESSOR_BEAN_NAME + "' bean, using " +
						"[" + this.lifecycleProcessor.getClass().getSimpleName() + "]");
			}
		}
	}

	/**
	 * Template method which can be overridden to add context-specific refresh work.
	 * Called on initialization of special beans, before instantiation of singletons.
	 * <p>This implementation is empty.
	 * @throws BeansException in case of errors
	 * @see #refresh()
	 */
	protected void onRefresh() throws BeansException {
		// For subclasses: do nothing by default.
	}

	/**
	 * Add beans that implement ApplicationListener as listeners.
	 * Doesn't affect other listeners, which can be added without being beans.
	 */
	protected void registerListeners() {
		// Register statically specified listeners first.
		// 将ApplicationListener监听器注册到多播器中
		for (ApplicationListener<?> listener : getApplicationListeners()) {
			getApplicationEventMulticaster().addApplicationListener(listener);
		}

		// Do not initialize FactoryBeans here: We need to leave all regular beans
		// uninitialized to let post-processors apply to them!
		// 从容器中获取所有实现了ApplicationListener接口的BeanDefinition的BeanName，放入集合ApplicationListenerBeans中
		String[] listenerBeanNames = getBeanNamesForType(ApplicationListener.class, true, false);
		for (String listenerBeanName : listenerBeanNames) {
			getApplicationEventMulticaster().addApplicationListenerBean(listenerBeanName);
		}

		// Publish early application events now that we finally have a multicaster...
		// 发布监听器集合（早期的）
		Set<ApplicationEvent> earlyEventsToProcess = this.earlyApplicationEvents;
		this.earlyApplicationEvents = null;
		if (!CollectionUtils.isEmpty(earlyEventsToProcess)) {
			for (ApplicationEvent earlyEvent : earlyEventsToProcess) {
				getApplicationEventMulticaster().multicastEvent(earlyEvent);
			}
		}
	}

	/**
	 * Finish the initialization of this context's bean factory,
	 * initializing all remaining singleton beans.
	 * 该方法会实例化所有剩余的非懒加载单例 bean。除了一些内部的 bean、
	 * 实现了 BeanFactoryPostProcessor 接口的 bean、实现了 BeanPostProcessor 接口的 bean，
	 * 其他的非懒加载单例 bean 都会在这个方法中被实例化，并且 BeanPostProcessor 的触发也是在这个方法中
	 */
	protected void finishBeanFactoryInitialization(ConfigurableListableBeanFactory beanFactory) {
		// Initialize conversion service for this context.
		// 1、初始化此上下文的转换服务
		if (beanFactory.containsBean(CONVERSION_SERVICE_BEAN_NAME) &&
				beanFactory.isTypeMatch(CONVERSION_SERVICE_BEAN_NAME, ConversionService.class)) {
			beanFactory.setConversionService(
					beanFactory.getBean(CONVERSION_SERVICE_BEAN_NAME, ConversionService.class));
		}

		// Register a default embedded value resolver if no BeanFactoryPostProcessor
		// (such as a PropertySourcesPlaceholderConfigurer bean) registered any before:
		// at this point, primarily for resolution in annotation attribute values.
		// 2、如果beanFactory之前没有注册嵌入值解析器，则注册默认的嵌入值解析器：主要用于注解属性值的解析。
		if (!beanFactory.hasEmbeddedValueResolver()) {
			beanFactory.addEmbeddedValueResolver(strVal -> getEnvironment().resolvePlaceholders(strVal));
		}

		// Initialize LoadTimeWeaverAware beans early to allow for registering their transformers early.
		// 3、初始化LoadTimeWeaverAware Bean实例对象
		String[] weaverAwareNames = beanFactory.getBeanNamesForType(LoadTimeWeaverAware.class, false, false);
		for (String weaverAwareName : weaverAwareNames) {
			getBean(weaverAwareName);
		}

		// Stop using the temporary ClassLoader for type matching.
		// 4、停止使用临时的类加载器
		beanFactory.setTempClassLoader(null);

		// Allow for caching all bean definition metadata, not expecting further changes.
		//5、冻结所有bean定义，注册的bean定义不会被修改或进一步后处理
		beanFactory.freezeConfiguration();

		// Instantiate all remaining (non-lazy-init) singletons.
		//6、实例化所有剩余（非懒加载）单例对象
		beanFactory.preInstantiateSingletons();
	}

	/**
	 * Finish the refresh of this context, invoking the LifecycleProcessor's
	 * onRefresh() method and publishing the
	 * {@link org.springframework.context.event.ContextRefreshedEvent}.
	 */
	protected void finishRefresh() {
		// Reset common introspection caches in Spring's core infrastructure.
		// 重置Spring核心基础设施中的常见内省缓存
		resetCommonCaches();

		// Clear context-level resource caches (such as ASM metadata from scanning).
		// 清除上下文级别的资源缓存（如扫描中的ASM元数据）
		clearResourceCaches();

		// Initialize lifecycle processor for this context.
		// 初始化此上下文的生命周期处理器
		initLifecycleProcessor();

		// Propagate refresh to lifecycle processor first.
		// 首先将刷新传播到生命周期处理器
		getLifecycleProcessor().onRefresh();

		// Publish the final event.
		// 发布最终事件
		publishEvent(new ContextRefreshedEvent(this));
	}

	/**
	 * Cancel this context's refresh attempt, resetting the {@code active} flag
	 * after an exception got thrown.
	 * @param ex the exception that led to the cancellation
	 */
	protected void cancelRefresh(Throwable ex) {
		this.active.set(false);

		// Reset common introspection caches in Spring's core infrastructure.
		resetCommonCaches();
	}

	/**
	 * Reset Spring's common reflection metadata caches, in particular the
	 * {@link ReflectionUtils}, {@link AnnotationUtils}, {@link ResolvableType}
	 * and {@link CachedIntrospectionResults} caches.
	 * @since 4.2
	 * @see ReflectionUtils#clearCache()
	 * @see AnnotationUtils#clearCache()
	 * @see ResolvableType#clearCache()
	 * @see CachedIntrospectionResults#clearClassLoader(ClassLoader)
	 */
	protected void resetCommonCaches() {
		ReflectionUtils.clearCache();
		AnnotationUtils.clearCache();
		ResolvableType.clearCache();
		CachedIntrospectionResults.clearClassLoader(getClassLoader());
	}


	/**
	 * Register a shutdown hook {@linkplain Thread#getName() named}
	 * {@code SpringContextShutdownHook} with the JVM runtime, closing this
	 * context on JVM shutdown unless it has already been closed at that time.
	 * <p>Delegates to {@code doClose()} for the actual closing procedure.
	 * @see Runtime#addShutdownHook
	 * @see ConfigurableApplicationContext#SHUTDOWN_HOOK_THREAD_NAME
	 * @see #close()
	 * @see #doClose()
	 */
	@Override
	public void registerShutdownHook() {
		if (this.shutdownHook == null) {
			// No shutdown hook registered yet.
			this.shutdownHook = new Thread(SHUTDOWN_HOOK_THREAD_NAME) {
				@Override
				public void run() {
					if (isStartupShutdownThreadStuck()) {
						active.set(false);
						return;
					}
					startupShutdownLock.lock();
					try {
						doClose();
					}
					finally {
						startupShutdownLock.unlock();
					}
				}
			};
			Runtime.getRuntime().addShutdownHook(this.shutdownHook);
		}
	}

	/**
	 * Determine whether an active startup/shutdown thread is currently stuck,
	 * e.g. through a {@code System.exit} call in a user component.
	 */
	private boolean isStartupShutdownThreadStuck() {
		Thread activeThread = this.startupShutdownThread;
		if (activeThread != null && activeThread.getState() == Thread.State.WAITING) {
			// Indefinitely waiting: might be Thread.join or the like, or System.exit
			activeThread.interrupt();
			try {
				// Leave just a little bit of time for the interruption to show effect
				Thread.sleep(1);
			}
			catch (InterruptedException ex) {
				Thread.currentThread().interrupt();
			}
			if (activeThread.getState() == Thread.State.WAITING) {
				// Interrupted but still waiting: very likely a System.exit call
				return true;
			}
		}
		return false;
	}

	/**
	 * Close this application context, destroying all beans in its bean factory.
	 * <p>Delegates to {@code doClose()} for the actual closing procedure.
	 * Also removes a JVM shutdown hook, if registered, as it's not needed anymore.
	 * @see #doClose()
	 * @see #registerShutdownHook()
	 */
	@Override
	public void close() {
		if (isStartupShutdownThreadStuck()) {
			this.active.set(false);
			return;
		}

		this.startupShutdownLock.lock();
		try {
			this.startupShutdownThread = Thread.currentThread();

			doClose();

			// If we registered a JVM shutdown hook, we don't need it anymore now:
			// We've already explicitly closed the context.
			if (this.shutdownHook != null) {
				try {
					Runtime.getRuntime().removeShutdownHook(this.shutdownHook);
				}
				catch (IllegalStateException ex) {
					// ignore - VM is already shutting down
				}
			}
		}
		finally {
			this.startupShutdownThread = null;
			this.startupShutdownLock.unlock();
		}
	}

	/**
	 * Actually performs context closing: publishes a ContextClosedEvent and
	 * destroys the singletons in the bean factory of this application context.
	 * <p>Called by both {@code close()} and a JVM shutdown hook, if any.
	 * @see org.springframework.context.event.ContextClosedEvent
	 * @see #destroyBeans()
	 * @see #close()
	 * @see #registerShutdownHook()
	 */
	protected void doClose() {
		// Check whether an actual close attempt is necessary...
		if (this.active.get() && this.closed.compareAndSet(false, true)) {
			if (logger.isDebugEnabled()) {
				logger.debug("Closing " + this);
			}

			try {
				// Publish shutdown event.
				publishEvent(new ContextClosedEvent(this));
			}
			catch (Throwable ex) {
				logger.warn("Exception thrown from ApplicationListener handling ContextClosedEvent", ex);
			}

			// Stop all Lifecycle beans, to avoid delays during individual destruction.
			if (this.lifecycleProcessor != null) {
				try {
					this.lifecycleProcessor.onClose();
				}
				catch (Throwable ex) {
					logger.warn("Exception thrown from LifecycleProcessor on context close", ex);
				}
			}

			// Destroy all cached singletons in the context's BeanFactory.
			destroyBeans();

			// Close the state of this context itself.
			closeBeanFactory();

			// Let subclasses do some final clean-up if they wish...
			onClose();

			// Reset common introspection caches to avoid class reference leaks.
			resetCommonCaches();

			// Reset local application listeners to pre-refresh state.
			if (this.earlyApplicationListeners != null) {
				this.applicationListeners.clear();
				this.applicationListeners.addAll(this.earlyApplicationListeners);
			}

			// Reset internal delegates.
			// 重置内部委派
			this.applicationEventMulticaster = null;
			this.messageSource = null;
			this.lifecycleProcessor = null;

			// Switch to inactive.
			this.active.set(false);
		}
	}

	/**
	 * Template method for destroying all beans that this context manages.
	 * The default implementation destroy all cached singletons in this context,
	 * invoking {@code DisposableBean.destroy()} and/or the specified
	 * "destroy-method".
	 * <p>Can be overridden to add context-specific bean destruction steps
	 * right before or right after standard singleton destruction,
	 * while the context's BeanFactory is still active.
	 * @see #getBeanFactory()
	 * @see org.springframework.beans.factory.config.ConfigurableBeanFactory#destroySingletons()
	 */
	protected void destroyBeans() {
		getBeanFactory().destroySingletons();
	}

	/**
	 * Template method which can be overridden to add context-specific shutdown work.
	 * The default implementation is empty.
	 * <p>Called at the end of {@link #doClose}'s shutdown procedure, after
	 * this context's BeanFactory has been closed. If custom shutdown logic
	 * needs to execute while the BeanFactory is still active, override
	 * the {@link #destroyBeans()} method instead.
	 */
	protected void onClose() {
		// For subclasses: do nothing by default.
	}

	@Override
	public boolean isActive() {
		return this.active.get();
	}

	/**
	 * Assert that this context's BeanFactory is currently active,
	 * throwing an {@link IllegalStateException} if it isn't.
	 * <p>Invoked by all {@link BeanFactory} delegation methods that depend
	 * on an active context, i.e. in particular all bean accessor methods.
	 * <p>The default implementation checks the {@link #isActive() 'active'} status
	 * of this context overall. May be overridden for more specific checks, or for a
	 * no-op if {@link #getBeanFactory()} itself throws an exception in such a case.
	 */
	protected void assertBeanFactoryActive() {
		if (!this.active.get()) {
			if (this.closed.get()) {
				throw new IllegalStateException(getDisplayName() + " has been closed already");
			}
			else {
				throw new IllegalStateException(getDisplayName() + " has not been refreshed yet");
			}
		}
	}


	//---------------------------------------------------------------------
	// Implementation of BeanFactory interface
	//---------------------------------------------------------------------

	@Override
	public Object getBean(String name) throws BeansException {
		assertBeanFactoryActive();
		return getBeanFactory().getBean(name);
	}

	@Override
	public <T> T getBean(String name, Class<T> requiredType) throws BeansException {
		assertBeanFactoryActive();
		return getBeanFactory().getBean(name, requiredType);
	}

	@Override
	public Object getBean(String name, Object... args) throws BeansException {
		assertBeanFactoryActive();
		return getBeanFactory().getBean(name, args);
	}

	@Override
	public <T> T getBean(Class<T> requiredType) throws BeansException {
		assertBeanFactoryActive();
		return getBeanFactory().getBean(requiredType);
	}

	@Override
	public <T> T getBean(Class<T> requiredType, Object... args) throws BeansException {
		assertBeanFactoryActive();
		return getBeanFactory().getBean(requiredType, args);
	}

	@Override
	public <T> ObjectProvider<T> getBeanProvider(Class<T> requiredType) {
		assertBeanFactoryActive();
		return getBeanFactory().getBeanProvider(requiredType);
	}

	@Override
	public <T> ObjectProvider<T> getBeanProvider(ResolvableType requiredType) {
		assertBeanFactoryActive();
		return getBeanFactory().getBeanProvider(requiredType);
	}

	@Override
	public boolean containsBean(String name) {
		return getBeanFactory().containsBean(name);
	}

	@Override
	public boolean isSingleton(String name) throws NoSuchBeanDefinitionException {
		assertBeanFactoryActive();
		return getBeanFactory().isSingleton(name);
	}

	@Override
	public boolean isPrototype(String name) throws NoSuchBeanDefinitionException {
		assertBeanFactoryActive();
		return getBeanFactory().isPrototype(name);
	}

	@Override
	public boolean isTypeMatch(String name, ResolvableType typeToMatch) throws NoSuchBeanDefinitionException {
		assertBeanFactoryActive();
		return getBeanFactory().isTypeMatch(name, typeToMatch);
	}

	@Override
	public boolean isTypeMatch(String name, Class<?> typeToMatch) throws NoSuchBeanDefinitionException {
		assertBeanFactoryActive();
		return getBeanFactory().isTypeMatch(name, typeToMatch);
	}

	@Override
	@Nullable
	public Class<?> getType(String name) throws NoSuchBeanDefinitionException {
		assertBeanFactoryActive();
		return getBeanFactory().getType(name);
	}

	@Override
	@Nullable
	public Class<?> getType(String name, boolean allowFactoryBeanInit) throws NoSuchBeanDefinitionException {
		assertBeanFactoryActive();
		return getBeanFactory().getType(name, allowFactoryBeanInit);
	}

	@Override
	public String[] getAliases(String name) {
		return getBeanFactory().getAliases(name);
	}


	//---------------------------------------------------------------------
	// Implementation of ListableBeanFactory interface
	//---------------------------------------------------------------------

	@Override
	public boolean containsBeanDefinition(String beanName) {
		return getBeanFactory().containsBeanDefinition(beanName);
	}

	@Override
	public int getBeanDefinitionCount() {
		return getBeanFactory().getBeanDefinitionCount();
	}

	@Override
	public String[] getBeanDefinitionNames() {
		return getBeanFactory().getBeanDefinitionNames();
	}

	@Override
	public <T> ObjectProvider<T> getBeanProvider(Class<T> requiredType, boolean allowEagerInit) {
		assertBeanFactoryActive();
		return getBeanFactory().getBeanProvider(requiredType, allowEagerInit);
	}

	@Override
	public <T> ObjectProvider<T> getBeanProvider(ResolvableType requiredType, boolean allowEagerInit) {
		assertBeanFactoryActive();
		return getBeanFactory().getBeanProvider(requiredType, allowEagerInit);
	}

	@Override
	public String[] getBeanNamesForType(ResolvableType type) {
		assertBeanFactoryActive();
		return getBeanFactory().getBeanNamesForType(type);
	}

	@Override
	public String[] getBeanNamesForType(ResolvableType type, boolean includeNonSingletons, boolean allowEagerInit) {
		assertBeanFactoryActive();
		return getBeanFactory().getBeanNamesForType(type, includeNonSingletons, allowEagerInit);
	}

	@Override
	public String[] getBeanNamesForType(@Nullable Class<?> type) {
		assertBeanFactoryActive();
		return getBeanFactory().getBeanNamesForType(type);
	}

	@Override
	public String[] getBeanNamesForType(@Nullable Class<?> type, boolean includeNonSingletons, boolean allowEagerInit) {
		assertBeanFactoryActive();
		return getBeanFactory().getBeanNamesForType(type, includeNonSingletons, allowEagerInit);
	}

	@Override
	public <T> Map<String, T> getBeansOfType(@Nullable Class<T> type) throws BeansException {
		assertBeanFactoryActive();
		return getBeanFactory().getBeansOfType(type);
	}

	@Override
	public <T> Map<String, T> getBeansOfType(@Nullable Class<T> type, boolean includeNonSingletons, boolean allowEagerInit)
			throws BeansException {

		assertBeanFactoryActive();
		return getBeanFactory().getBeansOfType(type, includeNonSingletons, allowEagerInit);
	}

	@Override
	public String[] getBeanNamesForAnnotation(Class<? extends Annotation> annotationType) {
		assertBeanFactoryActive();
		return getBeanFactory().getBeanNamesForAnnotation(annotationType);
	}

	@Override
	public Map<String, Object> getBeansWithAnnotation(Class<? extends Annotation> annotationType)
			throws BeansException {

		assertBeanFactoryActive();
		return getBeanFactory().getBeansWithAnnotation(annotationType);
	}

	@Override
	@Nullable
	public <A extends Annotation> A findAnnotationOnBean(String beanName, Class<A> annotationType)
			throws NoSuchBeanDefinitionException {

		assertBeanFactoryActive();
		return getBeanFactory().findAnnotationOnBean(beanName, annotationType);
	}

	@Override
	@Nullable
	public <A extends Annotation> A findAnnotationOnBean(
			String beanName, Class<A> annotationType, boolean allowFactoryBeanInit)
			throws NoSuchBeanDefinitionException {

		assertBeanFactoryActive();
		return getBeanFactory().findAnnotationOnBean(beanName, annotationType, allowFactoryBeanInit);
	}

	@Override
	public <A extends Annotation> Set<A> findAllAnnotationsOnBean(
			String beanName, Class<A> annotationType, boolean allowFactoryBeanInit)
			throws NoSuchBeanDefinitionException {

		assertBeanFactoryActive();
		return getBeanFactory().findAllAnnotationsOnBean(beanName, annotationType, allowFactoryBeanInit);
	}


	//---------------------------------------------------------------------
	// Implementation of HierarchicalBeanFactory interface
	//---------------------------------------------------------------------

	@Override
	@Nullable
	public BeanFactory getParentBeanFactory() {
		return getParent();
	}

	@Override
	public boolean containsLocalBean(String name) {
		return getBeanFactory().containsLocalBean(name);
	}

	/**
	 * Return the internal bean factory of the parent context if it implements
	 * ConfigurableApplicationContext; else, return the parent context itself.
	 * @see org.springframework.context.ConfigurableApplicationContext#getBeanFactory
	 */
	@Nullable
	protected BeanFactory getInternalParentBeanFactory() {
		return (getParent() instanceof ConfigurableApplicationContext cac ?
				cac.getBeanFactory() : getParent());
	}


	//---------------------------------------------------------------------
	// Implementation of MessageSource interface
	//---------------------------------------------------------------------

	@Override
	public String getMessage(String code, @Nullable Object[] args, @Nullable String defaultMessage, Locale locale) {
		return getMessageSource().getMessage(code, args, defaultMessage, locale);
	}

	@Override
	public String getMessage(String code, @Nullable Object[] args, Locale locale) throws NoSuchMessageException {
		return getMessageSource().getMessage(code, args, locale);
	}

	@Override
	public String getMessage(MessageSourceResolvable resolvable, Locale locale) throws NoSuchMessageException {
		return getMessageSource().getMessage(resolvable, locale);
	}

	/**
	 * Return the internal MessageSource used by the context.
	 * @return the internal MessageSource (never {@code null})
	 * @throws IllegalStateException if the context has not been initialized yet
	 */
	private MessageSource getMessageSource() throws IllegalStateException {
		if (this.messageSource == null) {
			throw new IllegalStateException("MessageSource not initialized - " +
					"call 'refresh' before accessing messages via the context: " + this);
		}
		return this.messageSource;
	}

	/**
	 * Return the internal message source of the parent context if it is an
	 * AbstractApplicationContext too; else, return the parent context itself.
	 */
	@Nullable
	protected MessageSource getInternalParentMessageSource() {
		return (getParent() instanceof AbstractApplicationContext abstractApplicationContext ?
				abstractApplicationContext.messageSource : getParent());
	}


	//---------------------------------------------------------------------
	// Implementation of ResourcePatternResolver interface
	//---------------------------------------------------------------------

	@Override
	public Resource[] getResources(String locationPattern) throws IOException {
		return this.resourcePatternResolver.getResources(locationPattern);
	}


	//---------------------------------------------------------------------
	// Implementation of Lifecycle interface
	//---------------------------------------------------------------------

	@Override
	public void start() {
		getLifecycleProcessor().start();
		publishEvent(new ContextStartedEvent(this));
	}

	@Override
	public void stop() {
		getLifecycleProcessor().stop();
		publishEvent(new ContextStoppedEvent(this));
	}

	@Override
	public boolean isRunning() {
		return (this.lifecycleProcessor != null && this.lifecycleProcessor.isRunning());
	}


	//---------------------------------------------------------------------
	// Abstract methods that must be implemented by subclasses
	//---------------------------------------------------------------------

	/**
	 * Subclasses must implement this method to perform the actual configuration load.
	 * The method is invoked by {@link #refresh()} before any other initialization work.
	 * <p>A subclass will either create a new bean factory and hold a reference to it,
	 * or return a single BeanFactory instance that it holds. In the latter case, it will
	 * usually throw an IllegalStateException if refreshing the context more than once.
	 * @throws BeansException if initialization of the bean factory failed
	 * @throws IllegalStateException if already initialized and multiple refresh
	 * attempts are not supported
	 */
	protected abstract void refreshBeanFactory() throws BeansException, IllegalStateException;

	/**
	 * Subclasses must implement this method to release their internal bean factory.
	 * This method gets invoked by {@link #close()} after all other shutdown work.
	 * <p>Should never throw an exception but rather log shutdown failures.
	 */
	protected abstract void closeBeanFactory();

	/**
	 * Subclasses must return their internal bean factory here. They should implement the
	 * lookup efficiently, so that it can be called repeatedly without a performance penalty.
	 * <p>Note: Subclasses should check whether the context is still active before
	 * returning the internal bean factory. The internal factory should generally be
	 * considered unavailable once the context has been closed.
	 * @return this application context's internal bean factory (never {@code null})
	 * @throws IllegalStateException if the context does not hold an internal bean factory yet
	 * (usually if {@link #refresh()} has never been called) or if the context has been
	 * closed already
	 * @see #refreshBeanFactory()
	 * @see #closeBeanFactory()
	 */
	@Override
	public abstract ConfigurableListableBeanFactory getBeanFactory() throws IllegalStateException;


	/**
	 * Return information about this context.
	 */
	@Override
	public String toString() {
		StringBuilder sb = new StringBuilder(getDisplayName());
		sb.append(", started on ").append(new Date(getStartupDate()));
		ApplicationContext parent = getParent();
		if (parent != null) {
			sb.append(", parent: ").append(parent.getDisplayName());
		}
		return sb.toString();
	}

}<|MERGE_RESOLUTION|>--- conflicted
+++ resolved
@@ -590,16 +590,11 @@
 	//用于刷新整个Spring 上下文信息，定义了整个 Spring 上下文加载的流程。
 	@Override
 	public void refresh() throws BeansException, IllegalStateException {
-<<<<<<< HEAD
 		// 同步监视器（刷新、同步）
-		synchronized (this.startupShutdownMonitor) {
-			// spring启动第二步 刷新配置
-=======
 		this.startupShutdownLock.lock();
 		try {
 			this.startupShutdownThread = Thread.currentThread();
-
->>>>>>> 699f93fe
+		// spring启动第二步 刷新配置
 			StartupStep contextRefresh = this.applicationStartup.start("spring.context.refresh");
 
 			// Prepare this context for refreshing.
