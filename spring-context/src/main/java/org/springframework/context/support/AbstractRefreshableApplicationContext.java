--- conflicted
+++ resolved
@@ -129,16 +129,13 @@
 			DefaultListableBeanFactory beanFactory = createBeanFactory();
 			//为了序列话指定id,如果需要的话,让这个BeanFactory从id反序列化到BeanFactory对象
 			beanFactory.setSerializationId(getId());
-<<<<<<< HEAD
+			beanFactory.setApplicationStartup(getApplicationStartup());
 			/**
 			 * 设置两个属性：
 			 * 1. 是否允许覆盖同名称的不同定义的对象
 			 * 2. 是否允许bean之间存在循环依赖
 			 * 如果想改这两个属性值,在子类中重写该方法,设置属性
 			 */
-=======
-			beanFactory.setApplicationStartup(getApplicationStartup());
->>>>>>> bdc4ecd5
 			customizeBeanFactory(beanFactory);
 			//根据配置,加载各个Bean,然后放到BeanFactory中
 			//注意,该方法的具体实现在子类中,所以xml和注解方式实现不同
