--- conflicted
+++ resolved
@@ -138,19 +138,16 @@
 	 * that this registration was triggered from. May be {@code null}.
 	 * @return a Set of BeanDefinitionHolders, containing all bean definitions
 	 * that have actually been registered by this call
-	 * 注册所有相关的注解后处理器annotation postprocessor
 	 */
 	public static Set<BeanDefinitionHolder> registerAnnotationConfigProcessors(
 			BeanDefinitionRegistry registry, @Nullable Object source) {
-		// 返回registry上的DefaultListableBeanFactory
+
 		DefaultListableBeanFactory beanFactory = unwrapDefaultListableBeanFactory(registry);
 		if (beanFactory != null) {
 			if (!(beanFactory.getDependencyComparator() instanceof AnnotationAwareOrderComparator)) {
-				// 设置DependencyComparator
 				beanFactory.setDependencyComparator(AnnotationAwareOrderComparator.INSTANCE);
 			}
 			if (!(beanFactory.getAutowireCandidateResolver() instanceof ContextAnnotationAutowireCandidateResolver)) {
-				// 设置AutowireCandidateResolver
 				beanFactory.setAutowireCandidateResolver(new ContextAnnotationAutowireCandidateResolver());
 			}
 		}
@@ -158,34 +155,25 @@
 		Set<BeanDefinitionHolder> beanDefs = CollectionUtils.newLinkedHashSet(6);
 
 		if (!registry.containsBeanDefinition(CONFIGURATION_ANNOTATION_PROCESSOR_BEAN_NAME)) {
-			// 创建一个可以处理有@Configuration注解的类的postprocessor，并注册到RootBeanDefinition
 			RootBeanDefinition def = new RootBeanDefinition(ConfigurationClassPostProcessor.class);
 			def.setSource(source);
 			beanDefs.add(registerPostProcessor(registry, def, CONFIGURATION_ANNOTATION_PROCESSOR_BEAN_NAME));
 		}
 
 		if (!registry.containsBeanDefinition(AUTOWIRED_ANNOTATION_PROCESSOR_BEAN_NAME)) {
-			// 创建一个可以处理有@Autowired注解的类的postprocessor，并注册到RootBeanDefinition
 			RootBeanDefinition def = new RootBeanDefinition(AutowiredAnnotationBeanPostProcessor.class);
 			def.setSource(source);
 			beanDefs.add(registerPostProcessor(registry, def, AUTOWIRED_ANNOTATION_PROCESSOR_BEAN_NAME));
 		}
 
 		// Check for Jakarta Annotations support, and if present add the CommonAnnotationBeanPostProcessor.
-<<<<<<< HEAD
-		// 创建一个可以处理有一般类型注解的类的postprocessor，并注册到RootBeanDefinition
-		if ((jakartaAnnotationsPresent || jsr250Present) &&
-				!registry.containsBeanDefinition(COMMON_ANNOTATION_PROCESSOR_BEAN_NAME)) {
-=======
 		if (jakartaAnnotationsPresent && !registry.containsBeanDefinition(COMMON_ANNOTATION_PROCESSOR_BEAN_NAME)) {
->>>>>>> 9ae525bc
 			RootBeanDefinition def = new RootBeanDefinition(CommonAnnotationBeanPostProcessor.class);
 			def.setSource(source);
 			beanDefs.add(registerPostProcessor(registry, def, COMMON_ANNOTATION_PROCESSOR_BEAN_NAME));
 		}
 
 		// Check for JPA support, and if present add the PersistenceAnnotationBeanPostProcessor.
-		// 创建一个可以处理有@Persistence注解的类的postprocessor，并注册到RootBeanDefinition
 		if (jpaPresent && !registry.containsBeanDefinition(PERSISTENCE_ANNOTATION_PROCESSOR_BEAN_NAME)) {
 			RootBeanDefinition def = new RootBeanDefinition();
 			try {
@@ -199,14 +187,13 @@
 			def.setSource(source);
 			beanDefs.add(registerPostProcessor(registry, def, PERSISTENCE_ANNOTATION_PROCESSOR_BEAN_NAME));
 		}
-		// 创建一个可以处理eventlistener的postprocessor，并注册到RootBeanDefinition
+
 		if (!registry.containsBeanDefinition(EVENT_LISTENER_PROCESSOR_BEAN_NAME)) {
 			RootBeanDefinition def = new RootBeanDefinition(EventListenerMethodProcessor.class);
 			def.setSource(source);
 			beanDefs.add(registerPostProcessor(registry, def, EVENT_LISTENER_PROCESSOR_BEAN_NAME));
 		}
 
-		// 创建一个可以处理有@Eventlistener注解的类的postprocessor，并注册到RootBeanDefinition
 		if (!registry.containsBeanDefinition(EVENT_LISTENER_FACTORY_BEAN_NAME)) {
 			RootBeanDefinition def = new RootBeanDefinition(DefaultEventListenerFactory.class);
 			def.setSource(source);
@@ -241,7 +228,6 @@
 	}
 
 	static void processCommonDefinitionAnnotations(AnnotatedBeanDefinition abd, AnnotatedTypeMetadata metadata) {
-		//如果Bean定义中有@Lazy注解，则将该Bean预实例化属性设置为@lazy注解的值
 		AnnotationAttributes lazy = attributesFor(metadata, Lazy.class);
 		if (lazy != null) {
 			abd.setLazyInit(lazy.getBoolean("value"));
@@ -252,25 +238,22 @@
 				abd.setLazyInit(lazy.getBoolean("value"));
 			}
 		}
-		//如果Bean定义中有@Primary注解，则为该Bean设置为autowiring自动依赖注入装配的首选对象
+
 		if (metadata.isAnnotated(Primary.class.getName())) {
 			abd.setPrimary(true);
 		}
 		if (metadata.isAnnotated(Fallback.class.getName())) {
 			abd.setFallback(true);
 		}
-		//如果Bean定义中有@DependsOn注解，则为该Bean设置所依赖的Bean名称，
-		//容器将确保在实例化该Bean之前首先实例化所依赖的Bean
 		AnnotationAttributes dependsOn = attributesFor(metadata, DependsOn.class);
 		if (dependsOn != null) {
 			abd.setDependsOn(dependsOn.getStringArray("value"));
 		}
-		// 解析Bean定义中@Role注解，为关联的bean设置角色提示
+
 		AnnotationAttributes role = attributesFor(metadata, Role.class);
 		if (role != null) {
 			abd.setRole(role.getNumber("value").intValue());
 		}
-		// 解析Bean定义中@Description注解，为bean定义添加文本描述
 		AnnotationAttributes description = attributesFor(metadata, Description.class);
 		if (description != null) {
 			abd.setDescription(description.getString("value"));
