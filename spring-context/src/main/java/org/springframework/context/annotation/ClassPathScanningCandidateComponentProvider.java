/*
 * Copyright 2002-2024 the original author or authors.
 *
 * Licensed under the Apache License, Version 2.0 (the "License");
 * you may not use this file except in compliance with the License.
 * You may obtain a copy of the License at
 *
 *      https://www.apache.org/licenses/LICENSE-2.0
 *
 * Unless required by applicable law or agreed to in writing, software
 * distributed under the License is distributed on an "AS IS" BASIS,
 * WITHOUT WARRANTIES OR CONDITIONS OF ANY KIND, either express or implied.
 * See the License for the specific language governing permissions and
 * limitations under the License.
 */

package org.springframework.context.annotation;

import java.io.FileNotFoundException;
import java.io.IOException;
import java.lang.annotation.Annotation;
import java.util.ArrayList;
import java.util.HashSet;
import java.util.LinkedHashSet;
import java.util.List;
import java.util.Set;

import org.apache.commons.logging.Log;
import org.apache.commons.logging.LogFactory;
import org.jspecify.annotations.Nullable;

import org.springframework.beans.factory.BeanDefinitionStoreException;
import org.springframework.beans.factory.annotation.AnnotatedBeanDefinition;
import org.springframework.beans.factory.annotation.Lookup;
import org.springframework.beans.factory.config.BeanDefinition;
import org.springframework.beans.factory.support.BeanDefinitionRegistry;
import org.springframework.context.ResourceLoaderAware;
import org.springframework.context.index.CandidateComponentsIndex;
import org.springframework.context.index.CandidateComponentsIndexLoader;
import org.springframework.core.SpringProperties;
import org.springframework.core.annotation.AnnotationUtils;
import org.springframework.core.env.Environment;
import org.springframework.core.env.EnvironmentCapable;
import org.springframework.core.env.StandardEnvironment;
import org.springframework.core.io.Resource;
import org.springframework.core.io.ResourceLoader;
import org.springframework.core.io.support.PathMatchingResourcePatternResolver;
import org.springframework.core.io.support.ResourcePatternResolver;
import org.springframework.core.io.support.ResourcePatternUtils;
import org.springframework.core.type.AnnotationMetadata;
import org.springframework.core.type.classreading.CachingMetadataReaderFactory;
import org.springframework.core.type.classreading.ClassFormatException;
import org.springframework.core.type.classreading.MetadataReader;
import org.springframework.core.type.classreading.MetadataReaderFactory;
import org.springframework.core.type.filter.AnnotationTypeFilter;
import org.springframework.core.type.filter.AssignableTypeFilter;
import org.springframework.core.type.filter.TypeFilter;
import org.springframework.stereotype.Component;
import org.springframework.stereotype.Controller;
import org.springframework.stereotype.Indexed;
import org.springframework.stereotype.Repository;
import org.springframework.stereotype.Service;
import org.springframework.util.Assert;
import org.springframework.util.ClassUtils;

/**
 * A component provider that scans for candidate components starting from a
 * specified base package. Can use the {@linkplain CandidateComponentsIndex component
 * index}, if it is available, and scans the classpath otherwise.
 *
 * <p>Candidate components are identified by applying exclude and include filters.
 * {@link AnnotationTypeFilter} and {@link AssignableTypeFilter} include filters
 * for an annotation/target-type that is annotated with {@link Indexed} are
 * supported: if any other include filter is specified, the index is ignored and
 * classpath scanning is used instead.
 *
 * <p>This implementation is based on Spring's
 * {@link org.springframework.core.type.classreading.MetadataReader MetadataReader}
 * facility, backed by an ASM {@link org.springframework.asm.ClassReader ClassReader}.
 *
 * @author Mark Fisher
 * @author Juergen Hoeller
 * @author Ramnivas Laddad
 * @author Chris Beams
 * @author Stephane Nicoll
 * @author Sam Brannen
 * @since 2.5
 * @see org.springframework.core.type.classreading.MetadataReaderFactory
 * @see org.springframework.core.type.AnnotationMetadata
 * @see ScannedGenericBeanDefinition
 * @see CandidateComponentsIndex
 * 按自定义的类型，查找classpath下符合要求的class文件
 */
@SuppressWarnings("removal") // components index
public class ClassPathScanningCandidateComponentProvider implements EnvironmentCapable, ResourceLoaderAware {

	static final String DEFAULT_RESOURCE_PATTERN = "**/*.class";

	/**
	 * System property that instructs Spring to ignore class format exceptions during
	 * classpath scanning, in particular for unsupported class file versions.
	 * By default, such a class format mismatch leads to a classpath scanning failure.
	 * @since 6.1.2
	 * @see ClassFormatException
	 */
	public static final String IGNORE_CLASSFORMAT_PROPERTY_NAME = "spring.classformat.ignore";

	private static final boolean shouldIgnoreClassFormatException =
			SpringProperties.getFlag(IGNORE_CLASSFORMAT_PROPERTY_NAME);


	protected final Log logger = LogFactory.getLog(getClass());

	private String resourcePattern = DEFAULT_RESOURCE_PATTERN;

	private final List<TypeFilter> includeFilters = new ArrayList<>();

	private final List<TypeFilter> excludeFilters = new ArrayList<>();

	private @Nullable Environment environment;

	private @Nullable ConditionEvaluator conditionEvaluator;

	private @Nullable ResourcePatternResolver resourcePatternResolver;

	private @Nullable MetadataReaderFactory metadataReaderFactory;

	private @Nullable CandidateComponentsIndex componentsIndex;


	/**
	 * Protected constructor for flexible subclass initialization.
	 * @since 4.3.6
	 */
	protected ClassPathScanningCandidateComponentProvider() {
	}

	/**
	 * Create a ClassPathScanningCandidateComponentProvider with a {@link StandardEnvironment}.
	 * @param useDefaultFilters whether to register the default filters for the
	 * {@link Component @Component}, {@link Repository @Repository},
	 * {@link Service @Service}, and {@link Controller @Controller}
	 * stereotype annotations
	 * @see #registerDefaultFilters()
	 */
	public ClassPathScanningCandidateComponentProvider(boolean useDefaultFilters) {
		this(useDefaultFilters, new StandardEnvironment());
	}

	/**
	 * Create a ClassPathScanningCandidateComponentProvider with the given {@link Environment}.
	 * @param useDefaultFilters whether to register the default filters for the
	 * {@link Component @Component}, {@link Repository @Repository},
	 * {@link Service @Service}, and {@link Controller @Controller}
	 * stereotype annotations
	 * @param environment the Environment to use
	 * @see #registerDefaultFilters()
	 */
	public ClassPathScanningCandidateComponentProvider(boolean useDefaultFilters, Environment environment) {
		if (useDefaultFilters) {
			registerDefaultFilters();
		}
		setEnvironment(environment);
		setResourceLoader(null);
	}


	/**
	 * Set the resource pattern to use when scanning the classpath.
	 * This value will be appended to each base package name.
	 * @see #findCandidateComponents(String)
	 * @see #DEFAULT_RESOURCE_PATTERN
	 */
	public void setResourcePattern(String resourcePattern) {
		Assert.notNull(resourcePattern, "'resourcePattern' must not be null");
		this.resourcePattern = resourcePattern;
	}

	/**
	 * Add an include type filter to the <i>end</i> of the inclusion list.
	 */
	public void addIncludeFilter(TypeFilter includeFilter) {
		this.includeFilters.add(includeFilter);
	}

	/**
	 * Add an exclude type filter to the <i>front</i> of the exclusion list.
	 */
	public void addExcludeFilter(TypeFilter excludeFilter) {
		this.excludeFilters.add(0, excludeFilter);
	}

	/**
	 * Reset the configured type filters.
	 * @param useDefaultFilters whether to re-register the default filters for
	 * the {@link Component @Component}, {@link Repository @Repository},
	 * {@link Service @Service}, and {@link Controller @Controller}
	 * stereotype annotations
	 * @see #registerDefaultFilters()
	 */
	public void resetFilters(boolean useDefaultFilters) {
		this.includeFilters.clear();
		this.excludeFilters.clear();
		if (useDefaultFilters) {
			registerDefaultFilters();
		}
	}

	/**
	 * Register the default filter for {@link Component @Component}.
	 * <p>This will implicitly register all annotations that have the
	 * {@link Component @Component} meta-annotation including the
	 * {@link Repository @Repository}, {@link Service @Service}, and
	 * {@link Controller @Controller} stereotype annotations.
<<<<<<< HEAD
	 * <p>Also supports Jakarta EE's {@link jakarta.annotation.ManagedBean} and
	 * JSR-330's {@link jakarta.inject.Named} annotations (as well as their
	 * pre-Jakarta {@code javax.annotation.ManagedBean} and {@code javax.inject.Named}
	 * equivalents), if available.
	 * 注册一个缺省的过滤器Filter，缺省的Filter会检查所有有以下几种注解的类
	 * @Component、@Repository、 @Service、 @Controller、 @ManagedBean、@Named
=======
	 * <p>Also supports JSR-330's {@link jakarta.inject.Named} annotation if available.
>>>>>>> 9ae525bc
	 */
	@SuppressWarnings("unchecked")
	protected void registerDefaultFilters() {
		this.includeFilters.add(new AnnotationTypeFilter(Component.class));
		ClassLoader cl = ClassPathScanningCandidateComponentProvider.class.getClassLoader();
		try {
			this.includeFilters.add(new AnnotationTypeFilter(
					((Class<? extends Annotation>) ClassUtils.forName("jakarta.inject.Named", cl)), false));
			logger.trace("JSR-330 'jakarta.inject.Named' annotation found and supported for component scanning");
		}
		catch (ClassNotFoundException ex) {
			// JSR-330 API (as included in Jakarta EE) not available - simply skip.
		}
	}

	/**
	 * Set the Environment to use when resolving placeholders and evaluating
	 * {@link Conditional @Conditional}-annotated component classes.
	 * <p>The default is a {@link StandardEnvironment}.
	 * @param environment the Environment to use
	 */
	public void setEnvironment(Environment environment) {
		Assert.notNull(environment, "Environment must not be null");
		this.environment = environment;
		// conditionEvaluator重置为null
		this.conditionEvaluator = null;
	}

	@Override
	public final Environment getEnvironment() {
		if (this.environment == null) {
			this.environment = new StandardEnvironment();
		}
		return this.environment;
	}

	/**
	 * Return the {@link BeanDefinitionRegistry} used by this scanner, if any.
	 */
	protected @Nullable BeanDefinitionRegistry getRegistry() {
		return null;
	}

	/**
	 * Set the {@link ResourceLoader} to use for resource locations.
	 * This will typically be a {@link ResourcePatternResolver} implementation.
	 * <p>Default is a {@code PathMatchingResourcePatternResolver}, also capable of
	 * resource pattern resolving through the {@code ResourcePatternResolver} interface.
	 * @see org.springframework.core.io.support.ResourcePatternResolver
	 * @see org.springframework.core.io.support.PathMatchingResourcePatternResolver
	 */
	@Override
	public void setResourceLoader(@Nullable ResourceLoader resourceLoader) {
		this.resourcePatternResolver = ResourcePatternUtils.getResourcePatternResolver(resourceLoader);
		this.metadataReaderFactory = new CachingMetadataReaderFactory(resourceLoader);
		this.componentsIndex = CandidateComponentsIndexLoader.loadIndex(this.resourcePatternResolver.getClassLoader());
	}

	/**
	 * Return the ResourceLoader that this component provider uses.
	 */
	public final ResourceLoader getResourceLoader() {
		return getResourcePatternResolver();
	}

	private ResourcePatternResolver getResourcePatternResolver() {
		if (this.resourcePatternResolver == null) {
			this.resourcePatternResolver = new PathMatchingResourcePatternResolver();
		}
		return this.resourcePatternResolver;
	}

	/**
	 * Set the {@link MetadataReaderFactory} to use.
	 * <p>Default is a {@link CachingMetadataReaderFactory} for the specified
	 * {@linkplain #setResourceLoader resource loader}.
	 * <p>Call this setter method <i>after</i> {@link #setResourceLoader} in order
	 * for the given MetadataReaderFactory to override the default factory.
	 */
	public void setMetadataReaderFactory(MetadataReaderFactory metadataReaderFactory) {
		this.metadataReaderFactory = metadataReaderFactory;
	}

	/**
	 * Return the MetadataReaderFactory used by this component provider.
	 */
	public final MetadataReaderFactory getMetadataReaderFactory() {
		if (this.metadataReaderFactory == null) {
			this.metadataReaderFactory = new CachingMetadataReaderFactory();
		}
		return this.metadataReaderFactory;
	}


	/**
	 * Scan the component index or class path for candidate components.
	 * @param basePackage the package to check for annotated classes
	 * @return a corresponding Set of autodetected bean definitions
	 */
	public Set<BeanDefinition> findCandidateComponents(String basePackage) {
		if (this.componentsIndex != null && indexSupportsIncludeFilters()) {
			return addCandidateComponentsFromIndex(this.componentsIndex, basePackage);
		}
		else {
			return scanCandidateComponents(basePackage);
		}
	}

	/**
	 * Determine if the component index can be used by this instance.
	 * @return {@code true} if the index is available and the configuration of this
	 * instance is supported by it, {@code false} otherwise
	 * @since 5.0
	 */
	private boolean indexSupportsIncludeFilters() {
		for (TypeFilter includeFilter : this.includeFilters) {
			if (!indexSupportsIncludeFilter(includeFilter)) {
				return false;
			}
		}
		return true;
	}

	/**
	 * Determine if the specified include {@link TypeFilter} is supported by the index.
	 * @param filter the filter to check
	 * @return whether the index supports this include filter
	 * @since 5.0
	 * @see #extractStereotype(TypeFilter)
	 */
	private boolean indexSupportsIncludeFilter(TypeFilter filter) {
		if (filter instanceof AnnotationTypeFilter annotationTypeFilter) {
			Class<? extends Annotation> annotationType = annotationTypeFilter.getAnnotationType();
			return (AnnotationUtils.isAnnotationDeclaredLocally(Indexed.class, annotationType) ||
					annotationType.getName().startsWith("jakarta.") ||
					annotationType.getName().startsWith("javax."));
		}
		if (filter instanceof AssignableTypeFilter assignableTypeFilter) {
			Class<?> target = assignableTypeFilter.getTargetType();
			return AnnotationUtils.isAnnotationDeclaredLocally(Indexed.class, target);
		}
		return false;
	}

	/**
	 * Extract the stereotype to use for the specified compatible filter.
	 * @param filter the filter to handle
	 * @return the stereotype in the index matching this filter
	 * @since 5.0
	 * @see #indexSupportsIncludeFilter(TypeFilter)
	 */
	private @Nullable String extractStereotype(TypeFilter filter) {
		if (filter instanceof AnnotationTypeFilter annotationTypeFilter) {
			return annotationTypeFilter.getAnnotationType().getName();
		}
		if (filter instanceof AssignableTypeFilter assignableTypeFilter) {
			return assignableTypeFilter.getTargetType().getName();
		}
		return null;
	}

	private Set<BeanDefinition> addCandidateComponentsFromIndex(CandidateComponentsIndex index, String basePackage) {
		Set<BeanDefinition> candidates = new LinkedHashSet<>();
		try {
			Set<String> types = new HashSet<>();
			for (TypeFilter filter : this.includeFilters) {
				String stereotype = extractStereotype(filter);
				if (stereotype == null) {
					throw new IllegalArgumentException("Failed to extract stereotype from " + filter);
				}
				types.addAll(index.getCandidateTypes(basePackage, stereotype));
			}
			boolean traceEnabled = logger.isTraceEnabled();
			boolean debugEnabled = logger.isDebugEnabled();
			for (String type : types) {
				MetadataReader metadataReader = getMetadataReaderFactory().getMetadataReader(type);
				if (isCandidateComponent(metadataReader)) {
					ScannedGenericBeanDefinition sbd = new ScannedGenericBeanDefinition(metadataReader);
					sbd.setSource(metadataReader.getResource());
					if (isCandidateComponent(sbd)) {
						if (debugEnabled) {
							logger.debug("Using candidate component class from index: " + type);
						}
						candidates.add(sbd);
					}
					else {
						if (debugEnabled) {
							logger.debug("Ignored because not a concrete top-level class: " + type);
						}
					}
				}
				else {
					if (traceEnabled) {
						logger.trace("Ignored because matching an exclude filter: " + type);
					}
				}
			}
		}
		catch (IOException ex) {
			throw new BeanDefinitionStoreException("I/O failure during classpath scanning", ex);
		}
		return candidates;
	}

	private Set<BeanDefinition> scanCandidateComponents(String basePackage) {
		Set<BeanDefinition> candidates = new LinkedHashSet<>();
		try {
			String packageSearchPath = ResourcePatternResolver.CLASSPATH_ALL_URL_PREFIX +
					resolveBasePackage(basePackage) + '/' + this.resourcePattern;
			Resource[] resources = getResourcePatternResolver().getResources(packageSearchPath);
			boolean traceEnabled = logger.isTraceEnabled();
			boolean debugEnabled = logger.isDebugEnabled();
			for (Resource resource : resources) {
				String filename = resource.getFilename();
				if (filename != null && filename.contains(ClassUtils.CGLIB_CLASS_SEPARATOR)) {
					// Ignore CGLIB-generated classes in the classpath
					continue;
				}
				if (traceEnabled) {
					logger.trace("Scanning " + resource);
				}
				try {
					MetadataReader metadataReader = getMetadataReaderFactory().getMetadataReader(resource);
					if (isCandidateComponent(metadataReader)) {
						ScannedGenericBeanDefinition sbd = new ScannedGenericBeanDefinition(metadataReader);
						sbd.setSource(resource);
						if (isCandidateComponent(sbd)) {
							if (debugEnabled) {
								logger.debug("Identified candidate component class: " + resource);
							}
							candidates.add(sbd);
						}
						else {
							if (debugEnabled) {
								logger.debug("Ignored because not a concrete top-level class: " + resource);
							}
						}
					}
					else {
						if (traceEnabled) {
							logger.trace("Ignored because not matching any filter: " + resource);
						}
					}
				}
				catch (FileNotFoundException ex) {
					if (traceEnabled) {
						logger.trace("Ignored non-readable " + resource + ": " + ex.getMessage());
					}
				}
				catch (ClassFormatException ex) {
					if (shouldIgnoreClassFormatException) {
						if (debugEnabled) {
							logger.debug("Ignored incompatible class format in " + resource + ": " + ex.getMessage());
						}
					}
					else {
						throw new BeanDefinitionStoreException("Incompatible class format in " + resource +
								": set system property 'spring.classformat.ignore' to 'true' " +
								"if you mean to ignore such files during classpath scanning", ex);
					}
				}
				catch (Throwable ex) {
					throw new BeanDefinitionStoreException("Failed to read candidate component class: " + resource, ex);
				}
			}
		}
		catch (IOException ex) {
			throw new BeanDefinitionStoreException("I/O failure during classpath scanning", ex);
		}
		return candidates;
	}


	/**
	 * Resolve the specified base package into a pattern specification for
	 * the package search path.
	 * <p>The default implementation resolves placeholders against system properties,
	 * and converts a "."-based package path to a "/"-based resource path.
	 * @param basePackage the base package as specified by the user
	 * @return the pattern specification to be used for package searching
	 */
	protected String resolveBasePackage(String basePackage) {
		return ClassUtils.convertClassNameToResourcePath(getEnvironment().resolveRequiredPlaceholders(basePackage));
	}

	/**
	 * Determine whether the given class does not match any exclude filter
	 * and does match at least one include filter.
	 * @param metadataReader the ASM ClassReader for the class
	 * @return whether the class qualifies as a candidate component
	 */
	protected boolean isCandidateComponent(MetadataReader metadataReader) throws IOException {
		for (TypeFilter tf : this.excludeFilters) {
			if (tf.match(metadataReader, getMetadataReaderFactory())) {
				return false;
			}
		}
		for (TypeFilter tf : this.includeFilters) {
			if (tf.match(metadataReader, getMetadataReaderFactory())) {
				return isConditionMatch(metadataReader);
			}
		}
		return false;
	}

	/**
	 * Determine whether the given class is a candidate component based on any
	 * {@code @Conditional} annotations.
	 * @param metadataReader the ASM ClassReader for the class
	 * @return whether the class qualifies as a candidate component
	 */
	private boolean isConditionMatch(MetadataReader metadataReader) {
		if (this.conditionEvaluator == null) {
			this.conditionEvaluator =
					new ConditionEvaluator(getRegistry(), this.environment, this.resourcePatternResolver);
		}
		return !this.conditionEvaluator.shouldSkip(metadataReader.getAnnotationMetadata());
	}

	/**
	 * Determine whether the given bean definition qualifies as candidate.
	 * <p>The default implementation checks whether the class is not an interface
	 * and not dependent on an enclosing class.
	 * <p>Can be overridden in subclasses.
	 * @param beanDefinition the bean definition to check
	 * @return whether the bean definition qualifies as a candidate component
	 */
	protected boolean isCandidateComponent(AnnotatedBeanDefinition beanDefinition) {
		AnnotationMetadata metadata = beanDefinition.getMetadata();
		return (metadata.isIndependent() && (metadata.isConcrete() ||
				(metadata.isAbstract() && metadata.hasAnnotatedMethods(Lookup.class.getName()))));
	}


	/**
	 * Clear the local metadata cache, if any, removing all cached class metadata.
	 */
	public void clearCache() {
		if (this.metadataReaderFactory instanceof CachingMetadataReaderFactory cmrf) {
			// Clear cache in externally provided MetadataReaderFactory; this is a no-op
			// for a shared cache since it'll be cleared by the ApplicationContext.
			cmrf.clearCache();
		}
	}

}<|MERGE_RESOLUTION|>--- conflicted
+++ resolved
@@ -89,7 +89,6 @@
  * @see org.springframework.core.type.AnnotationMetadata
  * @see ScannedGenericBeanDefinition
  * @see CandidateComponentsIndex
- * 按自定义的类型，查找classpath下符合要求的class文件
  */
 @SuppressWarnings("removal") // components index
 public class ClassPathScanningCandidateComponentProvider implements EnvironmentCapable, ResourceLoaderAware {
@@ -212,16 +211,7 @@
 	 * {@link Component @Component} meta-annotation including the
 	 * {@link Repository @Repository}, {@link Service @Service}, and
 	 * {@link Controller @Controller} stereotype annotations.
-<<<<<<< HEAD
-	 * <p>Also supports Jakarta EE's {@link jakarta.annotation.ManagedBean} and
-	 * JSR-330's {@link jakarta.inject.Named} annotations (as well as their
-	 * pre-Jakarta {@code javax.annotation.ManagedBean} and {@code javax.inject.Named}
-	 * equivalents), if available.
-	 * 注册一个缺省的过滤器Filter，缺省的Filter会检查所有有以下几种注解的类
-	 * @Component、@Repository、 @Service、 @Controller、 @ManagedBean、@Named
-=======
 	 * <p>Also supports JSR-330's {@link jakarta.inject.Named} annotation if available.
->>>>>>> 9ae525bc
 	 */
 	@SuppressWarnings("unchecked")
 	protected void registerDefaultFilters() {
@@ -246,7 +236,6 @@
 	public void setEnvironment(Environment environment) {
 		Assert.notNull(environment, "Environment must not be null");
 		this.environment = environment;
-		// conditionEvaluator重置为null
 		this.conditionEvaluator = null;
 	}
 
