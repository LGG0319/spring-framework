--- conflicted
+++ resolved
@@ -398,17 +398,11 @@
 		});
 
 		// Detect any custom bean name generation strategy supplied through the enclosing application context
-<<<<<<< HEAD
 		// 创建通过@CompentScan导入进来的bean name的生成器
 		// 创建通过@Import导入进来的bean的名称
-		SingletonBeanRegistry sbr = null;
-		if (registry instanceof SingletonBeanRegistry _sbr) {
-			sbr = _sbr;
-=======
 		SingletonBeanRegistry singletonRegistry = null;
 		if (registry instanceof SingletonBeanRegistry sbr) {
 			singletonRegistry = sbr;
->>>>>>> a662f5e7
 			if (!this.localBeanNameGeneratorSet) {
 				BeanNameGenerator generator = (BeanNameGenerator) singletonRegistry.getSingleton(
 						AnnotationConfigUtils.CONFIGURATION_BEAN_NAME_GENERATOR);
