/*
 * Copyright 2002-2024 the original author or authors.
 *
 * Licensed under the Apache License, Version 2.0 (the "License");
 * you may not use this file except in compliance with the License.
 * You may obtain a copy of the License at
 *
 *      https://www.apache.org/licenses/LICENSE-2.0
 *
 * Unless required by applicable law or agreed to in writing, software
 * distributed under the License is distributed on an "AS IS" BASIS,
 * WITHOUT WARRANTIES OR CONDITIONS OF ANY KIND, either express or implied.
 * See the License for the specific language governing permissions and
 * limitations under the License.
 */

package org.springframework.context.annotation;

import java.io.IOException;
import java.io.UncheckedIOException;
import java.lang.reflect.Constructor;
import java.lang.reflect.Executable;
import java.util.ArrayList;
import java.util.HashMap;
import java.util.HashSet;
import java.util.LinkedHashMap;
import java.util.LinkedHashSet;
import java.util.List;
import java.util.Map;
import java.util.Set;
import java.util.function.Function;
import java.util.function.Predicate;
import java.util.function.Supplier;

import javax.lang.model.element.Modifier;

import org.apache.commons.logging.Log;
import org.apache.commons.logging.LogFactory;

import org.springframework.aop.framework.autoproxy.AutoProxyUtils;
import org.springframework.aot.generate.GeneratedMethod;
import org.springframework.aot.generate.GenerationContext;
import org.springframework.aot.hint.ExecutableMode;
import org.springframework.aot.hint.MemberCategory;
import org.springframework.aot.hint.ResourceHints;
import org.springframework.aot.hint.RuntimeHints;
import org.springframework.aot.hint.TypeReference;
import org.springframework.beans.PropertyValues;
import org.springframework.beans.factory.BeanClassLoaderAware;
import org.springframework.beans.factory.BeanDefinitionStoreException;
import org.springframework.beans.factory.BeanFactory;
import org.springframework.beans.factory.annotation.AnnotatedBeanDefinition;
import org.springframework.beans.factory.aot.BeanFactoryInitializationAotContribution;
import org.springframework.beans.factory.aot.BeanFactoryInitializationAotProcessor;
import org.springframework.beans.factory.aot.BeanFactoryInitializationCode;
import org.springframework.beans.factory.aot.BeanRegistrationAotContribution;
import org.springframework.beans.factory.aot.BeanRegistrationAotProcessor;
import org.springframework.beans.factory.aot.BeanRegistrationCode;
import org.springframework.beans.factory.aot.BeanRegistrationCodeFragments;
import org.springframework.beans.factory.aot.BeanRegistrationCodeFragmentsDecorator;
import org.springframework.beans.factory.aot.InstanceSupplierCodeGenerator;
import org.springframework.beans.factory.config.BeanDefinition;
import org.springframework.beans.factory.config.BeanDefinitionHolder;
import org.springframework.beans.factory.config.BeanFactoryPostProcessor;
import org.springframework.beans.factory.config.ConfigurableListableBeanFactory;
import org.springframework.beans.factory.config.InstantiationAwareBeanPostProcessor;
import org.springframework.beans.factory.config.SingletonBeanRegistry;
import org.springframework.beans.factory.parsing.FailFastProblemReporter;
import org.springframework.beans.factory.parsing.PassThroughSourceExtractor;
import org.springframework.beans.factory.parsing.ProblemReporter;
import org.springframework.beans.factory.parsing.SourceExtractor;
import org.springframework.beans.factory.support.AbstractBeanDefinition;
import org.springframework.beans.factory.support.BeanDefinitionRegistry;
import org.springframework.beans.factory.support.BeanDefinitionRegistryPostProcessor;
import org.springframework.beans.factory.support.BeanNameGenerator;
import org.springframework.beans.factory.support.DefaultListableBeanFactory;
import org.springframework.beans.factory.support.RegisteredBean;
import org.springframework.beans.factory.support.RootBeanDefinition;
import org.springframework.context.ApplicationStartupAware;
import org.springframework.context.EnvironmentAware;
import org.springframework.context.ResourceLoaderAware;
import org.springframework.context.annotation.ConfigurationClassEnhancer.EnhancedConfiguration;
import org.springframework.core.Ordered;
import org.springframework.core.PriorityOrdered;
import org.springframework.core.env.ConfigurableEnvironment;
import org.springframework.core.env.Environment;
import org.springframework.core.env.StandardEnvironment;
import org.springframework.core.io.ClassPathResource;
import org.springframework.core.io.DefaultResourceLoader;
import org.springframework.core.io.Resource;
import org.springframework.core.io.ResourceLoader;
import org.springframework.core.io.support.PropertySourceDescriptor;
import org.springframework.core.io.support.PropertySourceProcessor;
import org.springframework.core.io.support.ResourcePatternResolver;
import org.springframework.core.metrics.ApplicationStartup;
import org.springframework.core.metrics.StartupStep;
import org.springframework.core.type.AnnotationMetadata;
import org.springframework.core.type.MethodMetadata;
import org.springframework.core.type.classreading.CachingMetadataReaderFactory;
import org.springframework.core.type.classreading.MetadataReaderFactory;
import org.springframework.javapoet.CodeBlock;
import org.springframework.javapoet.CodeBlock.Builder;
import org.springframework.javapoet.MethodSpec;
import org.springframework.javapoet.ParameterizedTypeName;
import org.springframework.lang.Nullable;
import org.springframework.util.Assert;
import org.springframework.util.ClassUtils;
import org.springframework.util.CollectionUtils;

/**
 * {@link BeanFactoryPostProcessor} used for bootstrapping processing of
 * {@link Configuration @Configuration} classes.
 *
 * <p>Registered by default when using {@code <context:annotation-config/>} or
 * {@code <context:component-scan/>}. Otherwise, may be declared manually as
 * with any other {@link BeanFactoryPostProcessor}.
 *
 * <p>This post processor is priority-ordered as it is important that any
 * {@link Bean @Bean} methods declared in {@code @Configuration} classes have
 * their corresponding bean definitions registered before any other
 * {@code BeanFactoryPostProcessor} executes.
 *
 * @author Chris Beams
 * @author Juergen Hoeller
 * @author Phillip Webb
 * @author Sam Brannen
 * @since 3.0
 */
public class ConfigurationClassPostProcessor implements BeanDefinitionRegistryPostProcessor,
		BeanRegistrationAotProcessor, BeanFactoryInitializationAotProcessor, PriorityOrdered,
		ResourceLoaderAware, ApplicationStartupAware, BeanClassLoaderAware, EnvironmentAware {

	/**
	 * A {@code BeanNameGenerator} using fully qualified class names as default bean names.
	 * <p>This default for configuration-level import purposes may be overridden through
	 * {@link #setBeanNameGenerator}. Note that the default for component scanning purposes
	 * is a plain {@link AnnotationBeanNameGenerator#INSTANCE}, unless overridden through
	 * {@link #setBeanNameGenerator} with a unified user-level bean name generator.
	 * @since 5.2
	 * @see #setBeanNameGenerator
	 */
	public static final AnnotationBeanNameGenerator IMPORT_BEAN_NAME_GENERATOR =
			FullyQualifiedAnnotationBeanNameGenerator.INSTANCE;

	private static final String IMPORT_REGISTRY_BEAN_NAME =
			ConfigurationClassPostProcessor.class.getName() + ".importRegistry";


	private final Log logger = LogFactory.getLog(getClass());

	private SourceExtractor sourceExtractor = new PassThroughSourceExtractor();

	private ProblemReporter problemReporter = new FailFastProblemReporter();

	@Nullable
	private Environment environment;

	private ResourceLoader resourceLoader = new DefaultResourceLoader();

	@Nullable
	private ClassLoader beanClassLoader = ClassUtils.getDefaultClassLoader();

	private MetadataReaderFactory metadataReaderFactory = new CachingMetadataReaderFactory();

	private boolean setMetadataReaderFactoryCalled = false;

	private final Set<Integer> registriesPostProcessed = new HashSet<>();

	private final Set<Integer> factoriesPostProcessed = new HashSet<>();

	@Nullable
	private ConfigurationClassBeanDefinitionReader reader;

	private boolean localBeanNameGeneratorSet = false;

	/* Using short class names as default bean names by default. */
	private BeanNameGenerator componentScanBeanNameGenerator = AnnotationBeanNameGenerator.INSTANCE;

	/* Using fully qualified class names as default bean names by default. */
	private BeanNameGenerator importBeanNameGenerator = IMPORT_BEAN_NAME_GENERATOR;

	private ApplicationStartup applicationStartup = ApplicationStartup.DEFAULT;

	@Nullable
	private List<PropertySourceDescriptor> propertySourceDescriptors;


	@Override
	public int getOrder() {
		return Ordered.LOWEST_PRECEDENCE;  // within PriorityOrdered
	}

	/**
	 * Set the {@link SourceExtractor} to use for generated bean definitions
	 * that correspond to {@link Bean} factory methods.
	 */
	public void setSourceExtractor(@Nullable SourceExtractor sourceExtractor) {
		this.sourceExtractor = (sourceExtractor != null ? sourceExtractor : new PassThroughSourceExtractor());
	}

	/**
	 * Set the {@link ProblemReporter} to use.
	 * <p>Used to register any problems detected with {@link Configuration} or {@link Bean}
	 * declarations. For instance, an @Bean method marked as {@code final} is illegal
	 * and would be reported as a problem. Defaults to {@link FailFastProblemReporter}.
	 */
	public void setProblemReporter(@Nullable ProblemReporter problemReporter) {
		this.problemReporter = (problemReporter != null ? problemReporter : new FailFastProblemReporter());
	}

	/**
	 * Set the {@link MetadataReaderFactory} to use.
	 * <p>Default is a {@link CachingMetadataReaderFactory} for the specified
	 * {@linkplain #setBeanClassLoader bean class loader}.
	 */
	public void setMetadataReaderFactory(MetadataReaderFactory metadataReaderFactory) {
		Assert.notNull(metadataReaderFactory, "MetadataReaderFactory must not be null");
		this.metadataReaderFactory = metadataReaderFactory;
		this.setMetadataReaderFactoryCalled = true;
	}

	/**
	 * Set the {@link BeanNameGenerator} to be used when triggering component scanning
	 * from {@link Configuration} classes and when registering {@link Import}'ed
	 * configuration classes. The default is a standard {@link AnnotationBeanNameGenerator}
	 * for scanned components (compatible with the default in {@link ClassPathBeanDefinitionScanner})
	 * and a variant thereof for imported configuration classes (using unique fully-qualified
	 * class names instead of standard component overriding).
	 * <p>Note that this strategy does <em>not</em> apply to {@link Bean} methods.
	 * <p>This setter is typically only appropriate when configuring the post-processor as a
	 * standalone bean definition in XML, e.g. not using the dedicated {@code AnnotationConfig*}
	 * application contexts or the {@code <context:annotation-config>} element. Any bean name
	 * generator specified against the application context will take precedence over any set here.
	 * @since 3.1.1
	 * @see AnnotationConfigApplicationContext#setBeanNameGenerator(BeanNameGenerator)
	 * @see AnnotationConfigUtils#CONFIGURATION_BEAN_NAME_GENERATOR
	 */
	public void setBeanNameGenerator(BeanNameGenerator beanNameGenerator) {
		Assert.notNull(beanNameGenerator, "BeanNameGenerator must not be null");
		this.localBeanNameGeneratorSet = true;
		this.componentScanBeanNameGenerator = beanNameGenerator;
		this.importBeanNameGenerator = beanNameGenerator;
	}

	@Override
	public void setEnvironment(Environment environment) {
		Assert.notNull(environment, "Environment must not be null");
		this.environment = environment;
	}

	@Override
	public void setResourceLoader(ResourceLoader resourceLoader) {
		Assert.notNull(resourceLoader, "ResourceLoader must not be null");
		this.resourceLoader = resourceLoader;
		if (!this.setMetadataReaderFactoryCalled) {
			this.metadataReaderFactory = new CachingMetadataReaderFactory(resourceLoader);
		}
	}

	@Override
	public void setBeanClassLoader(ClassLoader beanClassLoader) {
		this.beanClassLoader = beanClassLoader;
		if (!this.setMetadataReaderFactoryCalled) {
			this.metadataReaderFactory = new CachingMetadataReaderFactory(beanClassLoader);
		}
	}

	@Override
	public void setApplicationStartup(ApplicationStartup applicationStartup) {
		this.applicationStartup = applicationStartup;
	}

	/**
	 * Derive further bean definitions from the configuration classes in the registry.
	 * 从注册表中的配置类派生进一步的bean定义
	 */
	@Override
	public void postProcessBeanDefinitionRegistry(BeanDefinitionRegistry registry) {
		int registryId = System.identityHashCode(registry);
		if (this.registriesPostProcessed.contains(registryId)) {
			throw new IllegalStateException(
					"postProcessBeanDefinitionRegistry already called on this post-processor against " + registry);
		}
		if (this.factoriesPostProcessed.contains(registryId)) {
			throw new IllegalStateException(
					"postProcessBeanFactory already called on this post-processor against " + registry);
		}
		this.registriesPostProcessed.add(registryId);
		//真正的解析bean定义
		processConfigBeanDefinitions(registry);
	}

	/**
	 * Prepare the Configuration classes for servicing bean requests at runtime
	 * by replacing them with CGLIB-enhanced subclasses.
	 */
	@Override
	public void postProcessBeanFactory(ConfigurableListableBeanFactory beanFactory) {
		int factoryId = System.identityHashCode(beanFactory);
		if (this.factoriesPostProcessed.contains(factoryId)) {
			throw new IllegalStateException(
					"postProcessBeanFactory already called on this post-processor against " + beanFactory);
		}
		this.factoriesPostProcessed.add(factoryId);
		if (!this.registriesPostProcessed.contains(factoryId)) {
			// BeanDefinitionRegistryPostProcessor hook apparently not supported...
			// Simply call processConfigurationClasses lazily at this point then.
			processConfigBeanDefinitions((BeanDefinitionRegistry) beanFactory);
		}

		enhanceConfigurationClasses(beanFactory);
		beanFactory.addBeanPostProcessor(new ImportAwareBeanPostProcessor(beanFactory));
	}

	@Nullable
	@Override
	public BeanRegistrationAotContribution processAheadOfTime(RegisteredBean registeredBean) {
		Object configClassAttr = registeredBean.getMergedBeanDefinition()
				.getAttribute(ConfigurationClassUtils.CONFIGURATION_CLASS_ATTRIBUTE);
		if (ConfigurationClassUtils.CONFIGURATION_CLASS_FULL.equals(configClassAttr)) {
			return BeanRegistrationAotContribution.withCustomCodeFragments(codeFragments ->
					new ConfigurationClassProxyBeanRegistrationCodeFragments(codeFragments, registeredBean));
		}
		return null;
	}

	@Override
	@Nullable
	public BeanFactoryInitializationAotContribution processAheadOfTime(ConfigurableListableBeanFactory beanFactory) {
		boolean hasPropertySourceDescriptors = !CollectionUtils.isEmpty(this.propertySourceDescriptors);
		boolean hasImportRegistry = beanFactory.containsBean(IMPORT_REGISTRY_BEAN_NAME);
		if (hasPropertySourceDescriptors || hasImportRegistry) {
			return (generationContext, code) -> {
				if (hasPropertySourceDescriptors) {
					new PropertySourcesAotContribution(this.propertySourceDescriptors, this::resolvePropertySourceLocation)
							.applyTo(generationContext, code);
				}
				if (hasImportRegistry) {
					new ImportAwareAotContribution(beanFactory).applyTo(generationContext, code);
				}
			};
		}
		return null;
	}

	@Nullable
	private Resource resolvePropertySourceLocation(String location) {
		try {
			String resolvedLocation = (this.environment != null ?
					this.environment.resolveRequiredPlaceholders(location) : location);
			return this.resourceLoader.getResource(resolvedLocation);
		}
		catch (Exception ex) {
			return null;
		}
	}

	/**
	 * Build and validate a configuration model based on the registry of
	 * {@link Configuration} classes.
	 * 基于的注册表构建和验证配置模型 Configuration
	 */
	public void processConfigBeanDefinitions(BeanDefinitionRegistry registry) {
		List<BeanDefinitionHolder> configCandidates = new ArrayList<>();
		// 获取IOC 容器中目前所有bean定义的名称
		String[] candidateNames = registry.getBeanDefinitionNames();

		for (String beanName : candidateNames) {
			// 通过bean的名称来获取我们的bean定义对象
			BeanDefinition beanDef = registry.getBeanDefinition(beanName);
			// 判断是否有没有解析过
			if (beanDef.getAttribute(ConfigurationClassUtils.CONFIGURATION_CLASS_ATTRIBUTE) != null) {
				if (logger.isDebugEnabled()) {
					logger.debug("Bean definition has already been processed as a configuration class: " + beanDef);
				}
			}
			// 进行正在的解析判断是不是完全的配置类 还是一个非正式的配置类,將配置类添加集合中
			else if (ConfigurationClassUtils.checkConfigurationClassCandidate(beanDef, this.metadataReaderFactory)) {
				// 满足添加 就加入到候选的配置类集合中
				configCandidates.add(new BeanDefinitionHolder(beanDef, beanName));
			}
		}

		// Return immediately if no @Configuration classes were found
		// 若没有找到配置类 直接返回
		if (configCandidates.isEmpty()) {
			return;
		}

		// Sort by previously determined @Order value, if applicable
		// 对配置类进行Order排序
		configCandidates.sort((bd1, bd2) -> {
			int i1 = ConfigurationClassUtils.getOrder(bd1.getBeanDefinition());
			int i2 = ConfigurationClassUtils.getOrder(bd2.getBeanDefinition());
			return Integer.compare(i1, i2);
		});

		// Detect any custom bean name generation strategy supplied through the enclosing application context
		// 创建通过@CompentScan导入进来的bean name的生成器
		// 创建通过@Import导入进来的bean的名称
		SingletonBeanRegistry sbr = null;
		if (registry instanceof SingletonBeanRegistry _sbr) {
			sbr = _sbr;
			if (!this.localBeanNameGeneratorSet) {
				BeanNameGenerator generator = (BeanNameGenerator) sbr.getSingleton(
						AnnotationConfigUtils.CONFIGURATION_BEAN_NAME_GENERATOR);
				if (generator != null) {
					// 设置@CompentScan导入进来的bean的名称生成器
					this.componentScanBeanNameGenerator = generator;
					// 设置@Import导入进来的bean的名称生成器
					this.importBeanNameGenerator = generator;
				}
			}
		}

		if (this.environment == null) {
			this.environment = new StandardEnvironment();
		}

		// Parse each @Configuration class  创建一个配置类解析器对象
		ConfigurationClassParser parser = new ConfigurationClassParser(
				this.metadataReaderFactory, this.problemReporter, this.environment,
				this.resourceLoader, this.componentScanBeanNameGenerator, registry);
        // 创建一个集合用于保存我们的配置类BeanDefinitionHolder集合默认长度是配置类集合的长度
		Set<BeanDefinitionHolder> candidates = new LinkedHashSet<>(configCandidates);
<<<<<<< HEAD
		// 创建一个集合用于保存我们的已经解析的配置类，长度默认为解析出来默认的配置类的集合长度
		Set<ConfigurationClass> alreadyParsed = new HashSet<>(configCandidates.size());
=======
		Set<ConfigurationClass> alreadyParsed = CollectionUtils.newHashSet(configCandidates.size());
>>>>>>> 17b20871
		do {
			// 真正的解析配置类
			StartupStep processConfig = this.applicationStartup.start("spring.context.config-classes.parse");
			parser.parse(candidates);
			parser.validate();

			// 解析出来的配置类
			Set<ConfigurationClass> configClasses = new LinkedHashSet<>(parser.getConfigurationClasses());
			configClasses.removeAll(alreadyParsed);

			// Read the model and create bean definitions based on its content
			if (this.reader == null) {
				this.reader = new ConfigurationClassBeanDefinitionReader(
						registry, this.sourceExtractor, this.resourceLoader, this.environment,
						this.importBeanNameGenerator, parser.getImportRegistry());
			}
			// 真正的把我们解析出来的配置类注册到容器中
			this.reader.loadBeanDefinitions(configClasses);
			// 将解析过的配置类加入到已经解析的集合中
			alreadyParsed.addAll(configClasses);
			processConfig.tag("classCount", () -> String.valueOf(configClasses.size())).end();

			candidates.clear();
			// 判断我们ioc容器中的是不是>候选原始的bean定义的个数，原始的是6个后置处理器+配置类，候选的是原始的加上扫描出来的bean
			if (registry.getBeanDefinitionCount() > candidateNames.length) {
				// 获取所有的bean定义
				String[] newCandidateNames = registry.getBeanDefinitionNames();
				// 原始的老的候选的bean定义
				Set<String> oldCandidateNames = Set.of(candidateNames);
<<<<<<< HEAD
				Set<String> alreadyParsedClasses = new HashSet<>();
				// 赋值已经解析的其他bean，不包含原始的bean
=======
				Set<String> alreadyParsedClasses = CollectionUtils.newHashSet(alreadyParsed.size());
>>>>>>> 17b20871
				for (ConfigurationClass configurationClass : alreadyParsed) {
					alreadyParsedClasses.add(configurationClass.getMetadata().getClassName());
				}
				for (String candidateName : newCandidateNames) {
					// 表示当前循环的还没有被解析过
					if (!oldCandidateNames.contains(candidateName)) {
						BeanDefinition bd = registry.getBeanDefinition(candidateName);
						// 判断有没有被解析过
						if (ConfigurationClassUtils.checkConfigurationClassCandidate(bd, this.metadataReaderFactory) &&
								!alreadyParsedClasses.contains(bd.getBeanClassName())) {
							candidates.add(new BeanDefinitionHolder(bd, candidateName));
						}
					}
				}
				candidateNames = newCandidateNames;
			}
		}
		// 存在没有解析过的 需要循环解析
		while (!candidates.isEmpty());

		// Register the ImportRegistry as a bean in order to support ImportAware @Configuration classes
		if (sbr != null && !sbr.containsSingleton(IMPORT_REGISTRY_BEAN_NAME)) {
			sbr.registerSingleton(IMPORT_REGISTRY_BEAN_NAME, parser.getImportRegistry());
		}

		// Store the PropertySourceDescriptors to contribute them Ahead-of-time if necessary
		this.propertySourceDescriptors = parser.getPropertySourceDescriptors();

		if (this.metadataReaderFactory instanceof CachingMetadataReaderFactory cachingMetadataReaderFactory) {
			// Clear cache in externally provided MetadataReaderFactory; this is a no-op
			// for a shared cache since it'll be cleared by the ApplicationContext.
			cachingMetadataReaderFactory.clearCache();
		}
	}

	/**
	 * Post-processes a BeanFactory in search of Configuration class BeanDefinitions;
	 * any candidates are then enhanced by a {@link ConfigurationClassEnhancer}.
	 * Candidate status is determined by BeanDefinition attribute metadata.
	 * @see ConfigurationClassEnhancer
	 */
	public void enhanceConfigurationClasses(ConfigurableListableBeanFactory beanFactory) {
		StartupStep enhanceConfigClasses = this.applicationStartup.start("spring.context.config-classes.enhance");
		Map<String, AbstractBeanDefinition> configBeanDefs = new LinkedHashMap<>();
		for (String beanName : beanFactory.getBeanDefinitionNames()) {
			BeanDefinition beanDef = beanFactory.getBeanDefinition(beanName);
			Object configClassAttr = beanDef.getAttribute(ConfigurationClassUtils.CONFIGURATION_CLASS_ATTRIBUTE);
			AnnotationMetadata annotationMetadata = null;
			MethodMetadata methodMetadata = null;
			if (beanDef instanceof AnnotatedBeanDefinition annotatedBeanDefinition) {
				annotationMetadata = annotatedBeanDefinition.getMetadata();
				methodMetadata = annotatedBeanDefinition.getFactoryMethodMetadata();
			}
			if ((configClassAttr != null || methodMetadata != null) &&
					(beanDef instanceof AbstractBeanDefinition abd) && !abd.hasBeanClass()) {
				// Configuration class (full or lite) or a configuration-derived @Bean method
				// -> eagerly resolve bean class at this point, unless it's a 'lite' configuration
				// or component class without @Bean methods.
				boolean liteConfigurationCandidateWithoutBeanMethods =
						(ConfigurationClassUtils.CONFIGURATION_CLASS_LITE.equals(configClassAttr) &&
							annotationMetadata != null && !ConfigurationClassUtils.hasBeanMethods(annotationMetadata));
				if (!liteConfigurationCandidateWithoutBeanMethods) {
					try {
						abd.resolveBeanClass(this.beanClassLoader);
					}
					catch (Throwable ex) {
						throw new IllegalStateException(
								"Cannot load configuration class: " + beanDef.getBeanClassName(), ex);
					}
				}
			}
			if (ConfigurationClassUtils.CONFIGURATION_CLASS_FULL.equals(configClassAttr)) {
				if (!(beanDef instanceof AbstractBeanDefinition abd)) {
					throw new BeanDefinitionStoreException("Cannot enhance @Configuration bean definition '" +
							beanName + "' since it is not stored in an AbstractBeanDefinition subclass");
				}
				else if (beanFactory.containsSingleton(beanName)) {
					if (logger.isWarnEnabled()) {
						logger.warn("Cannot enhance @Configuration bean definition '" + beanName +
								"' since its singleton instance has been created too early. The typical cause " +
								"is a non-static @Bean method with a BeanDefinitionRegistryPostProcessor " +
								"return type: Consider declaring such methods as 'static' and/or marking the " +
								"containing configuration class as 'proxyBeanMethods=false'.");
					}
				}
				else {
					configBeanDefs.put(beanName, abd);
				}
			}
		}
		if (configBeanDefs.isEmpty()) {
			// nothing to enhance -> return immediately
			enhanceConfigClasses.end();
			return;
		}

		ConfigurationClassEnhancer enhancer = new ConfigurationClassEnhancer();
		for (Map.Entry<String, AbstractBeanDefinition> entry : configBeanDefs.entrySet()) {
			AbstractBeanDefinition beanDef = entry.getValue();
			// If a @Configuration class gets proxied, always proxy the target class
			beanDef.setAttribute(AutoProxyUtils.PRESERVE_TARGET_CLASS_ATTRIBUTE, Boolean.TRUE);
			// Set enhanced subclass of the user-specified bean class
			Class<?> configClass = beanDef.getBeanClass();
			Class<?> enhancedClass = enhancer.enhance(configClass, this.beanClassLoader);
			if (configClass != enhancedClass) {
				if (logger.isTraceEnabled()) {
					logger.trace(String.format("Replacing bean definition '%s' existing class '%s' with " +
							"enhanced class '%s'", entry.getKey(), configClass.getName(), enhancedClass.getName()));
				}
				beanDef.setBeanClass(enhancedClass);
			}
		}
		enhanceConfigClasses.tag("classCount", () -> String.valueOf(configBeanDefs.keySet().size())).end();
	}


	private static class ImportAwareBeanPostProcessor implements InstantiationAwareBeanPostProcessor {

		private final BeanFactory beanFactory;

		public ImportAwareBeanPostProcessor(BeanFactory beanFactory) {
			this.beanFactory = beanFactory;
		}

		@Override
		public PropertyValues postProcessProperties(@Nullable PropertyValues pvs, Object bean, String beanName) {
			// Inject the BeanFactory before AutowiredAnnotationBeanPostProcessor's
			// postProcessProperties method attempts to autowire other configuration beans.
			if (bean instanceof EnhancedConfiguration enhancedConfiguration) {
				enhancedConfiguration.setBeanFactory(this.beanFactory);
			}
			return pvs;
		}

		@Override
		public Object postProcessBeforeInitialization(Object bean, String beanName) {
			if (bean instanceof ImportAware importAware) {
				ImportRegistry ir = this.beanFactory.getBean(IMPORT_REGISTRY_BEAN_NAME, ImportRegistry.class);
				AnnotationMetadata importingClass = ir.getImportingClassFor(ClassUtils.getUserClass(bean).getName());
				if (importingClass != null) {
					importAware.setImportMetadata(importingClass);
				}
			}
			return bean;
		}
	}


	private static class ImportAwareAotContribution implements BeanFactoryInitializationAotContribution {

		private static final String BEAN_FACTORY_VARIABLE = BeanFactoryInitializationCode.BEAN_FACTORY_VARIABLE;

		private static final ParameterizedTypeName STRING_STRING_MAP =
				ParameterizedTypeName.get(Map.class, String.class, String.class);

		private static final String MAPPINGS_VARIABLE = "mappings";

		private static final String BEAN_DEFINITION_VARIABLE = "beanDefinition";

		private static final String BEAN_NAME = "org.springframework.context.annotation.internalImportAwareAotProcessor";

		private final ConfigurableListableBeanFactory beanFactory;

		public ImportAwareAotContribution(ConfigurableListableBeanFactory beanFactory) {
			this.beanFactory = beanFactory;
		}

		@Override
		public void applyTo(GenerationContext generationContext,
				BeanFactoryInitializationCode beanFactoryInitializationCode) {

			Map<String, String> mappings = buildImportAwareMappings();
			if (!mappings.isEmpty()) {
				GeneratedMethod generatedMethod = beanFactoryInitializationCode.getMethods().add(
						"addImportAwareBeanPostProcessors", method -> generateAddPostProcessorMethod(method, mappings));
				beanFactoryInitializationCode.addInitializer(generatedMethod.toMethodReference());
				ResourceHints hints = generationContext.getRuntimeHints().resources();
				mappings.forEach((target, from) -> hints.registerType(TypeReference.of(from)));
			}
		}

		private void generateAddPostProcessorMethod(MethodSpec.Builder method, Map<String, String> mappings) {
			method.addJavadoc("Add ImportAwareBeanPostProcessor to support ImportAware beans.");
			method.addModifiers(Modifier.PRIVATE);
			method.addParameter(DefaultListableBeanFactory.class, BEAN_FACTORY_VARIABLE);
			method.addCode(generateAddPostProcessorCode(mappings));
		}

		private CodeBlock generateAddPostProcessorCode(Map<String, String> mappings) {
			CodeBlock.Builder code = CodeBlock.builder();
			code.addStatement("$T $L = new $T<>()", STRING_STRING_MAP,
					MAPPINGS_VARIABLE, HashMap.class);
			mappings.forEach((type, from) -> code.addStatement("$L.put($S, $S)",
					MAPPINGS_VARIABLE, type, from));
			code.addStatement("$T $L = new $T($T.class)", RootBeanDefinition.class,
					BEAN_DEFINITION_VARIABLE, RootBeanDefinition.class, ImportAwareAotBeanPostProcessor.class);
			code.addStatement("$L.setRole($T.ROLE_INFRASTRUCTURE)",
					BEAN_DEFINITION_VARIABLE, BeanDefinition.class);
			code.addStatement("$L.setInstanceSupplier(() -> new $T($L))",
					BEAN_DEFINITION_VARIABLE, ImportAwareAotBeanPostProcessor.class, MAPPINGS_VARIABLE);
			code.addStatement("$L.registerBeanDefinition($S, $L)",
					BEAN_FACTORY_VARIABLE, BEAN_NAME, BEAN_DEFINITION_VARIABLE);
			return code.build();
		}

		private Map<String, String> buildImportAwareMappings() {
			ImportRegistry importRegistry = this.beanFactory.getBean(IMPORT_REGISTRY_BEAN_NAME, ImportRegistry.class);
			Map<String, String> mappings = new LinkedHashMap<>();
			for (String name : this.beanFactory.getBeanDefinitionNames()) {
				Class<?> beanType = this.beanFactory.getType(name);
				if (beanType != null && ImportAware.class.isAssignableFrom(beanType)) {
					String target = ClassUtils.getUserClass(beanType).getName();
					AnnotationMetadata from = importRegistry.getImportingClassFor(target);
					if (from != null) {
						mappings.put(target, from.getClassName());
					}
				}
			}
			return mappings;
		}
	}


	private static class PropertySourcesAotContribution implements BeanFactoryInitializationAotContribution {

		private static final String ENVIRONMENT_VARIABLE = "environment";

		private static final String RESOURCE_LOADER_VARIABLE = "resourceLoader";

		private final Log logger = LogFactory.getLog(getClass());

		private final List<PropertySourceDescriptor> descriptors;

		private final Function<String, Resource> resourceResolver;

		PropertySourcesAotContribution(List<PropertySourceDescriptor> descriptors, Function<String, Resource> resourceResolver) {
			this.descriptors = descriptors;
			this.resourceResolver = resourceResolver;
		}

		@Override
		public void applyTo(GenerationContext generationContext, BeanFactoryInitializationCode beanFactoryInitializationCode) {
			registerRuntimeHints(generationContext.getRuntimeHints());
			GeneratedMethod generatedMethod = beanFactoryInitializationCode.getMethods()
					.add("processPropertySources", this::generateAddPropertySourceProcessorMethod);
			beanFactoryInitializationCode.addInitializer(generatedMethod.toMethodReference());
		}

		private void registerRuntimeHints(RuntimeHints hints) {
			for (PropertySourceDescriptor descriptor : this.descriptors) {
				Class<?> factoryClass = descriptor.propertySourceFactory();
				if (factoryClass != null) {
					hints.reflection().registerType(factoryClass, MemberCategory.INVOKE_DECLARED_CONSTRUCTORS);
				}
				for (String location : descriptor.locations()) {
					if (location.startsWith(ResourcePatternResolver.CLASSPATH_ALL_URL_PREFIX) ||
							(location.startsWith(ResourcePatternResolver.CLASSPATH_URL_PREFIX) &&
									(location.contains("*") || location.contains("?")))) {

						if (logger.isWarnEnabled()) {
							logger.warn("""
									Runtime hint registration is not supported for the 'classpath*:' \
									prefix or wildcards in @PropertySource locations. Please manually \
									register a resource hint for each property source location represented \
									by '%s'.""".formatted(location));
						}
					}
					else {
						Resource resource = this.resourceResolver.apply(location);
						if (resource instanceof ClassPathResource classPathResource && classPathResource.exists()) {
							hints.resources().registerPattern(classPathResource.getPath());
						}
					}
				}
			}
		}

		private void generateAddPropertySourceProcessorMethod(MethodSpec.Builder method) {
			method.addJavadoc("Apply known @PropertySources to the environment.");
			method.addModifiers(Modifier.PRIVATE);
			method.addParameter(ConfigurableEnvironment.class, ENVIRONMENT_VARIABLE);
			method.addParameter(ResourceLoader.class, RESOURCE_LOADER_VARIABLE);
			method.addCode(generateAddPropertySourceProcessorCode());
		}

		private CodeBlock generateAddPropertySourceProcessorCode() {
			Builder code = CodeBlock.builder();
			String processorVariable = "processor";
			code.addStatement("$T $L = new $T($L, $L)", PropertySourceProcessor.class,
					processorVariable, PropertySourceProcessor.class, ENVIRONMENT_VARIABLE,
					RESOURCE_LOADER_VARIABLE);
			code.beginControlFlow("try");
			for (PropertySourceDescriptor descriptor : this.descriptors) {
				code.addStatement("$L.processPropertySource($L)", processorVariable,
						generatePropertySourceDescriptorCode(descriptor));
			}
			code.nextControlFlow("catch ($T ex)", IOException.class);
			code.addStatement("throw new $T(ex)", UncheckedIOException.class);
			code.endControlFlow();
			return code.build();
		}

		private CodeBlock generatePropertySourceDescriptorCode(PropertySourceDescriptor descriptor) {
			CodeBlock.Builder code = CodeBlock.builder();
			code.add("new $T(", PropertySourceDescriptor.class);
			CodeBlock values = descriptor.locations().stream()
					.map(value -> CodeBlock.of("$S", value)).collect(CodeBlock.joining(", "));
			if (descriptor.name() == null && descriptor.propertySourceFactory() == null &&
					descriptor.encoding() == null && !descriptor.ignoreResourceNotFound()) {
				code.add("$L)", values);
			}
			else {
				List<CodeBlock> arguments = new ArrayList<>();
				arguments.add(CodeBlock.of("$T.of($L)", List.class, values));
				arguments.add(CodeBlock.of("$L", descriptor.ignoreResourceNotFound()));
				arguments.add(handleNull(descriptor.name(), () -> CodeBlock.of("$S", descriptor.name())));
				arguments.add(handleNull(descriptor.propertySourceFactory(),
						() -> CodeBlock.of("$T.class", descriptor.propertySourceFactory())));
				arguments.add(handleNull(descriptor.encoding(),
						() -> CodeBlock.of("$S", descriptor.encoding())));
				code.add(CodeBlock.join(arguments, ", "));
				code.add(")");
			}
			return code.build();
		}

		private CodeBlock handleNull(@Nullable Object value, Supplier<CodeBlock> nonNull) {
			if (value == null) {
				return CodeBlock.of("null");
			}
			else {
				return nonNull.get();
			}
		}
	}


	private static class ConfigurationClassProxyBeanRegistrationCodeFragments extends BeanRegistrationCodeFragmentsDecorator {

		private final RegisteredBean registeredBean;

		private final Class<?> proxyClass;

		public ConfigurationClassProxyBeanRegistrationCodeFragments(
				BeanRegistrationCodeFragments codeFragments, RegisteredBean registeredBean) {

			super(codeFragments);
			this.registeredBean = registeredBean;
			this.proxyClass = registeredBean.getBeanType().toClass();
		}

		@Override
		public CodeBlock generateSetBeanDefinitionPropertiesCode(GenerationContext generationContext,
				BeanRegistrationCode beanRegistrationCode, RootBeanDefinition beanDefinition, Predicate<String> attributeFilter) {

			CodeBlock.Builder code = CodeBlock.builder();
			code.add(super.generateSetBeanDefinitionPropertiesCode(generationContext,
					beanRegistrationCode, beanDefinition, attributeFilter));
			code.addStatement("$T.initializeConfigurationClass($T.class)",
					ConfigurationClassUtils.class, ClassUtils.getUserClass(this.proxyClass));
			return code.build();
		}

		@Override
		public CodeBlock generateInstanceSupplierCode(GenerationContext generationContext,
				BeanRegistrationCode beanRegistrationCode, boolean allowDirectSupplierShortcut) {

			Executable executableToUse = proxyExecutable(generationContext.getRuntimeHints(),
					this.registeredBean.resolveConstructorOrFactoryMethod());
			return new InstanceSupplierCodeGenerator(generationContext,
					beanRegistrationCode.getClassName(), beanRegistrationCode.getMethods(), allowDirectSupplierShortcut)
					.generateCode(this.registeredBean, executableToUse);
		}

		private Executable proxyExecutable(RuntimeHints runtimeHints, Executable userExecutable) {
			if (userExecutable instanceof Constructor<?> userConstructor) {
				try {
					runtimeHints.reflection().registerConstructor(userConstructor, ExecutableMode.INTROSPECT);
					return this.proxyClass.getConstructor(userExecutable.getParameterTypes());
				}
				catch (NoSuchMethodException ex) {
					throw new IllegalStateException("No matching constructor found on proxy " + this.proxyClass, ex);
				}
			}
			return userExecutable;
		}
	}

}<|MERGE_RESOLUTION|>--- conflicted
+++ resolved
@@ -423,12 +423,8 @@
 				this.resourceLoader, this.componentScanBeanNameGenerator, registry);
         // 创建一个集合用于保存我们的配置类BeanDefinitionHolder集合默认长度是配置类集合的长度
 		Set<BeanDefinitionHolder> candidates = new LinkedHashSet<>(configCandidates);
-<<<<<<< HEAD
 		// 创建一个集合用于保存我们的已经解析的配置类，长度默认为解析出来默认的配置类的集合长度
-		Set<ConfigurationClass> alreadyParsed = new HashSet<>(configCandidates.size());
-=======
 		Set<ConfigurationClass> alreadyParsed = CollectionUtils.newHashSet(configCandidates.size());
->>>>>>> 17b20871
 		do {
 			// 真正的解析配置类
 			StartupStep processConfig = this.applicationStartup.start("spring.context.config-classes.parse");
@@ -458,12 +454,8 @@
 				String[] newCandidateNames = registry.getBeanDefinitionNames();
 				// 原始的老的候选的bean定义
 				Set<String> oldCandidateNames = Set.of(candidateNames);
-<<<<<<< HEAD
-				Set<String> alreadyParsedClasses = new HashSet<>();
+				Set<String> alreadyParsedClasses = CollectionUtils.newHashSet(alreadyParsed.size());
 				// 赋值已经解析的其他bean，不包含原始的bean
-=======
-				Set<String> alreadyParsedClasses = CollectionUtils.newHashSet(alreadyParsed.size());
->>>>>>> 17b20871
 				for (ConfigurationClass configurationClass : alreadyParsed) {
 					alreadyParsedClasses.add(configurationClass.getMetadata().getClassName());
 				}
