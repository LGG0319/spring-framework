--- conflicted
+++ resolved
@@ -289,7 +289,6 @@
 
 	/**
 	 * Derive further bean definitions from the configuration classes in the registry.
-	 * 从注册表中的配置类派生进一步的bean定义
 	 */
 	@Override
 	public void postProcessBeanDefinitionRegistry(BeanDefinitionRegistry registry) {
@@ -303,7 +302,7 @@
 					"postProcessBeanFactory already called on this post-processor against " + registry);
 		}
 		this.registriesPostProcessed.add(registryId);
-		//真正的解析bean定义,包括@Service、@Controller等Bean定义注解的解析及将相关Bean注册到Spring容器中
+
 		processConfigBeanDefinitions(registry);
 	}
 
@@ -376,37 +375,29 @@
 	/**
 	 * Build and validate a configuration model based on the registry of
 	 * {@link Configuration} classes.
-	 * 基于的注册表构建和验证配置模型 Configuration
 	 */
 	public void processConfigBeanDefinitions(BeanDefinitionRegistry registry) {
 		List<BeanDefinitionHolder> configCandidates = new ArrayList<>();
-		// 获取IOC 容器中目前所有bean定义的名称
 		String[] candidateNames = registry.getBeanDefinitionNames();
 
 		for (String beanName : candidateNames) {
-			// 通过bean的名称来获取我们的bean定义对象
 			BeanDefinition beanDef = registry.getBeanDefinition(beanName);
-			// 判断是否有没有解析过
 			if (beanDef.getAttribute(ConfigurationClassUtils.CONFIGURATION_CLASS_ATTRIBUTE) != null) {
 				if (logger.isDebugEnabled()) {
 					logger.debug("Bean definition has already been processed as a configuration class: " + beanDef);
 				}
 			}
-			// 进行正在的解析判断是不是完全的配置类 还是一个非正式的配置类,將配置类添加集合中
 			else if (ConfigurationClassUtils.checkConfigurationClassCandidate(beanDef, this.metadataReaderFactory)) {
-				// 满足添加 就加入到候选的配置类集合中
 				configCandidates.add(new BeanDefinitionHolder(beanDef, beanName));
 			}
 		}
 
 		// Return immediately if no @Configuration classes were found
-		// 若没有找到配置类 直接返回
 		if (configCandidates.isEmpty()) {
 			return;
 		}
 
 		// Sort by previously determined @Order value, if applicable
-		// 对配置类进行Order排序
 		configCandidates.sort((bd1, bd2) -> {
 			int i1 = ConfigurationClassUtils.getOrder(bd1.getBeanDefinition());
 			int i2 = ConfigurationClassUtils.getOrder(bd2.getBeanDefinition());
@@ -414,8 +405,6 @@
 		});
 
 		// Detect any custom bean name generation strategy supplied through the enclosing application context
-		// 创建通过@CompentScan导入进来的bean name的生成器
-		// 创建通过@Import导入进来的bean的名称
 		SingletonBeanRegistry singletonRegistry = null;
 		if (registry instanceof SingletonBeanRegistry sbr) {
 			singletonRegistry = sbr;
@@ -423,9 +412,7 @@
 				BeanNameGenerator generator = (BeanNameGenerator) singletonRegistry.getSingleton(
 						AnnotationConfigUtils.CONFIGURATION_BEAN_NAME_GENERATOR);
 				if (generator != null) {
-					// 设置@CompentScan导入进来的bean的名称生成器
 					this.componentScanBeanNameGenerator = generator;
-					// 设置@Import导入进来的bean的名称生成器
 					this.importBeanNameGenerator = generator;
 				}
 			}
@@ -435,21 +422,18 @@
 			this.environment = new StandardEnvironment();
 		}
 
-		// Parse each @Configuration class  创建一个配置类解析器对象
+		// Parse each @Configuration class
 		ConfigurationClassParser parser = new ConfigurationClassParser(
 				this.metadataReaderFactory, this.problemReporter, this.environment,
 				this.resourceLoader, this.componentScanBeanNameGenerator, registry);
-        // 创建一个集合用于保存我们的配置类BeanDefinitionHolder集合默认长度是配置类集合的长度
+
 		Set<BeanDefinitionHolder> candidates = new LinkedHashSet<>(configCandidates);
-		// 创建一个集合用于保存我们的已经解析的配置类，长度默认为解析出来默认的配置类的集合长度
 		Set<ConfigurationClass> alreadyParsed = CollectionUtils.newHashSet(configCandidates.size());
 		do {
-			// 真正的解析配置类
 			StartupStep processConfig = this.applicationStartup.start("spring.context.config-classes.parse");
 			parser.parse(candidates);
 			parser.validate();
 
-			// 解析出来的配置类
 			Set<ConfigurationClass> configClasses = new LinkedHashSet<>(parser.getConfigurationClasses());
 			configClasses.removeAll(alreadyParsed);
 
@@ -459,35 +443,24 @@
 						registry, this.sourceExtractor, this.resourceLoader, this.environment,
 						this.importBeanNameGenerator, parser.getImportRegistry());
 			}
-			// 真正的把我们解析出来的配置类注册到容器中
 			this.reader.loadBeanDefinitions(configClasses);
-<<<<<<< HEAD
-			// 将解析过的配置类加入到已经解析的集合中
-=======
 			for (ConfigurationClass configClass : configClasses) {
 				this.beanRegistrars.putAll(configClass.getBeanRegistrars());
 			}
->>>>>>> 6ade8c5a
 			alreadyParsed.addAll(configClasses);
 			processConfig.tag("classCount", () -> String.valueOf(configClasses.size())).end();
 
 			candidates.clear();
-			// 判断我们ioc容器中的是不是>候选原始的bean定义的个数，原始的是6个后置处理器+配置类，候选的是原始的加上扫描出来的bean
 			if (registry.getBeanDefinitionCount() > candidateNames.length) {
-				// 获取所有的bean定义
 				String[] newCandidateNames = registry.getBeanDefinitionNames();
-				// 原始的老的候选的bean定义
 				Set<String> oldCandidateNames = Set.of(candidateNames);
 				Set<String> alreadyParsedClasses = CollectionUtils.newHashSet(alreadyParsed.size());
-				// 赋值已经解析的其他bean，不包含原始的bean
 				for (ConfigurationClass configurationClass : alreadyParsed) {
 					alreadyParsedClasses.add(configurationClass.getMetadata().getClassName());
 				}
 				for (String candidateName : newCandidateNames) {
-					// 表示当前循环的还没有被解析过
 					if (!oldCandidateNames.contains(candidateName)) {
 						BeanDefinition bd = registry.getBeanDefinition(candidateName);
-						// 判断有没有被解析过
 						if (ConfigurationClassUtils.checkConfigurationClassCandidate(bd, this.metadataReaderFactory) &&
 								!alreadyParsedClasses.contains(bd.getBeanClassName())) {
 							candidates.add(new BeanDefinitionHolder(bd, candidateName));
@@ -497,7 +470,6 @@
 				candidateNames = newCandidateNames;
 			}
 		}
-		// 存在没有解析过的 需要循环解析
 		while (!candidates.isEmpty());
 
 		// Register the ImportRegistry as a bean in order to support ImportAware @Configuration classes
