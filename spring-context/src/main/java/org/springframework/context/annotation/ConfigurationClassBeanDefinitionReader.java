/*
 * Copyright 2002-2024 the original author or authors.
 *
 * Licensed under the Apache License, Version 2.0 (the "License");
 * you may not use this file except in compliance with the License.
 * You may obtain a copy of the License at
 *
 *      https://www.apache.org/licenses/LICENSE-2.0
 *
 * Unless required by applicable law or agreed to in writing, software
 * distributed under the License is distributed on an "AS IS" BASIS,
 * WITHOUT WARRANTIES OR CONDITIONS OF ANY KIND, either express or implied.
 * See the License for the specific language governing permissions and
 * limitations under the License.
 */

package org.springframework.context.annotation;

import java.lang.reflect.Method;
import java.util.ArrayList;
import java.util.Arrays;
import java.util.HashMap;
import java.util.List;
import java.util.Map;
import java.util.Set;

import org.apache.commons.logging.Log;
import org.apache.commons.logging.LogFactory;

import org.springframework.beans.factory.BeanDefinitionStoreException;
import org.springframework.beans.factory.annotation.AnnotatedBeanDefinition;
import org.springframework.beans.factory.annotation.AnnotatedGenericBeanDefinition;
import org.springframework.beans.factory.config.BeanDefinition;
import org.springframework.beans.factory.config.BeanDefinitionHolder;
import org.springframework.beans.factory.groovy.GroovyBeanDefinitionReader;
import org.springframework.beans.factory.parsing.SourceExtractor;
import org.springframework.beans.factory.support.AbstractBeanDefinition;
import org.springframework.beans.factory.support.AbstractBeanDefinitionReader;
import org.springframework.beans.factory.support.BeanDefinitionOverrideException;
import org.springframework.beans.factory.support.BeanDefinitionReader;
import org.springframework.beans.factory.support.BeanDefinitionRegistry;
import org.springframework.beans.factory.support.BeanNameGenerator;
import org.springframework.beans.factory.support.RootBeanDefinition;
import org.springframework.beans.factory.xml.XmlBeanDefinitionReader;
import org.springframework.context.annotation.ConfigurationCondition.ConfigurationPhase;
import org.springframework.core.annotation.AnnotationAttributes;
import org.springframework.core.env.Environment;
import org.springframework.core.io.Resource;
import org.springframework.core.io.ResourceLoader;
import org.springframework.core.type.AnnotationMetadata;
import org.springframework.core.type.MethodMetadata;
import org.springframework.core.type.StandardAnnotationMetadata;
import org.springframework.core.type.StandardMethodMetadata;
import org.springframework.util.Assert;
import org.springframework.util.ClassUtils;
import org.springframework.util.StringUtils;

/**
 * Reads a given fully-populated set of ConfigurationClass instances, registering bean
 * definitions with the given {@link BeanDefinitionRegistry} based on its contents.
 *
 * <p>This class was modeled after the {@link BeanDefinitionReader} hierarchy, but does
 * not implement/extend any of its artifacts as a set of configuration classes is not a
 * {@link Resource}.
 *
 * @author Chris Beams
 * @author Juergen Hoeller
 * @author Phillip Webb
 * @author Sam Brannen
 * @author Sebastien Deleuze
 * @since 3.0
 * @see ConfigurationClassParser
 */
class ConfigurationClassBeanDefinitionReader {

	private static final Log logger = LogFactory.getLog(ConfigurationClassBeanDefinitionReader.class);

	private static final ScopeMetadataResolver scopeMetadataResolver = new AnnotationScopeMetadataResolver();

	private final BeanDefinitionRegistry registry;

	private final SourceExtractor sourceExtractor;

	private final ResourceLoader resourceLoader;

	private final Environment environment;

	private final BeanNameGenerator importBeanNameGenerator;

	private final ImportRegistry importRegistry;

	private final ConditionEvaluator conditionEvaluator;


	/**
	 * Create a new {@link ConfigurationClassBeanDefinitionReader} instance
	 * that will be used to populate the given {@link BeanDefinitionRegistry}.
	 */
	ConfigurationClassBeanDefinitionReader(BeanDefinitionRegistry registry, SourceExtractor sourceExtractor,
			ResourceLoader resourceLoader, Environment environment, BeanNameGenerator importBeanNameGenerator,
			ImportRegistry importRegistry) {

		this.registry = registry;
		this.sourceExtractor = sourceExtractor;
		this.resourceLoader = resourceLoader;
		this.environment = environment;
		this.importBeanNameGenerator = importBeanNameGenerator;
		this.importRegistry = importRegistry;
		this.conditionEvaluator = new ConditionEvaluator(registry, environment, resourceLoader);
	}


	/**
	 * Read {@code configurationModel}, registering bean definitions
	 * with the registry based on its contents.
	 */
	public void loadBeanDefinitions(Set<ConfigurationClass> configurationModel) {
		TrackedConditionEvaluator trackedConditionEvaluator = new TrackedConditionEvaluator();
		for (ConfigurationClass configClass : configurationModel) {
			loadBeanDefinitionsForConfigurationClass(configClass, trackedConditionEvaluator);
		}
	}

	/**
	 * Read a particular {@link ConfigurationClass}, registering bean definitions
	 * for the class itself and all of its {@link Bean} methods.
	 */
	private void loadBeanDefinitionsForConfigurationClass(
			ConfigurationClass configClass, TrackedConditionEvaluator trackedConditionEvaluator) {

		if (trackedConditionEvaluator.shouldSkip(configClass)) {
			String beanName = configClass.getBeanName();
			if (StringUtils.hasLength(beanName) && this.registry.containsBeanDefinition(beanName)) {
				this.registry.removeBeanDefinition(beanName);
			}
			this.importRegistry.removeImportingClass(configClass.getMetadata().getClassName());
			return;
		}

		if (configClass.isImported()) {
			registerBeanDefinitionForImportedConfigurationClass(configClass);
		}
		for (BeanMethod beanMethod : configClass.getBeanMethods()) {
			loadBeanDefinitionsForBeanMethod(beanMethod);
		}

		loadBeanDefinitionsFromImportedResources(configClass.getImportedResources());
		loadBeanDefinitionsFromRegistrars(configClass.getImportBeanDefinitionRegistrars());
	}

	/**
	 * Register the {@link Configuration} class itself as a bean definition.
	 */
	private void registerBeanDefinitionForImportedConfigurationClass(ConfigurationClass configClass) {
		AnnotationMetadata metadata = configClass.getMetadata();
		AnnotatedGenericBeanDefinition configBeanDef = new AnnotatedGenericBeanDefinition(metadata);

		ScopeMetadata scopeMetadata = scopeMetadataResolver.resolveScopeMetadata(configBeanDef);
		configBeanDef.setScope(scopeMetadata.getScopeName());
		String configBeanName = this.importBeanNameGenerator.generateBeanName(configBeanDef, this.registry);
		AnnotationConfigUtils.processCommonDefinitionAnnotations(configBeanDef, metadata);

		BeanDefinitionHolder definitionHolder = new BeanDefinitionHolder(configBeanDef, configBeanName);
		definitionHolder = AnnotationConfigUtils.applyScopedProxyMode(scopeMetadata, definitionHolder, this.registry);
		this.registry.registerBeanDefinition(definitionHolder.getBeanName(), definitionHolder.getBeanDefinition());
		configClass.setBeanName(configBeanName);

		if (logger.isTraceEnabled()) {
			logger.trace("Registered bean definition for imported class '" + configBeanName + "'");
		}
	}

	/**
	 * Read the given {@link BeanMethod}, registering bean definitions
	 * with the BeanDefinitionRegistry based on its contents.
	 */
	private void loadBeanDefinitionsForBeanMethod(BeanMethod beanMethod) {
		ConfigurationClass configClass = beanMethod.getConfigurationClass();
		MethodMetadata metadata = beanMethod.getMetadata();
		String methodName = metadata.getMethodName();

		// Do we need to mark the bean as skipped by its condition?
		if (this.conditionEvaluator.shouldSkip(metadata, ConfigurationPhase.REGISTER_BEAN)) {
			configClass.skippedBeanMethods.add(methodName);
			return;
		}
		if (configClass.skippedBeanMethods.contains(methodName)) {
			return;
		}

		AnnotationAttributes bean = AnnotationConfigUtils.attributesFor(metadata, Bean.class);
		Assert.state(bean != null, "No @Bean annotation attributes");

		// Consider name and any aliases
		List<String> names = new ArrayList<>(Arrays.asList(bean.getStringArray("name")));
		String beanName = (!names.isEmpty() ? names.remove(0) : methodName);

		// Register aliases even when overridden
		for (String alias : names) {
			this.registry.registerAlias(beanName, alias);
		}

		// Has this effectively been overridden before (for example, via XML)?
		if (isOverriddenByExistingDefinition(beanMethod, beanName)) {
			if (beanName.equals(beanMethod.getConfigurationClass().getBeanName())) {
				throw new BeanDefinitionStoreException(beanMethod.getConfigurationClass().getResource().getDescription(),
						beanName, "Bean name derived from @Bean method '" + beanMethod.getMetadata().getMethodName() +
						"' clashes with bean name for containing configuration class; please make those names unique!");
			}
			return;
		}

		ConfigurationClassBeanDefinition beanDef = new ConfigurationClassBeanDefinition(configClass, metadata, beanName);
		beanDef.setSource(this.sourceExtractor.extractSource(metadata, configClass.getResource()));

		if (metadata.isStatic()) {
			// static @Bean method
			if (configClass.getMetadata() instanceof StandardAnnotationMetadata sam) {
				beanDef.setBeanClass(sam.getIntrospectedClass());
			}
			else {
				beanDef.setBeanClassName(configClass.getMetadata().getClassName());
			}
			beanDef.setUniqueFactoryMethodName(methodName);
		}
		else {
			// instance @Bean method
			beanDef.setFactoryBeanName(configClass.getBeanName());
			beanDef.setUniqueFactoryMethodName(methodName);
		}

		if (metadata instanceof StandardMethodMetadata smm &&
				configClass.getMetadata() instanceof StandardAnnotationMetadata sam) {
			Method method = ClassUtils.getMostSpecificMethod(smm.getIntrospectedMethod(), sam.getIntrospectedClass());
			if (method == smm.getIntrospectedMethod()) {
				beanDef.setResolvedFactoryMethod(method);
			}
		}

		beanDef.setAutowireMode(AbstractBeanDefinition.AUTOWIRE_CONSTRUCTOR);
		AnnotationConfigUtils.processCommonDefinitionAnnotations(beanDef, metadata);

		boolean autowireCandidate = bean.getBoolean("autowireCandidate");
		if (!autowireCandidate) {
			beanDef.setAutowireCandidate(false);
		}

		boolean defaultCandidate = bean.getBoolean("defaultCandidate");
		if (!defaultCandidate) {
			beanDef.setDefaultCandidate(false);
		}

		Bean.Bootstrap instantiation = bean.getEnum("bootstrap");
		if (instantiation == Bean.Bootstrap.BACKGROUND) {
			beanDef.setBackgroundInit(true);
		}

		String initMethodName = bean.getString("initMethod");
		if (StringUtils.hasText(initMethodName)) {
			beanDef.setInitMethodName(initMethodName);
		}

		String destroyMethodName = bean.getString("destroyMethod");
		beanDef.setDestroyMethodName(destroyMethodName);

		// Consider scoping
		ScopedProxyMode proxyMode = ScopedProxyMode.NO;
		AnnotationAttributes attributes = AnnotationConfigUtils.attributesFor(metadata, Scope.class);
		if (attributes != null) {
			beanDef.setScope(attributes.getString("value"));
			proxyMode = attributes.getEnum("proxyMode");
			if (proxyMode == ScopedProxyMode.DEFAULT) {
				proxyMode = ScopedProxyMode.NO;
			}
		}

		// Replace the original bean definition with the target one, if necessary
		BeanDefinition beanDefToRegister = beanDef;
		if (proxyMode != ScopedProxyMode.NO) {
			BeanDefinitionHolder proxyDef = ScopedProxyCreator.createScopedProxy(
					new BeanDefinitionHolder(beanDef, beanName), this.registry,
					proxyMode == ScopedProxyMode.TARGET_CLASS);
			beanDefToRegister = new ConfigurationClassBeanDefinition(
					(RootBeanDefinition) proxyDef.getBeanDefinition(), configClass, metadata, beanName);
		}

		if (logger.isTraceEnabled()) {
			logger.trace(String.format("Registering bean definition for @Bean method %s.%s()",
					configClass.getMetadata().getClassName(), beanName));
		}
		this.registry.registerBeanDefinition(beanName, beanDefToRegister);
	}

	@SuppressWarnings("NullAway")
	protected boolean isOverriddenByExistingDefinition(BeanMethod beanMethod, String beanName) {
		if (!this.registry.containsBeanDefinition(beanName)) {
			return false;
		}
		BeanDefinition existingBeanDef = this.registry.getBeanDefinition(beanName);
		ConfigurationClass configClass = beanMethod.getConfigurationClass();

		// If the bean method is an overloaded case on the same configuration class,
		// preserve the existing bean definition and mark it as overloaded.
		if (existingBeanDef instanceof ConfigurationClassBeanDefinition ccbd) {
<<<<<<< HEAD
			if (ccbd.getMetadata().getClassName().equals(beanMethod.getConfigurationClass().getMetadata().getClassName()) &&
					ccbd.getFactoryMethodMetadata().getMethodName().equals(beanMethod.getMetadata().getMethodName())) {
=======
			if (!ccbd.getMetadata().getClassName().equals(configClass.getMetadata().getClassName())) {
				return false;
			}
			if (ccbd.getFactoryMethodMetadata().getMethodName().equals(beanMethod.getMetadata().getMethodName())) {
>>>>>>> bf06d748
				ccbd.setNonUniqueFactoryMethodName(ccbd.getFactoryMethodMetadata().getMethodName());
				return true;
			}
			Map<String, Object> attributes =
					configClass.getMetadata().getAnnotationAttributes(Configuration.class.getName());
			if ((attributes != null && (Boolean) attributes.get("enforceUniqueMethods")) ||
					!this.registry.isBeanDefinitionOverridable(beanName)) {
				throw new BeanDefinitionOverrideException(beanName,
						new ConfigurationClassBeanDefinition(configClass, beanMethod.getMetadata(), beanName),
						existingBeanDef,
						"@Bean method override with same bean name but different method name: " + existingBeanDef);
			}
			return true;
		}

		// A bean definition resulting from a component scan can be silently overridden
		// by an @Bean method - and as of 6.1, even when general overriding is disabled
		// as long as the bean class is the same.
		if (existingBeanDef instanceof ScannedGenericBeanDefinition scannedBeanDef) {
			if (beanMethod.getMetadata().getReturnTypeName().equals(scannedBeanDef.getBeanClassName())) {
				this.registry.removeBeanDefinition(beanName);
			}
			return false;
		}

		// Has the existing bean definition bean marked as a framework-generated bean?
		// -> allow the current bean method to override it, since it is application-level
		if (existingBeanDef.getRole() > BeanDefinition.ROLE_APPLICATION) {
			return false;
		}

		// At this point, it's a top-level override (probably XML), just having been parsed
		// before configuration class processing kicks in...
		if (!this.registry.isBeanDefinitionOverridable(beanName)) {
			throw new BeanDefinitionOverrideException(beanName,
					new ConfigurationClassBeanDefinition(configClass, beanMethod.getMetadata(), beanName),
					existingBeanDef,
					"@Bean definition illegally overridden by existing bean definition: " + existingBeanDef);
		}
		if (logger.isDebugEnabled()) {
			logger.debug(String.format("Skipping bean definition for %s: a definition for bean '%s' " +
					"already exists. This top-level bean definition is considered as an override.",
					beanMethod, beanName));
		}
		return true;
	}

	private void loadBeanDefinitionsFromImportedResources(
			Map<String, Class<? extends BeanDefinitionReader>> importedResources) {

		Map<Class<?>, BeanDefinitionReader> readerInstanceCache = new HashMap<>();

		importedResources.forEach((resource, readerClass) -> {
			// Default reader selection necessary?
			if (BeanDefinitionReader.class == readerClass) {
				if (StringUtils.endsWithIgnoreCase(resource, ".groovy")) {
					// When clearly asking for Groovy, that's what they'll get...
					readerClass = GroovyBeanDefinitionReader.class;
				}
				else {
					// Primarily ".xml" files but for any other extension as well
					readerClass = XmlBeanDefinitionReader.class;
				}
			}

			BeanDefinitionReader reader = readerInstanceCache.get(readerClass);
			if (reader == null) {
				try {
					// Instantiate the specified BeanDefinitionReader
					reader = readerClass.getConstructor(BeanDefinitionRegistry.class).newInstance(this.registry);
					// Delegate the current ResourceLoader to it if possible
					if (reader instanceof AbstractBeanDefinitionReader abdr) {
						abdr.setResourceLoader(this.resourceLoader);
						abdr.setEnvironment(this.environment);
					}
					readerInstanceCache.put(readerClass, reader);
				}
				catch (Throwable ex) {
					throw new IllegalStateException(
							"Could not instantiate BeanDefinitionReader class [" + readerClass.getName() + "]");
				}
			}

			// TODO SPR-6310: qualify relative path locations as done in AbstractContextLoader.modifyLocations
			reader.loadBeanDefinitions(resource);
		});
	}

	private void loadBeanDefinitionsFromRegistrars(Map<ImportBeanDefinitionRegistrar, AnnotationMetadata> registrars) {
		registrars.forEach((registrar, metadata) ->
				registrar.registerBeanDefinitions(metadata, this.registry, this.importBeanNameGenerator));
	}


	/**
	 * {@link RootBeanDefinition} marker subclass used to signify that a bean definition
	 * was created from a configuration class as opposed to any other configuration source.
	 * Used in bean overriding cases where it's necessary to determine whether the bean
	 * definition was created externally.
	 */
	@SuppressWarnings("serial")
	private static class ConfigurationClassBeanDefinition extends RootBeanDefinition implements AnnotatedBeanDefinition {

		private final AnnotationMetadata annotationMetadata;

		private final MethodMetadata factoryMethodMetadata;

		private final String derivedBeanName;

		public ConfigurationClassBeanDefinition(
				ConfigurationClass configClass, MethodMetadata beanMethodMetadata, String derivedBeanName) {

			this.annotationMetadata = configClass.getMetadata();
			this.factoryMethodMetadata = beanMethodMetadata;
			this.derivedBeanName = derivedBeanName;
			setResource(configClass.getResource());
			setLenientConstructorResolution(false);
		}

		public ConfigurationClassBeanDefinition(RootBeanDefinition original,
				ConfigurationClass configClass, MethodMetadata beanMethodMetadata, String derivedBeanName) {

			super(original);
			this.annotationMetadata = configClass.getMetadata();
			this.factoryMethodMetadata = beanMethodMetadata;
			this.derivedBeanName = derivedBeanName;
		}

		private ConfigurationClassBeanDefinition(ConfigurationClassBeanDefinition original) {
			super(original);
			this.annotationMetadata = original.annotationMetadata;
			this.factoryMethodMetadata = original.factoryMethodMetadata;
			this.derivedBeanName = original.derivedBeanName;
		}

		@Override
		public AnnotationMetadata getMetadata() {
			return this.annotationMetadata;
		}

		@Override
		public MethodMetadata getFactoryMethodMetadata() {
			return this.factoryMethodMetadata;
		}

		@Override
		public boolean isFactoryMethod(Method candidate) {
			return (super.isFactoryMethod(candidate) && BeanAnnotationHelper.isBeanAnnotated(candidate) &&
					BeanAnnotationHelper.determineBeanNameFor(candidate).equals(this.derivedBeanName));
		}

		@Override
		public ConfigurationClassBeanDefinition cloneBeanDefinition() {
			return new ConfigurationClassBeanDefinition(this);
		}
	}


	/**
	 * Evaluate {@code @Conditional} annotations, tracking results and taking into
	 * account 'imported by'.
	 */
	private class TrackedConditionEvaluator {

		private final Map<ConfigurationClass, Boolean> skipped = new HashMap<>();

		public boolean shouldSkip(ConfigurationClass configClass) {
			Boolean skip = this.skipped.get(configClass);
			if (skip == null) {
				if (configClass.isImported()) {
					boolean allSkipped = true;
					for (ConfigurationClass importedBy : configClass.getImportedBy()) {
						if (!shouldSkip(importedBy)) {
							allSkipped = false;
							break;
						}
					}
					if (allSkipped) {
						// The config classes that imported this one were all skipped, therefore we are skipped...
						skip = true;
					}
				}
				if (skip == null) {
					skip = conditionEvaluator.shouldSkip(configClass.getMetadata(), ConfigurationPhase.REGISTER_BEAN);
				}
				this.skipped.put(configClass, skip);
			}
			return skip;
		}
	}

}<|MERGE_RESOLUTION|>--- conflicted
+++ resolved
@@ -302,15 +302,10 @@
 		// If the bean method is an overloaded case on the same configuration class,
 		// preserve the existing bean definition and mark it as overloaded.
 		if (existingBeanDef instanceof ConfigurationClassBeanDefinition ccbd) {
-<<<<<<< HEAD
-			if (ccbd.getMetadata().getClassName().equals(beanMethod.getConfigurationClass().getMetadata().getClassName()) &&
-					ccbd.getFactoryMethodMetadata().getMethodName().equals(beanMethod.getMetadata().getMethodName())) {
-=======
 			if (!ccbd.getMetadata().getClassName().equals(configClass.getMetadata().getClassName())) {
 				return false;
 			}
 			if (ccbd.getFactoryMethodMetadata().getMethodName().equals(beanMethod.getMetadata().getMethodName())) {
->>>>>>> bf06d748
 				ccbd.setNonUniqueFactoryMethodName(ccbd.getFactoryMethodMetadata().getMethodName());
 				return true;
 			}
