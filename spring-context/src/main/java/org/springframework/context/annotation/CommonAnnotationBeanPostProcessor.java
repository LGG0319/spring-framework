--- conflicted
+++ resolved
@@ -146,12 +146,6 @@
 			"javax.naming.InitialContext", CommonAnnotationBeanPostProcessor.class.getClassLoader());
 
 	private static final Set<Class<? extends Annotation>> resourceAnnotationTypes = CollectionUtils.newLinkedHashSet(3);
-<<<<<<< HEAD
-
-	@Nullable
-	private static final Class<? extends Annotation> jakartaResourceType;
-=======
->>>>>>> bf06d748
 
 	private static final @Nullable Class<? extends Annotation> jakartaResourceType;
 
