/*
 * Copyright 2002-2024 the original author or authors.
 *
 * Licensed under the Apache License, Version 2.0 (the "License");
 * you may not use this file except in compliance with the License.
 * You may obtain a copy of the License at
 *
 *      https://www.apache.org/licenses/LICENSE-2.0
 *
 * Unless required by applicable law or agreed to in writing, software
 * distributed under the License is distributed on an "AS IS" BASIS,
 * WITHOUT WARRANTIES OR CONDITIONS OF ANY KIND, either express or implied.
 * See the License for the specific language governing permissions and
 * limitations under the License.
 */

package org.springframework.scheduling.config;

import java.time.Instant;
import java.util.concurrent.ScheduledFuture;
import java.util.concurrent.TimeUnit;

import org.jspecify.annotations.Nullable;

/**
 * A representation of a scheduled task at runtime,
 * used as a return value for scheduling methods.
 *
 * @author Juergen Hoeller
 * @author Brian Clozel
 * @since 4.3
 * @see ScheduledTaskRegistrar#scheduleCronTask(CronTask)
 * @see ScheduledTaskRegistrar#scheduleFixedRateTask(FixedRateTask)
 * @see ScheduledTaskRegistrar#scheduleFixedDelayTask(FixedDelayTask)
 * @see ScheduledFuture
 */
public final class ScheduledTask {

	private final Task task;

	volatile @Nullable ScheduledFuture<?> future;


	ScheduledTask(Task task) {
		this.task = task;
	}


	/**
	 * Return the underlying task (typically a {@link CronTask},
	 * {@link FixedRateTask} or {@link FixedDelayTask}).
	 * @since 5.0.2
	 */
	public Task getTask() {
		return this.task;
	}

	/**
	 * Trigger cancellation of this scheduled task.
	 * <p>This variant will force interruption of the task if still running.
	 * @see #cancel(boolean)
	 */
	public void cancel() {
		cancel(true);
	}

	/**
	 * Trigger cancellation of this scheduled task.
	 * @param mayInterruptIfRunning whether to force interruption of the task
	 * if still running (specify {@code false} to allow the task to complete)
	 * @since 5.3.18
	 * @see ScheduledFuture#cancel(boolean)
	 */
	public void cancel(boolean mayInterruptIfRunning) {
		ScheduledFuture<?> future = this.future;
		if (future != null) {
			future.cancel(mayInterruptIfRunning);
		}
	}

	/**
	 * Return the next scheduled execution of the task, or {@code null}
	 * if the task has been cancelled or no new execution is scheduled.
	 * @since 6.2
	 */
<<<<<<< HEAD
	@Nullable
	public Instant nextExecution() {
=======
	public @Nullable Instant nextExecution() {
>>>>>>> bf06d748
		ScheduledFuture<?> future = this.future;
		if (future != null && !future.isCancelled()) {
			long delay = future.getDelay(TimeUnit.MILLISECONDS);
			if (delay > 0) {
				return Instant.now().plusMillis(delay);
			}
		}
		return null;
	}

	@Override
	public String toString() {
		return this.task.toString();
	}

}<|MERGE_RESOLUTION|>--- conflicted
+++ resolved
@@ -83,12 +83,7 @@
 	 * if the task has been cancelled or no new execution is scheduled.
 	 * @since 6.2
 	 */
-<<<<<<< HEAD
-	@Nullable
-	public Instant nextExecution() {
-=======
 	public @Nullable Instant nextExecution() {
->>>>>>> bf06d748
 		ScheduledFuture<?> future = this.future;
 		if (future != null && !future.isCancelled()) {
 			long delay = future.getDelay(TimeUnit.MILLISECONDS);
