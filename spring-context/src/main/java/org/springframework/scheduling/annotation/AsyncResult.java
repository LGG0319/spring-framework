--- conflicted
+++ resolved
@@ -27,14 +27,6 @@
  * A pass-through {@code Future} handle that can be used for method signatures
  * which are declared with a {@code Future} return type for asynchronous execution.
  *
-<<<<<<< HEAD
- * <p>As of Spring 4.1, this class implements {@code ListenableFuture}, not just
- * plain {@link java.util.concurrent.Future}, along with the corresponding support
- * in {@code @Async} processing. As of 7.0, this will be turned back to a plain
- * {@code Future} in order to focus on compatibility with existing common usage.
- *
-=======
->>>>>>> bf06d748
  * @author Juergen Hoeller
  * @author Rossen Stoyanchev
  * @since 3.0
@@ -45,12 +37,7 @@
  * @deprecated as of 6.0, in favor of {@link CompletableFuture}
  */
 @Deprecated(since = "6.0")
-<<<<<<< HEAD
-@SuppressWarnings("removal")
-public class AsyncResult<V> implements ListenableFuture<V> {
-=======
 public class AsyncResult<V> implements Future<V> {
->>>>>>> bf06d748
 
 	private final @Nullable V value;
 
@@ -111,11 +98,7 @@
 	 * @since 4.2
 	 * @see Future#get()
 	 */
-<<<<<<< HEAD
-	public static <V> org.springframework.util.concurrent.ListenableFuture<V> forValue(V value) {
-=======
 	public static <V> Future<V> forValue(V value) {
->>>>>>> bf06d748
 		return new AsyncResult<>(value, null);
 	}
 
@@ -127,11 +110,7 @@
 	 * @since 4.2
 	 * @see ExecutionException
 	 */
-<<<<<<< HEAD
-	public static <V> org.springframework.util.concurrent.ListenableFuture<V> forExecutionException(Throwable ex) {
-=======
 	public static <V> Future<V> forExecutionException(Throwable ex) {
->>>>>>> bf06d748
 		return new AsyncResult<>(null, ex);
 	}
 
