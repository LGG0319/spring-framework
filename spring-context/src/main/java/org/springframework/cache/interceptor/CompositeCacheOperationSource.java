--- conflicted
+++ resolved
@@ -78,12 +78,7 @@
 	}
 
 	@Override
-<<<<<<< HEAD
-	@Nullable
-	public Collection<CacheOperation> getCacheOperations(Method method, @Nullable Class<?> targetClass) {
-=======
 	public @Nullable Collection<CacheOperation> getCacheOperations(Method method, @Nullable Class<?> targetClass) {
->>>>>>> bf06d748
 		Collection<CacheOperation> ops = null;
 		for (CacheOperationSource source : this.cacheOperationSources) {
 			Collection<CacheOperation> cacheOperations = source.getCacheOperations(method, targetClass);
