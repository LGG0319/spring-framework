--- conflicted
+++ resolved
@@ -20,11 +20,8 @@
 import java.util.concurrent.CompletableFuture;
 import java.util.function.Supplier;
 
-<<<<<<< HEAD
-=======
 import org.jspecify.annotations.Nullable;
 
->>>>>>> bf06d748
 import org.springframework.cache.Cache;
 import org.springframework.util.function.SingletonSupplier;
 
@@ -94,12 +91,7 @@
 	 * @since 6.2
 	 * @see Cache#get(Object, Callable)
 	 */
-<<<<<<< HEAD
-	@Nullable
-	protected <T> T doGet(Cache cache, Object key, Callable<T> valueLoader) {
-=======
 	protected <T> @Nullable T doGet(Cache cache, Object key, Callable<T> valueLoader) {
->>>>>>> bf06d748
 		try {
 			return cache.get(key, valueLoader);
 		}
@@ -126,12 +118,7 @@
 	 * @since 6.2
 	 * @see Cache#retrieve(Object)
 	 */
-<<<<<<< HEAD
-	@Nullable
-	protected CompletableFuture<?> doRetrieve(Cache cache, Object key) {
-=======
 	protected @Nullable CompletableFuture<?> doRetrieve(Cache cache, Object key) {
->>>>>>> bf06d748
 		try {
 			return cache.retrieve(key);
 		}
