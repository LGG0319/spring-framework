/*
 * Copyright 2002-2024 the original author or authors.
 *
 * Licensed under the Apache License, Version 2.0 (the "License");
 * you may not use this file except in compliance with the License.
 * You may obtain a copy of the License at
 *
 *      https://www.apache.org/licenses/LICENSE-2.0
 *
 * Unless required by applicable law or agreed to in writing, software
 * distributed under the License is distributed on an "AS IS" BASIS,
 * WITHOUT WARRANTIES OR CONDITIONS OF ANY KIND, either express or implied.
 * See the License for the specific language governing permissions and
 * limitations under the License.
 */

package org.springframework.cache.interceptor;

import java.lang.reflect.Method;
import java.lang.reflect.Modifier;
import java.util.Collection;
import java.util.Collections;
import java.util.Map;
import java.util.concurrent.ConcurrentHashMap;

import org.apache.commons.logging.Log;
import org.apache.commons.logging.LogFactory;
import org.jspecify.annotations.Nullable;

import org.springframework.aop.support.AopUtils;
import org.springframework.core.MethodClassKey;
import org.springframework.util.ClassUtils;
import org.springframework.util.CollectionUtils;
import org.springframework.util.ReflectionUtils;

/**
 * Abstract implementation of {@link CacheOperationSource} that caches operations
 * for methods and implements a fallback policy: 1. specific target method;
 * 2. target class; 3. declaring method; 4. declaring class/interface.
 *
 * <p>Defaults to using the target class's declared cache operations if none are
 * associated with the target method. Any cache operations associated with
 * the target method completely override any class-level declarations.
 * If none found on the target class, the interface that the invoked method
 * has been called through (in case of a JDK proxy) will be checked.
 *
 * @author Costin Leau
 * @author Juergen Hoeller
 * @since 3.1
 */
public abstract class AbstractFallbackCacheOperationSource implements CacheOperationSource {

	/**
	 * Canonical value held in cache to indicate no cache operation was
	 * found for this method, and we don't need to look again.
	 */
	private static final Collection<CacheOperation> NULL_CACHING_MARKER = Collections.emptyList();


	/**
	 * Logger available to subclasses.
	 * <p>As this base class is not marked Serializable, the logger will be recreated
	 * after serialization - provided that the concrete subclass is Serializable.
	 */
	protected final Log logger = LogFactory.getLog(getClass());

	/**
	 * Cache of CacheOperations, keyed by method on a specific target class.
	 * <p>As this base class is not marked Serializable, the cache will be recreated
	 * after serialization - provided that the concrete subclass is Serializable.
	 */
	private final Map<Object, Collection<CacheOperation>> operationCache = new ConcurrentHashMap<>(1024);


	@Override
	public boolean hasCacheOperations(Method method, @Nullable Class<?> targetClass) {
		return !CollectionUtils.isEmpty(getCacheOperations(method, targetClass, false));
	}

	@Override
<<<<<<< HEAD
	@Nullable
	public Collection<CacheOperation> getCacheOperations(Method method, @Nullable Class<?> targetClass) {
=======
	public @Nullable Collection<CacheOperation> getCacheOperations(Method method, @Nullable Class<?> targetClass) {
>>>>>>> bf06d748
		return getCacheOperations(method, targetClass, true);
	}

	/**
	 * Determine the cache operations for this method invocation.
	 * <p>Defaults to class-declared metadata if no method-level metadata is found.
	 * @param method the method for the current invocation (never {@code null})
	 * @param targetClass the target class for this invocation (can be {@code null})
	 * @param cacheNull whether {@code null} results should be cached as well
	 * @return {@link CacheOperation} for this method, or {@code null} if the method
	 * is not cacheable
	 */
<<<<<<< HEAD
	@Nullable
	private Collection<CacheOperation> getCacheOperations(
=======
	private @Nullable Collection<CacheOperation> getCacheOperations(
>>>>>>> bf06d748
			Method method, @Nullable Class<?> targetClass, boolean cacheNull) {

		if (ReflectionUtils.isObjectMethod(method)) {
			return null;
		}

		Object cacheKey = getCacheKey(method, targetClass);
		Collection<CacheOperation> cached = this.operationCache.get(cacheKey);

		if (cached != null) {
			return (cached != NULL_CACHING_MARKER ? cached : null);
		}
		else {
			Collection<CacheOperation> cacheOps = computeCacheOperations(method, targetClass);
			if (cacheOps != null) {
				if (logger.isTraceEnabled()) {
					logger.trace("Adding cacheable method '" + method.getName() + "' with operations: " + cacheOps);
				}
				this.operationCache.put(cacheKey, cacheOps);
			}
			else if (cacheNull) {
				this.operationCache.put(cacheKey, NULL_CACHING_MARKER);
			}
			return cacheOps;
		}
	}

	/**
	 * Determine a cache key for the given method and target class.
	 * <p>Must not produce same key for overloaded methods.
	 * Must produce same key for different instances of the same method.
	 * @param method the method (never {@code null})
	 * @param targetClass the target class (may be {@code null})
	 * @return the cache key (never {@code null})
	 */
	protected Object getCacheKey(Method method, @Nullable Class<?> targetClass) {
		return new MethodClassKey(method, targetClass);
	}

	private @Nullable Collection<CacheOperation> computeCacheOperations(Method method, @Nullable Class<?> targetClass) {
		// Don't allow non-public methods, as configured.
		if (allowPublicMethodsOnly() && !Modifier.isPublic(method.getModifiers())) {
			return null;
		}

		// The method may be on an interface, but we need metadata from the target class.
		// If the target class is null, the method will be unchanged.
		Method specificMethod = AopUtils.getMostSpecificMethod(method, targetClass);

		// First try is the method in the target class.
		Collection<CacheOperation> opDef = findCacheOperations(specificMethod);
		if (opDef != null) {
			return opDef;
		}

		// Second try is the caching operation on the target class.
		opDef = findCacheOperations(specificMethod.getDeclaringClass());
		if (opDef != null && ClassUtils.isUserLevelMethod(method)) {
			return opDef;
		}

		if (specificMethod != method) {
			// Fallback is to look at the original method.
			opDef = findCacheOperations(method);
			if (opDef != null) {
				return opDef;
			}
			// Last fallback is the class of the original method.
			opDef = findCacheOperations(method.getDeclaringClass());
			if (opDef != null && ClassUtils.isUserLevelMethod(method)) {
				return opDef;
			}
		}

		return null;
	}


	/**
	 * Subclasses need to implement this to return the cache operations for the
	 * given class, if any.
	 * @param clazz the class to retrieve the cache operations for
	 * @return all cache operations associated with this class, or {@code null} if none
	 */
	protected abstract @Nullable Collection<CacheOperation> findCacheOperations(Class<?> clazz);

	/**
	 * Subclasses need to implement this to return the cache operations for the
	 * given method, if any.
	 * @param method the method to retrieve the cache operations for
	 * @return all cache operations associated with this method, or {@code null} if none
	 */
	protected abstract @Nullable Collection<CacheOperation> findCacheOperations(Method method);

	/**
	 * Should only public methods be allowed to have caching semantics?
	 * <p>The default implementation returns {@code false}.
	 */
	protected boolean allowPublicMethodsOnly() {
		return false;
	}

}<|MERGE_RESOLUTION|>--- conflicted
+++ resolved
@@ -78,12 +78,7 @@
 	}
 
 	@Override
-<<<<<<< HEAD
-	@Nullable
-	public Collection<CacheOperation> getCacheOperations(Method method, @Nullable Class<?> targetClass) {
-=======
 	public @Nullable Collection<CacheOperation> getCacheOperations(Method method, @Nullable Class<?> targetClass) {
->>>>>>> bf06d748
 		return getCacheOperations(method, targetClass, true);
 	}
 
@@ -96,12 +91,7 @@
 	 * @return {@link CacheOperation} for this method, or {@code null} if the method
 	 * is not cacheable
 	 */
-<<<<<<< HEAD
-	@Nullable
-	private Collection<CacheOperation> getCacheOperations(
-=======
 	private @Nullable Collection<CacheOperation> getCacheOperations(
->>>>>>> bf06d748
 			Method method, @Nullable Class<?> targetClass, boolean cacheNull) {
 
 		if (ReflectionUtils.isObjectMethod(method)) {
