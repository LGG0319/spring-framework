/*
 * Copyright 2002-2025 the original author or authors.
 *
 * Licensed under the Apache License, Version 2.0 (the "License");
 * you may not use this file except in compliance with the License.
 * You may obtain a copy of the License at
 *
 *      https://www.apache.org/licenses/LICENSE-2.0
 *
 * Unless required by applicable law or agreed to in writing, software
 * distributed under the License is distributed on an "AS IS" BASIS,
 * WITHOUT WARRANTIES OR CONDITIONS OF ANY KIND, either express or implied.
 * See the License for the specific language governing permissions and
 * limitations under the License.
 */

package org.springframework.validation;

import java.beans.PropertyEditor;
import java.lang.annotation.Annotation;
import java.lang.reflect.Array;
import java.lang.reflect.Constructor;
import java.lang.reflect.Field;
import java.util.ArrayList;
import java.util.Arrays;
import java.util.Collections;
import java.util.HashMap;
import java.util.HashSet;
import java.util.List;
import java.util.Locale;
import java.util.Map;
import java.util.Optional;
import java.util.Set;
import java.util.SortedSet;
import java.util.TreeSet;
import java.util.function.Predicate;

import org.apache.commons.logging.Log;
import org.apache.commons.logging.LogFactory;
import org.jspecify.annotations.Nullable;

import org.springframework.beans.BeanInstantiationException;
import org.springframework.beans.BeanUtils;
import org.springframework.beans.ConfigurablePropertyAccessor;
import org.springframework.beans.MutablePropertyValues;
import org.springframework.beans.PropertyAccessException;
import org.springframework.beans.PropertyAccessorUtils;
import org.springframework.beans.PropertyBatchUpdateException;
import org.springframework.beans.PropertyEditorRegistrar;
import org.springframework.beans.PropertyEditorRegistry;
import org.springframework.beans.PropertyValue;
import org.springframework.beans.PropertyValues;
import org.springframework.beans.SimpleTypeConverter;
import org.springframework.beans.TypeConverter;
import org.springframework.beans.TypeMismatchException;
import org.springframework.core.CollectionFactory;
import org.springframework.core.KotlinDetector;
import org.springframework.core.MethodParameter;
import org.springframework.core.ResolvableType;
import org.springframework.core.convert.ConversionService;
import org.springframework.core.convert.TypeDescriptor;
import org.springframework.format.Formatter;
import org.springframework.format.support.FormatterPropertyEditorAdapter;
import org.springframework.util.Assert;
import org.springframework.util.ObjectUtils;
import org.springframework.util.PatternMatchUtils;
import org.springframework.util.StringUtils;
import org.springframework.validation.annotation.ValidationAnnotationUtils;

/**
 * Binder that allows applying property values to a target object via constructor
 * and setter injection, and also supports validation and binding result analysis.
 *
 * <p>The binding process can be customized by specifying allowed field patterns,
 * required fields, custom editors, etc.
 *
 * <p><strong>WARNING</strong>: Data binding can lead to security issues by exposing
 * parts of the object graph that are not meant to be accessed or modified by
 * external clients. Therefore, the design and use of data binding should be considered
 * carefully with regard to security. For more details, please refer to the dedicated
 * sections on data binding for
 * <a href="https://docs.spring.io/spring-framework/docs/current/reference/html/web.html#mvc-ann-initbinder-model-design">Spring Web MVC</a> and
 * <a href="https://docs.spring.io/spring-framework/docs/current/reference/html/web-reactive.html#webflux-ann-initbinder-model-design">Spring WebFlux</a>
 * in the reference manual.
 *
 * <p>The binding results can be examined via the {@link BindingResult} interface,
 * extending the {@link Errors} interface: see the {@link #getBindingResult()} method.
 * Missing fields and property access exceptions will be converted to {@link FieldError FieldErrors},
 * collected in the Errors instance, using the following error codes:
 *
 * <ul>
 * <li>Missing field error: "required"
 * <li>Type mismatch error: "typeMismatch"
 * <li>Method invocation error: "methodInvocation"
 * </ul>
 *
 * <p>By default, binding errors get resolved through the {@link BindingErrorProcessor}
 * strategy, processing for missing fields and property access exceptions: see the
 * {@link #setBindingErrorProcessor} method. You can override the default strategy
 * if needed, for example to generate different error codes.
 *
 * <p>Custom validation errors can be added afterwards. You will typically want to resolve
 * such error codes into proper user-visible error messages; this can be achieved through
 * resolving each error via a {@link org.springframework.context.MessageSource}, which is
 * able to resolve an {@link ObjectError}/{@link FieldError} through its
 * {@link org.springframework.context.MessageSource#getMessage(org.springframework.context.MessageSourceResolvable, java.util.Locale)}
 * method. The list of message codes can be customized through the {@link MessageCodesResolver}
 * strategy: see the {@link #setMessageCodesResolver} method. {@link DefaultMessageCodesResolver}'s
 * javadoc states details on the default resolution rules.
 *
 * <p>This generic data binder can be used in any kind of environment.
 *
 * @author Rod Johnson
 * @author Juergen Hoeller
 * @author Rob Harrop
 * @author Stephane Nicoll
 * @author Kazuki Shimizu
 * @author Sam Brannen
 * @see #setAllowedFields
 * @see #setRequiredFields
 * @see #registerCustomEditor
 * @see #setMessageCodesResolver
 * @see #setBindingErrorProcessor
 * @see #construct
 * @see #bind
 * @see #getBindingResult
 * @see DefaultMessageCodesResolver
 * @see DefaultBindingErrorProcessor
 * @see org.springframework.context.MessageSource
 */
public class DataBinder implements PropertyEditorRegistry, TypeConverter {

	/** Default object name used for binding: "target". */
	public static final String DEFAULT_OBJECT_NAME = "target";

	/** Default limit for array and collection growing: 256. */
	public static final int DEFAULT_AUTO_GROW_COLLECTION_LIMIT = 256;


	/**
	 * We'll create a lot of DataBinder instances: Let's use a static logger.
	 */
	protected static final Log logger = LogFactory.getLog(DataBinder.class);

	private @Nullable Object target;

	@Nullable ResolvableType targetType;

	private final String objectName;

	private @Nullable AbstractPropertyBindingResult bindingResult;

	private boolean directFieldAccess = false;

	private @Nullable ExtendedTypeConverter typeConverter;

	private boolean declarativeBinding = false;

	private boolean ignoreUnknownFields = true;

	private boolean ignoreInvalidFields = false;

	private boolean autoGrowNestedPaths = true;

	private int autoGrowCollectionLimit = DEFAULT_AUTO_GROW_COLLECTION_LIMIT;

	private String @Nullable [] allowedFields;

	private String @Nullable [] disallowedFields;

	private String @Nullable [] requiredFields;

	private @Nullable NameResolver nameResolver;

	private @Nullable ConversionService conversionService;

	private @Nullable MessageCodesResolver messageCodesResolver;

	private BindingErrorProcessor bindingErrorProcessor = new DefaultBindingErrorProcessor();

	private final List<Validator> validators = new ArrayList<>();

	private @Nullable Predicate<Validator> excludedValidators;


	/**
	 * Create a new DataBinder instance, with default object name.
	 * @param target the target object to bind onto (or {@code null}
	 * if the binder is just used to convert a plain parameter value)
	 * @see #DEFAULT_OBJECT_NAME
	 */
	public DataBinder(@Nullable Object target) {
		this(target, DEFAULT_OBJECT_NAME);
	}

	/**
	 * Create a new DataBinder instance.
	 * @param target the target object to bind onto (or {@code null}
	 * if the binder is just used to convert a plain parameter value)
	 * @param objectName the name of the target object
	 */
	public DataBinder(@Nullable Object target, String objectName) {
		this.target = ObjectUtils.unwrapOptional(target);
		this.objectName = objectName;
	}


	/**
	 * Return the wrapped target object.
	 * <p>If the target object is {@code null} and {@link #getTargetType()} is set,
	 * then {@link #construct(ValueResolver)} may be called to create the target.
	 */
	public @Nullable Object getTarget() {
		return this.target;
	}

	/**
	 * Return the name of the bound object.
	 */
	public String getObjectName() {
		return this.objectName;
	}

	/**
	 * Set the type for the target object. When the target is {@code null},
	 * setting the targetType allows using {@link #construct} to create the target.
	 * @param targetType the type of the target object
	 * @since 6.1
	 * @see #construct
	 */
	public void setTargetType(ResolvableType targetType) {
		Assert.state(this.target == null, "targetType is used to for target creation but target is already set");
		this.targetType = targetType;
	}

	/**
	 * Return the {@link #setTargetType configured} type for the target object.
	 * @since 6.1
	 */
	public @Nullable ResolvableType getTargetType() {
		return this.targetType;
	}

	/**
	 * Set whether this binder should attempt to "auto-grow" a nested path that contains a null value.
	 * <p>If "true", a null path location will be populated with a default object value and traversed
	 * instead of resulting in an exception. This flag also enables auto-growth of collection elements
	 * when accessing an out-of-bounds index.
	 * <p>Default is "true" on a standard DataBinder. Note that since Spring 4.1 this feature is supported
	 * for bean property access (DataBinder's default mode) and field access.
	 * <p>Used for setter/field injection via {@link #bind(PropertyValues)}, and not
	 * applicable to constructor binding via {@link #construct}.
	 * @see #initBeanPropertyAccess()
	 * @see org.springframework.beans.BeanWrapper#setAutoGrowNestedPaths
	 */
	public void setAutoGrowNestedPaths(boolean autoGrowNestedPaths) {
		Assert.state(this.bindingResult == null,
				"DataBinder is already initialized - call setAutoGrowNestedPaths before other configuration methods");
		this.autoGrowNestedPaths = autoGrowNestedPaths;
	}

	/**
	 * Return whether "auto-growing" of nested paths has been activated.
	 */
	public boolean isAutoGrowNestedPaths() {
		return this.autoGrowNestedPaths;
	}

	/**
	 * Specify the limit for array and collection auto-growing.
	 * <p>Default is 256, preventing OutOfMemoryErrors in case of large indexes.
	 * Raise this limit if your auto-growing needs are unusually high.
	 * <p>Used for setter/field injection via {@link #bind(PropertyValues)}, and not
	 * applicable to constructor binding via {@link #construct}.
	 * @see #initBeanPropertyAccess()
	 * @see org.springframework.beans.BeanWrapper#setAutoGrowCollectionLimit
	 */
	public void setAutoGrowCollectionLimit(int autoGrowCollectionLimit) {
		Assert.state(this.bindingResult == null,
				"DataBinder is already initialized - call setAutoGrowCollectionLimit before other configuration methods");
		this.autoGrowCollectionLimit = autoGrowCollectionLimit;
	}

	/**
	 * Return the current limit for array and collection auto-growing.
	 */
	public int getAutoGrowCollectionLimit() {
		return this.autoGrowCollectionLimit;
	}

	/**
	 * Initialize standard JavaBean property access for this DataBinder.
	 * <p>This is the default; an explicit call just leads to eager initialization.
	 * @see #initDirectFieldAccess()
	 * @see #createBeanPropertyBindingResult()
	 */
	public void initBeanPropertyAccess() {
		Assert.state(this.bindingResult == null,
				"DataBinder is already initialized - call initBeanPropertyAccess before other configuration methods");
		this.directFieldAccess = false;
	}

	/**
	 * Create the {@link AbstractPropertyBindingResult} instance using standard
	 * JavaBean property access.
	 * @since 4.2.1
	 */
	protected AbstractPropertyBindingResult createBeanPropertyBindingResult() {
		BeanPropertyBindingResult result = new BeanPropertyBindingResult(getTarget(),
				getObjectName(), isAutoGrowNestedPaths(), getAutoGrowCollectionLimit());

		if (this.conversionService != null) {
			result.initConversion(this.conversionService);
		}
		if (this.messageCodesResolver != null) {
			result.setMessageCodesResolver(this.messageCodesResolver);
		}

		return result;
	}

	/**
	 * Initialize direct field access for this DataBinder,
	 * as alternative to the default bean property access.
	 * @see #initBeanPropertyAccess()
	 * @see #createDirectFieldBindingResult()
	 */
	public void initDirectFieldAccess() {
		Assert.state(this.bindingResult == null,
				"DataBinder is already initialized - call initDirectFieldAccess before other configuration methods");
		this.directFieldAccess = true;
	}

	/**
	 * Create the {@link AbstractPropertyBindingResult} instance using direct
	 * field access.
	 * @since 4.2.1
	 */
	protected AbstractPropertyBindingResult createDirectFieldBindingResult() {
		DirectFieldBindingResult result = new DirectFieldBindingResult(getTarget(),
				getObjectName(), isAutoGrowNestedPaths());

		if (this.conversionService != null) {
			result.initConversion(this.conversionService);
		}
		if (this.messageCodesResolver != null) {
			result.setMessageCodesResolver(this.messageCodesResolver);
		}

		return result;
	}

	/**
	 * Return the internal BindingResult held by this DataBinder,
	 * as an AbstractPropertyBindingResult.
	 */
	protected AbstractPropertyBindingResult getInternalBindingResult() {
		if (this.bindingResult == null) {
			this.bindingResult = (this.directFieldAccess ?
					createDirectFieldBindingResult(): createBeanPropertyBindingResult());
		}
		return this.bindingResult;
	}

	/**
	 * Return the underlying PropertyAccessor of this binder's BindingResult.
	 */
	protected ConfigurablePropertyAccessor getPropertyAccessor() {
		return getInternalBindingResult().getPropertyAccessor();
	}

	/**
	 * Return this binder's underlying SimpleTypeConverter.
	 */
	protected SimpleTypeConverter getSimpleTypeConverter() {
		if (this.typeConverter == null) {
			this.typeConverter = new ExtendedTypeConverter();
			if (this.conversionService != null) {
				this.typeConverter.setConversionService(this.conversionService);
			}
		}
		return this.typeConverter;
	}

	/**
	 * Return the underlying TypeConverter of this binder's BindingResult.
	 */
	protected PropertyEditorRegistry getPropertyEditorRegistry() {
		if (getTarget() != null) {
			return getInternalBindingResult().getPropertyAccessor();
		}
		else {
			return getSimpleTypeConverter();
		}
	}

	/**
	 * Return the underlying TypeConverter of this binder's BindingResult.
	 */
	protected TypeConverter getTypeConverter() {
		if (getTarget() != null) {
			return getInternalBindingResult().getPropertyAccessor();
		}
		else {
			return getSimpleTypeConverter();
		}
	}

	/**
	 * Return the BindingResult instance created by this DataBinder.
	 * This allows for convenient access to the binding results after
	 * a bind operation.
	 * @return the BindingResult instance, to be treated as BindingResult
	 * or as Errors instance (Errors is a super-interface of BindingResult)
	 * @see Errors
	 * @see #bind
	 */
	public BindingResult getBindingResult() {
		return getInternalBindingResult();
	}

	/**
	 * Set whether to bind only fields explicitly intended for binding including:
	 * <ul>
	 * <li>Constructor binding via {@link #construct}.
	 * <li>Property binding with configured
	 * {@link #setAllowedFields(String...) allowedFields}.
	 * </ul>
	 * <p>Default is "false". Turn this on to limit binding to constructor
	 * parameters and allowed fields.
	 * @since 6.1
	 */
	public void setDeclarativeBinding(boolean declarativeBinding) {
		this.declarativeBinding = declarativeBinding;
	}

	/**
	 * Return whether to bind only fields intended for binding.
	 * @since 6.1
	 */
	public boolean isDeclarativeBinding() {
		return this.declarativeBinding;
	}

	/**
	 * Set whether to ignore unknown fields, that is, whether to ignore bind
	 * parameters that do not have corresponding fields in the target object.
	 * <p>Default is "true". Turn this off to enforce that all bind parameters
	 * must have a matching field in the target object.
	 * <p>Note that this setting only applies to <i>binding</i> operations
	 * on this DataBinder, not to <i>retrieving</i> values via its
	 * {@link #getBindingResult() BindingResult}.
	 * <p>Used for binding to fields with {@link #bind(PropertyValues)},
	 * and not applicable to constructor binding via {@link #construct}
	 * which uses only the values it needs.
	 * @see #bind
	 */
	public void setIgnoreUnknownFields(boolean ignoreUnknownFields) {
		this.ignoreUnknownFields = ignoreUnknownFields;
	}

	/**
	 * Return whether to ignore unknown fields when binding.
	 */
	public boolean isIgnoreUnknownFields() {
		return this.ignoreUnknownFields;
	}

	/**
	 * Set whether to ignore invalid fields, that is, whether to ignore bind
	 * parameters that have corresponding fields in the target object which are
	 * not accessible (for example because of null values in the nested path).
	 * <p>Default is "false". Turn this on to ignore bind parameters for
	 * nested objects in non-existing parts of the target object graph.
	 * <p>Note that this setting only applies to <i>binding</i> operations
	 * on this DataBinder, not to <i>retrieving</i> values via its
	 * {@link #getBindingResult() BindingResult}.
	 * <p>Used for binding to fields with {@link #bind(PropertyValues)}, and not
	 * applicable to constructor binding via {@link #construct},
	 * which uses only the values it needs.
	 * @see #bind
	 */
	public void setIgnoreInvalidFields(boolean ignoreInvalidFields) {
		this.ignoreInvalidFields = ignoreInvalidFields;
	}

	/**
	 * Return whether to ignore invalid fields when binding.
	 */
	public boolean isIgnoreInvalidFields() {
		return this.ignoreInvalidFields;
	}

	/**
	 * Register field patterns that should be allowed for binding.
	 * <p>Default is all fields.
	 * <p>Restrict this for example to avoid unwanted modifications by malicious
	 * users when binding HTTP request parameters.
	 * <p>Supports {@code "xxx*"}, {@code "*xxx"}, {@code "*xxx*"}, and
	 * {@code "xxx*yyy"} matches (with an arbitrary number of pattern parts), as
	 * well as direct equality.
	 * <p>The default implementation of this method stores allowed field patterns
	 * in {@linkplain PropertyAccessorUtils#canonicalPropertyName(String) canonical}
	 * form. Subclasses which override this method must therefore take this into
	 * account.
	 * <p>More sophisticated matching can be implemented by overriding the
	 * {@link #isAllowed} method.
	 * <p>Alternatively, specify a list of <i>disallowed</i> field patterns.
	 * <p>Used for binding to fields with {@link #bind(PropertyValues)}, and not
	 * applicable to constructor binding via {@link #construct},
	 * which uses only the values it needs.
	 * @param allowedFields array of allowed field patterns
	 * @see #setDisallowedFields
	 * @see #isAllowed(String)
	 */
	public void setAllowedFields(String @Nullable ... allowedFields) {
		this.allowedFields = PropertyAccessorUtils.canonicalPropertyNames(allowedFields);
	}

	/**
	 * Return the field patterns that should be allowed for binding.
	 * @return array of allowed field patterns
	 * @see #setAllowedFields(String...)
	 */
	public String @Nullable [] getAllowedFields() {
		return this.allowedFields;
	}

	/**
	 * Register field patterns that should <i>not</i> be allowed for binding.
	 * <p>Default is none.
	 * <p>Mark fields as disallowed, for example to avoid unwanted
	 * modifications by malicious users when binding HTTP request parameters.
	 * <p>Supports {@code "xxx*"}, {@code "*xxx"}, {@code "*xxx*"}, and
	 * {@code "xxx*yyy"} matches (with an arbitrary number of pattern parts), as
	 * well as direct equality.
	 * <p>The default implementation of this method stores disallowed field patterns
	 * in {@linkplain PropertyAccessorUtils#canonicalPropertyName(String) canonical}
	 * form and also transforms disallowed field patterns to
	 * {@linkplain String#toLowerCase() lowercase} to support case-insensitive
	 * pattern matching in {@link #isAllowed}. Subclasses which override this
	 * method must therefore take both of these transformations into account.
	 * <p>More sophisticated matching can be implemented by overriding the
	 * {@link #isAllowed} method.
	 * <p>Alternatively, specify a list of <i>allowed</i> field patterns.
	 * <p>Used for binding to fields with {@link #bind(PropertyValues)}, and not
	 * applicable to constructor binding via {@link #construct},
	 * which uses only the values it needs.
	 * @param disallowedFields array of disallowed field patterns
	 * @see #setAllowedFields
	 * @see #isAllowed(String)
	 */
	public void setDisallowedFields(String @Nullable ... disallowedFields) {
		if (disallowedFields == null) {
			this.disallowedFields = null;
		}
		else {
			String[] fieldPatterns = new String[disallowedFields.length];
			for (int i = 0; i < fieldPatterns.length; i++) {
				String field = PropertyAccessorUtils.canonicalPropertyName(disallowedFields[i]);
				fieldPatterns[i] = field.toLowerCase(Locale.ROOT);
			}
			this.disallowedFields = fieldPatterns;
		}
	}

	/**
	 * Return the field patterns that should <i>not</i> be allowed for binding.
	 * @return array of disallowed field patterns
	 * @see #setDisallowedFields(String...)
	 */
	public String @Nullable [] getDisallowedFields() {
		return this.disallowedFields;
	}

	/**
	 * Register fields that are required for each binding process.
	 * <p>If one of the specified fields is not contained in the list of
	 * incoming property values, a corresponding "missing field" error
	 * will be created, with error code "required" (by the default
	 * binding error processor).
	 * <p>Used for binding to fields with {@link #bind(PropertyValues)}, and not
	 * applicable to constructor binding via {@link #construct},
	 * which uses only the values it needs.
	 * @param requiredFields array of field names
	 * @see #setBindingErrorProcessor
	 * @see DefaultBindingErrorProcessor#MISSING_FIELD_ERROR_CODE
	 */
	public void setRequiredFields(String @Nullable ... requiredFields) {
		this.requiredFields = PropertyAccessorUtils.canonicalPropertyNames(requiredFields);
		if (logger.isDebugEnabled()) {
			logger.debug("DataBinder requires binding of required fields [" +
					StringUtils.arrayToCommaDelimitedString(requiredFields) + "]");
		}
	}

	/**
	 * Return the fields that are required for each binding process.
	 * @return array of field names
	 */
	public String @Nullable [] getRequiredFields() {
		return this.requiredFields;
	}

	/**
	 * Configure a resolver to determine the name of the value to bind to a
	 * constructor parameter in {@link #construct}.
	 * <p>If not configured, or if the name cannot be resolved, by default
	 * {@link org.springframework.core.DefaultParameterNameDiscoverer} is used.
	 * @param nameResolver the resolver to use
	 * @since 6.1
	 */
	public void setNameResolver(NameResolver nameResolver) {
		this.nameResolver = nameResolver;
	}

	/**
	 * Return the {@link #setNameResolver configured} name resolver for
	 * constructor parameters.
	 * @since 6.1
	 */
	public @Nullable NameResolver getNameResolver() {
		return this.nameResolver;
	}

	/**
	 * Set the strategy to use for resolving errors into message codes.
	 * Applies the given strategy to the underlying errors holder.
	 * <p>Default is a DefaultMessageCodesResolver.
	 * @see BeanPropertyBindingResult#setMessageCodesResolver
	 * @see DefaultMessageCodesResolver
	 */
	public void setMessageCodesResolver(@Nullable MessageCodesResolver messageCodesResolver) {
		Assert.state(this.messageCodesResolver == null, "DataBinder is already initialized with MessageCodesResolver");
		this.messageCodesResolver = messageCodesResolver;
		if (this.bindingResult != null && messageCodesResolver != null) {
			this.bindingResult.setMessageCodesResolver(messageCodesResolver);
		}
	}

	/**
	 * Set the strategy to use for processing binding errors, that is,
	 * required field errors and {@code PropertyAccessException}s.
	 * <p>Default is a DefaultBindingErrorProcessor.
	 * @see DefaultBindingErrorProcessor
	 */
	public void setBindingErrorProcessor(BindingErrorProcessor bindingErrorProcessor) {
		Assert.notNull(bindingErrorProcessor, "BindingErrorProcessor must not be null");
		this.bindingErrorProcessor = bindingErrorProcessor;
	}

	/**
	 * Return the strategy for processing binding errors.
	 */
	public BindingErrorProcessor getBindingErrorProcessor() {
		return this.bindingErrorProcessor;
	}

	/**
	 * Set the Validator to apply after each binding step.
	 * @see #addValidators(Validator...)
	 * @see #replaceValidators(Validator...)
	 */
	public void setValidator(@Nullable Validator validator) {
		assertValidators(validator);
		this.validators.clear();
		if (validator != null) {
			this.validators.add(validator);
		}
	}

	private void assertValidators(@Nullable Validator... validators) {
		Object target = getTarget();
		for (Validator validator : validators) {
			if (validator != null && (target != null && !validator.supports(target.getClass()))) {
				throw new IllegalStateException("Invalid target for Validator [" + validator + "]: " + target);
			}
		}
	}

	/**
	 * Configure a predicate to exclude validators.
	 * @since 6.1
	 */
	public void setExcludedValidators(Predicate<Validator> predicate) {
		this.excludedValidators = predicate;
	}

	/**
	 * Add Validators to apply after each binding step.
	 * @see #setValidator(Validator)
	 * @see #replaceValidators(Validator...)
	 */
	public void addValidators(Validator... validators) {
		assertValidators(validators);
		this.validators.addAll(Arrays.asList(validators));
	}

	/**
	 * Replace the Validators to apply after each binding step.
	 * @see #setValidator(Validator)
	 * @see #addValidators(Validator...)
	 */
	public void replaceValidators(Validator... validators) {
		assertValidators(validators);
		this.validators.clear();
		this.validators.addAll(Arrays.asList(validators));
	}

	/**
	 * Return the primary Validator to apply after each binding step, if any.
	 */
	public @Nullable Validator getValidator() {
		return (!this.validators.isEmpty() ? this.validators.get(0) : null);
	}

	/**
	 * Return the Validators to apply after data binding.
	 */
	public List<Validator> getValidators() {
		return Collections.unmodifiableList(this.validators);
	}

	/**
	 * Return the Validators to apply after data binding. This includes the
	 * configured {@link #getValidators() validators} filtered by the
	 * {@link #setExcludedValidators(Predicate) exclude predicate}.
	 * @since 6.1
	 */
	public List<Validator> getValidatorsToApply() {
		return (this.excludedValidators != null ?
				this.validators.stream().filter(validator -> !this.excludedValidators.test(validator)).toList() :
				Collections.unmodifiableList(this.validators));
	}


	//---------------------------------------------------------------------
	// Implementation of PropertyEditorRegistry/TypeConverter interface
	//---------------------------------------------------------------------

	/**
	 * Specify a {@link ConversionService} to use for converting
	 * property values, as an alternative to JavaBeans PropertyEditors.
	 */
	public void setConversionService(@Nullable ConversionService conversionService) {
		Assert.state(this.conversionService == null, "DataBinder is already initialized with ConversionService");
		this.conversionService = conversionService;
		if (this.bindingResult != null && conversionService != null) {
			this.bindingResult.initConversion(conversionService);
		}
	}

	/**
	 * Return the associated ConversionService, if any.
	 */
	public @Nullable ConversionService getConversionService() {
		return this.conversionService;
	}

	/**
	 * Add a custom formatter, applying it to all fields matching the
	 * {@link Formatter}-declared type.
	 * <p>Registers a corresponding {@link PropertyEditor} adapter underneath the covers.
	 * @param formatter the formatter to add, generically declared for a specific type
	 * @since 4.2
	 * @see #registerCustomEditor(Class, PropertyEditor)
	 */
	public void addCustomFormatter(Formatter<?> formatter) {
		FormatterPropertyEditorAdapter adapter = new FormatterPropertyEditorAdapter(formatter);
		getPropertyEditorRegistry().registerCustomEditor(adapter.getFieldType(), adapter);
	}

	/**
	 * Add a custom formatter for the field type specified in {@link Formatter} class,
	 * applying it to the specified fields only, if any, or otherwise to all fields.
	 * <p>Registers a corresponding {@link PropertyEditor} adapter underneath the covers.
	 * @param formatter the formatter to add, generically declared for a specific type
	 * @param fields the fields to apply the formatter to, or none if to be applied to all
	 * @since 4.2
	 * @see #registerCustomEditor(Class, String, PropertyEditor)
	 */
	public void addCustomFormatter(Formatter<?> formatter, String... fields) {
		FormatterPropertyEditorAdapter adapter = new FormatterPropertyEditorAdapter(formatter);
		Class<?> fieldType = adapter.getFieldType();
		if (ObjectUtils.isEmpty(fields)) {
			getPropertyEditorRegistry().registerCustomEditor(fieldType, adapter);
		}
		else {
			for (String field : fields) {
				getPropertyEditorRegistry().registerCustomEditor(fieldType, field, adapter);
			}
		}
	}

	/**
	 * Add a custom formatter, applying it to the specified field types only, if any,
	 * or otherwise to all fields matching the {@link Formatter}-declared type.
	 * <p>Registers a corresponding {@link PropertyEditor} adapter underneath the covers.
	 * @param formatter the formatter to add (does not need to generically declare a
	 * field type if field types are explicitly specified as parameters)
	 * @param fieldTypes the field types to apply the formatter to, or none if to be
	 * derived from the given {@link Formatter} implementation class
	 * @since 4.2
	 * @see #registerCustomEditor(Class, PropertyEditor)
	 */
	public void addCustomFormatter(Formatter<?> formatter, Class<?>... fieldTypes) {
		FormatterPropertyEditorAdapter adapter = new FormatterPropertyEditorAdapter(formatter);
		if (ObjectUtils.isEmpty(fieldTypes)) {
			getPropertyEditorRegistry().registerCustomEditor(adapter.getFieldType(), adapter);
		}
		else {
			for (Class<?> fieldType : fieldTypes) {
				getPropertyEditorRegistry().registerCustomEditor(fieldType, adapter);
			}
		}
	}

	@Override
	public void registerCustomEditor(Class<?> requiredType, PropertyEditor propertyEditor) {
		getPropertyEditorRegistry().registerCustomEditor(requiredType, propertyEditor);
	}

	@Override
	public void registerCustomEditor(@Nullable Class<?> requiredType, @Nullable String field, PropertyEditor propertyEditor) {
		getPropertyEditorRegistry().registerCustomEditor(requiredType, field, propertyEditor);
	}

	@Override
	public @Nullable PropertyEditor findCustomEditor(@Nullable Class<?> requiredType, @Nullable String propertyPath) {
		return getPropertyEditorRegistry().findCustomEditor(requiredType, propertyPath);
	}

	@Override
	public <T> @Nullable T convertIfNecessary(@Nullable Object value, @Nullable Class<T> requiredType) throws TypeMismatchException {
		return getTypeConverter().convertIfNecessary(value, requiredType);
	}

	@Override
	public <T> @Nullable T convertIfNecessary(@Nullable Object value, @Nullable Class<T> requiredType,
			@Nullable MethodParameter methodParam) throws TypeMismatchException {

		return getTypeConverter().convertIfNecessary(value, requiredType, methodParam);
	}

	@Override
	public <T> @Nullable T convertIfNecessary(@Nullable Object value, @Nullable Class<T> requiredType, @Nullable Field field)
			throws TypeMismatchException {

		return getTypeConverter().convertIfNecessary(value, requiredType, field);
	}

	@Override
	public <T> @Nullable T convertIfNecessary(@Nullable Object value, @Nullable Class<T> requiredType,
			@Nullable TypeDescriptor typeDescriptor) throws TypeMismatchException {

		return getTypeConverter().convertIfNecessary(value, requiredType, typeDescriptor);
	}


	/**
	 * Create the target with constructor injection of values. It is expected that
	 * {@link #setTargetType(ResolvableType)} was previously called and that
	 * {@link #getTarget()} is {@code null}.
	 * <p>Uses a public, no-arg constructor if available in the target object type,
	 * also supporting a "primary constructor" approach for data classes as follows:
	 * It understands the JavaBeans {@code ConstructorProperties} annotation as
	 * well as runtime-retained parameter names in the bytecode, associating
	 * input values with constructor arguments by name. If no such constructor is
	 * found, the default constructor will be used (even if not public), assuming
	 * subsequent bean property bindings through setter methods.
	 * <p>After the call, use {@link #getBindingResult()} to check for failures
	 * to bind to, and/or validate constructor arguments. If there are no errors,
	 * the target is set, and {@link #doBind(MutablePropertyValues)} can be used
	 * for further initialization via setters.
	 * @param valueResolver to resolve constructor argument values with
	 * @throws BeanInstantiationException in case of constructor failure
	 * @since 6.1
	 */
	public void construct(ValueResolver valueResolver) {
		Assert.state(this.target == null, "Target instance already available");
		Assert.state(this.targetType != null, "Target type not set");

		this.target = createObject(this.targetType, "", valueResolver);

		if (!getBindingResult().hasErrors()) {
			this.bindingResult = null;
			if (this.typeConverter != null) {
				this.typeConverter.registerCustomEditors(getPropertyAccessor());
			}
		}
	}

	private @Nullable Object createObject(ResolvableType objectType, String nestedPath, ValueResolver valueResolver) {
		Class<?> clazz = objectType.resolve();
		boolean isOptional = (clazz == Optional.class);
		clazz = (isOptional ? objectType.resolveGeneric(0) : clazz);
		if (clazz == null) {
			throw new IllegalStateException(
					"Insufficient type information to create instance of " + objectType);
		}

		Object result = null;
		Constructor<?> ctor = BeanUtils.getResolvableConstructor(clazz);

		if (ctor.getParameterCount() == 0) {
			// A single default constructor -> clearly a standard JavaBeans arrangement.
			result = BeanUtils.instantiateClass(ctor);
		}
		else {
			// A single data class constructor -> resolve constructor arguments from request parameters.
			@Nullable String[] paramNames = BeanUtils.getParameterNames(ctor);
			Class<?>[] paramTypes = ctor.getParameterTypes();
			@Nullable Object[] args = new Object[paramTypes.length];
			Set<String> failedParamNames = new HashSet<>(4);

			for (int i = 0; i < paramNames.length; i++) {
				MethodParameter param = MethodParameter.forFieldAwareConstructor(ctor, i, paramNames[i]);
				String lookupName = null;
				if (this.nameResolver != null) {
					lookupName = this.nameResolver.resolveName(param);
				}
				if (lookupName == null) {
					lookupName = paramNames[i];
				}

				String paramPath = nestedPath + lookupName;
				Class<?> paramType = paramTypes[i];
				ResolvableType resolvableType = ResolvableType.forMethodParameter(param);

				Object value = valueResolver.resolveValue(paramPath, paramType);

				if (value == null) {
					if (List.class.isAssignableFrom(paramType)) {
						value = createList(paramPath, paramType, resolvableType, valueResolver);
					}
					else if (Map.class.isAssignableFrom(paramType)) {
						value = createMap(paramPath, paramType, resolvableType, valueResolver);
					}
					else if (paramType.isArray()) {
						value = createArray(paramPath, paramType, resolvableType, valueResolver);
					}
				}

				if (value == null && shouldConstructArgument(param) && hasValuesFor(paramPath, valueResolver)) {
					args[i] = createObject(resolvableType, paramPath + ".", valueResolver);
				}
				else {
					try {
						if (value == null && (param.isOptional() || getBindingResult().hasErrors())) {
							args[i] = (param.getParameterType() == Optional.class ? Optional.empty() : null);
						}
						else {
							args[i] = convertIfNecessary(value, paramType, param);
						}
					}
					catch (TypeMismatchException ex) {
						args[i] = null;
						failedParamNames.add(paramPath);
						handleTypeMismatchException(ex, paramPath, paramType, value);
					}
				}
			}

			if (getBindingResult().hasErrors()) {
				for (int i = 0; i < paramNames.length; i++) {
					String paramPath = nestedPath + paramNames[i];
					if (!failedParamNames.contains(paramPath)) {
						Object value = args[i];
						getBindingResult().recordFieldValue(paramPath, paramTypes[i], value);
						validateConstructorArgument(ctor.getDeclaringClass(), nestedPath, paramNames[i], value);
					}
				}
				if (!(objectType.getSource() instanceof MethodParameter param && param.isOptional())) {
					try {
						result = BeanUtils.instantiateClass(ctor, args);
					}
					catch (BeanInstantiationException ex) {
						// swallow and proceed without target instance
					}
				}
			}
			else {
				try {
					result = BeanUtils.instantiateClass(ctor, args);
				}
				catch (BeanInstantiationException ex) {
					if (KotlinDetector.isKotlinType(clazz) && ex.getCause() instanceof NullPointerException cause) {
						ObjectError error = new ObjectError(ctor.getName(), cause.getMessage());
						getBindingResult().addError(error);
					}
					else {
						throw ex;
					}
				}
			}
		}

		return (isOptional && !nestedPath.isEmpty() ? Optional.ofNullable(result) : result);
	}

	/**
	 * Whether to instantiate the constructor argument of the given type,
	 * matching its own constructor arguments to bind values.
	 * <p>By default, simple value types, maps, collections, and arrays are
	 * excluded from nested constructor binding initialization.
	 * @since 6.1.2
	 */
	protected boolean shouldConstructArgument(MethodParameter param) {
		Class<?> type = param.nestedIfOptional().getNestedParameterType();
		return !BeanUtils.isSimpleValueType(type) && !type.getPackageName().startsWith("java.");
	}

	private boolean hasValuesFor(String paramPath, ValueResolver resolver) {
		for (String name : resolver.getNames()) {
			if (name.startsWith(paramPath + ".")) {
				return true;
			}
		}
		return false;
	}

<<<<<<< HEAD
	@SuppressWarnings("unchecked")
	private <V> @Nullable List<V> createList(
=======
	@Nullable
	private List<?> createList(
>>>>>>> 462c2bd5
			String paramPath, Class<?> paramType, ResolvableType type, ValueResolver valueResolver) {

		ResolvableType elementType = type.getNested(2);
		SortedSet<Integer> indexes = getIndexes(paramPath, valueResolver);
		if (indexes == null) {
			return null;
		}

		int size = (indexes.last() < this.autoGrowCollectionLimit ? indexes.last() + 1 : 0);
		List<?> list = (List<?>) CollectionFactory.createCollection(paramType, size);
		for (int i = 0; i < size; i++) {
			list.add(null);
		}

		for (int index : indexes) {
			String indexedPath = paramPath + "[" + index + "]";
			list.set(index, createIndexedValue(paramPath, paramType, elementType, indexedPath, valueResolver));
		}

		return list;
	}

<<<<<<< HEAD
	@SuppressWarnings("unchecked")
	private <V> @Nullable Map<String, V> createMap(
=======
	@Nullable
	private <V> Map<String, V> createMap(
>>>>>>> 462c2bd5
			String paramPath, Class<?> paramType, ResolvableType type, ValueResolver valueResolver) {

		ResolvableType elementType = type.getNested(2);
		Map<String, V> map = null;
		for (String name : valueResolver.getNames()) {
			if (!name.startsWith(paramPath + "[")) {
				continue;
			}

			int startIdx = paramPath.length() + 1;
			int endIdx = name.indexOf(']', startIdx);
			boolean quoted = (endIdx - startIdx > 2 && name.charAt(startIdx) == '\'' && name.charAt(endIdx - 1) == '\'');
			String key = (quoted ? name.substring(startIdx + 1, endIdx - 1) : name.substring(startIdx, endIdx));

			if (map == null) {
				map = CollectionFactory.createMap(paramType, 16);
			}

			String indexedPath = name.substring(0, endIdx + 1);
			map.put(key, createIndexedValue(paramPath, paramType, elementType, indexedPath, valueResolver));
		}

		return map;
	}

	@SuppressWarnings("unchecked")
<<<<<<< HEAD
	private <V> @Nullable V @Nullable [] createArray(String paramPath, ResolvableType type, ValueResolver valueResolver) {
=======
	@Nullable
	private <V> V[] createArray(
			String paramPath, Class<?> paramType, ResolvableType type, ValueResolver valueResolver) {

>>>>>>> 462c2bd5
		ResolvableType elementType = type.getNested(2);
		SortedSet<Integer> indexes = getIndexes(paramPath, valueResolver);
		if (indexes == null) {
			return null;
		}

		int size = (indexes.last() < this.autoGrowCollectionLimit ? indexes.last() + 1: 0);
<<<<<<< HEAD
		@Nullable V[] array = (V[]) Array.newInstance(elementType.resolve(), size);
=======
		V[] array = (V[]) Array.newInstance(elementType.resolve(), size);

>>>>>>> 462c2bd5
		for (int index : indexes) {
			String indexedPath = paramPath + "[" + index + "]";
			array[index] = createIndexedValue(paramPath, paramType, elementType, indexedPath, valueResolver);
		}

		return array;
	}

	private static @Nullable SortedSet<Integer> getIndexes(String paramPath, ValueResolver valueResolver) {
		SortedSet<Integer> indexes = null;
		for (String name : valueResolver.getNames()) {
			if (name.startsWith(paramPath + "[")) {
				int endIndex = name.indexOf(']', paramPath.length() + 2);
				String rawIndex = name.substring(paramPath.length() + 1, endIndex);
				if (StringUtils.hasLength(rawIndex)) {
					int index = Integer.parseInt(rawIndex);
					indexes = (indexes != null ? indexes : new TreeSet<>());
					indexes.add(index);
				}
			}
		}
		return indexes;
	}

	@SuppressWarnings("unchecked")
	private <V> @Nullable V createIndexedValue(
			String paramPath, Class<?> paramType, ResolvableType elementType,
			String indexedPath, ValueResolver valueResolver) {

		Object value = null;
		Class<?> elementClass = elementType.resolve(Object.class);
		Object rawValue = valueResolver.resolveValue(indexedPath, elementClass);
		if (rawValue != null) {
			try {
				value = convertIfNecessary(rawValue, elementClass);
			}
			catch (TypeMismatchException ex) {
				handleTypeMismatchException(ex, paramPath, paramType, rawValue);
			}
		}
		else {
			value = createObject(elementType, indexedPath + ".", valueResolver);
		}
		return (V) value;
	}

	private void handleTypeMismatchException(
			TypeMismatchException ex, String paramPath, Class<?> paramType, @Nullable Object value) {

		ex.initPropertyName(paramPath);
		getBindingResult().recordFieldValue(paramPath, paramType, value);
		getBindingErrorProcessor().processPropertyAccessException(ex, getBindingResult());
	}

	private void validateConstructorArgument(
			Class<?> constructorClass, String nestedPath, @Nullable String name, @Nullable Object value) {

		Object[] hints = null;
		if (this.targetType != null && this.targetType.getSource() instanceof MethodParameter parameter) {
			for (Annotation ann : parameter.getParameterAnnotations()) {
				hints = ValidationAnnotationUtils.determineValidationHints(ann);
				if (hints != null) {
					break;
				}
			}
		}
		if (hints == null) {
			return;
		}
		for (Validator validator : getValidatorsToApply()) {
			if (validator instanceof SmartValidator smartValidator) {
				boolean isNested = !nestedPath.isEmpty();
				if (isNested) {
					getBindingResult().pushNestedPath(nestedPath.substring(0, nestedPath.length() - 1));
				}
				try {
					smartValidator.validateValue(constructorClass, name, value, getBindingResult(), hints);
				}
				catch (IllegalArgumentException ex) {
					// No corresponding field on the target class...
				}
				if (isNested) {
					getBindingResult().popNestedPath();
				}
			}
		}
	}

	/**
	 * Bind the given property values to this binder's target.
	 * <p>This call can create field errors, representing basic binding
	 * errors like a required field (code "required"), or type mismatch
	 * between value and bean property (code "typeMismatch").
	 * <p>Note that the given PropertyValues should be a throwaway instance:
	 * For efficiency, it will be modified to just contain allowed fields if it
	 * implements the MutablePropertyValues interface; else, an internal mutable
	 * copy will be created for this purpose. Pass in a copy of the PropertyValues
	 * if you want your original instance to stay unmodified in any case.
	 * @param pvs property values to bind
	 * @see #doBind(org.springframework.beans.MutablePropertyValues)
	 */
	public void bind(PropertyValues pvs) {
		if (shouldNotBindPropertyValues()) {
			return;
		}
		MutablePropertyValues mpvs = (pvs instanceof MutablePropertyValues mutablePropertyValues ?
				mutablePropertyValues : new MutablePropertyValues(pvs));
		doBind(mpvs);
	}

	/**
	 * Whether to not bind parameters to properties. Returns "true" if
	 * {@link #isDeclarativeBinding()} is on, and
	 * {@link #setAllowedFields(String...) allowedFields} are not configured.
	 * @since 6.1
	 */
	protected boolean shouldNotBindPropertyValues() {
		return (isDeclarativeBinding() && ObjectUtils.isEmpty(this.allowedFields));
	}

	/**
	 * Actual implementation of the binding process, working with the
	 * passed-in MutablePropertyValues instance.
	 * @param mpvs the property values to bind,
	 * as MutablePropertyValues instance
	 * @see #checkAllowedFields
	 * @see #checkRequiredFields
	 * @see #applyPropertyValues
	 */
	protected void doBind(MutablePropertyValues mpvs) {
		checkAllowedFields(mpvs);
		checkRequiredFields(mpvs);
		applyPropertyValues(mpvs);
	}

	/**
	 * Check the given property values against the allowed fields,
	 * removing values for fields that are not allowed.
	 * @param mpvs the property values to be bound (can be modified)
	 * @see #getAllowedFields
	 * @see #isAllowed(String)
	 */
	protected void checkAllowedFields(MutablePropertyValues mpvs) {
		PropertyValue[] pvs = mpvs.getPropertyValues();
		for (PropertyValue pv : pvs) {
			String field = PropertyAccessorUtils.canonicalPropertyName(pv.getName());
			if (!isAllowed(field)) {
				mpvs.removePropertyValue(pv);
				getBindingResult().recordSuppressedField(field);
				if (logger.isDebugEnabled()) {
					logger.debug("Field [" + field + "] has been removed from PropertyValues " +
							"and will not be bound, because it has not been found in the list of allowed fields");
				}
			}
		}
	}

	/**
	 * Determine if the given field is allowed for binding.
	 * <p>Invoked for each passed-in property value.
	 * <p>Checks for {@code "xxx*"}, {@code "*xxx"}, {@code "*xxx*"}, and
	 * {@code "xxx*yyy"} matches (with an arbitrary number of pattern parts), as
	 * well as direct equality, in the configured lists of allowed field patterns
	 * and disallowed field patterns.
	 * <p>Matching against allowed field patterns is case-sensitive; whereas,
	 * matching against disallowed field patterns is case-insensitive.
	 * <p>A field matching a disallowed pattern will not be accepted even if it
	 * also happens to match a pattern in the allowed list.
	 * <p>Can be overridden in subclasses, but care must be taken to honor the
	 * aforementioned contract.
	 * @param field the field to check
	 * @return {@code true} if the field is allowed
	 * @see #setAllowedFields
	 * @see #setDisallowedFields
	 * @see org.springframework.util.PatternMatchUtils#simpleMatch(String, String)
	 */
	protected boolean isAllowed(String field) {
		String[] allowed = getAllowedFields();
		String[] disallowed = getDisallowedFields();
		return ((ObjectUtils.isEmpty(allowed) || PatternMatchUtils.simpleMatch(allowed, field)) &&
				(ObjectUtils.isEmpty(disallowed) || !PatternMatchUtils.simpleMatch(disallowed, field.toLowerCase(Locale.ROOT))));
	}

	/**
	 * Check the given property values against the required fields,
	 * generating missing field errors where appropriate.
	 * @param mpvs the property values to be bound (can be modified)
	 * @see #getRequiredFields
	 * @see #getBindingErrorProcessor
	 * @see BindingErrorProcessor#processMissingFieldError
	 */
	@SuppressWarnings("NullAway") // Dataflow analysis limitation
	protected void checkRequiredFields(MutablePropertyValues mpvs) {
		String[] requiredFields = getRequiredFields();
		if (!ObjectUtils.isEmpty(requiredFields)) {
			Map<String, PropertyValue> propertyValues = new HashMap<>();
			PropertyValue[] pvs = mpvs.getPropertyValues();
			for (PropertyValue pv : pvs) {
				String canonicalName = PropertyAccessorUtils.canonicalPropertyName(pv.getName());
				propertyValues.put(canonicalName, pv);
			}
			for (String field : requiredFields) {
				PropertyValue pv = propertyValues.get(field);
				boolean empty = (pv == null || pv.getValue() == null);
				if (!empty) {
					if (pv.getValue() instanceof String text) {
						empty = !StringUtils.hasText(text);
					}
					else if (pv.getValue() instanceof String[] values) {
						empty = (values.length == 0 || !StringUtils.hasText(values[0]));
					}
				}
				if (empty) {
					// Use bind error processor to create FieldError.
					getBindingErrorProcessor().processMissingFieldError(field, getInternalBindingResult());
					// Remove property from property values to bind:
					// It has already caused a field error with a rejected value.
					if (pv != null) {
						mpvs.removePropertyValue(pv);
						propertyValues.remove(field);
					}
				}
			}
		}
	}

	/**
	 * Apply given property values to the target object.
	 * <p>Default implementation applies all the supplied property
	 * values as bean property values. By default, unknown fields will
	 * be ignored.
	 * @param mpvs the property values to be bound (can be modified)
	 * @see #getTarget
	 * @see #getPropertyAccessor
	 * @see #isIgnoreUnknownFields
	 * @see #getBindingErrorProcessor
	 * @see BindingErrorProcessor#processPropertyAccessException
	 */
	protected void applyPropertyValues(MutablePropertyValues mpvs) {
		try {
			// Bind request parameters onto target object.
			getPropertyAccessor().setPropertyValues(mpvs, isIgnoreUnknownFields(), isIgnoreInvalidFields());
		}
		catch (PropertyBatchUpdateException ex) {
			// Use bind error processor to create FieldErrors.
			for (PropertyAccessException pae : ex.getPropertyAccessExceptions()) {
				getBindingErrorProcessor().processPropertyAccessException(pae, getInternalBindingResult());
			}
		}
	}


	/**
	 * Invoke the specified Validators, if any.
	 * @see #setValidator(Validator)
	 * @see #getBindingResult()
	 */
	public void validate() {
		Object target = getTarget();
		Assert.state(target != null, "No target to validate");
		BindingResult bindingResult = getBindingResult();
		// Call each validator with the same binding result
		for (Validator validator : getValidatorsToApply()) {
			validator.validate(target, bindingResult);
		}
	}

	/**
	 * Invoke the specified Validators, if any, with the given validation hints.
	 * <p>Note: Validation hints may get ignored by the actual target Validator.
	 * @param validationHints one or more hint objects to be passed to a {@link SmartValidator}
	 * @since 3.1
	 * @see #setValidator(Validator)
	 * @see SmartValidator#validate(Object, Errors, Object...)
	 */
	public void validate(Object... validationHints) {
		Object target = getTarget();
		Assert.state(target != null, "No target to validate");
		BindingResult bindingResult = getBindingResult();
		// Call each validator with the same binding result
		for (Validator validator : getValidatorsToApply()) {
			if (!ObjectUtils.isEmpty(validationHints) && validator instanceof SmartValidator smartValidator) {
				smartValidator.validate(target, bindingResult, validationHints);
			}
			else if (validator != null) {
				validator.validate(target, bindingResult);
			}
		}
	}

	/**
	 * Close this DataBinder, which may result in throwing
	 * a BindException if it encountered any errors.
	 * @return the model Map, containing target object and Errors instance
	 * @throws BindException if there were any errors in the bind operation
	 * @see BindingResult#getModel()
	 */
	public Map<?, ?> close() throws BindException {
		if (getBindingResult().hasErrors()) {
			throw new BindException(getBindingResult());
		}
		return getBindingResult().getModel();
	}


	/**
	 * Strategy to determine the name of the value to bind to a method parameter.
	 * Supported on constructor parameters with {@link #construct constructor binding}
	 * which performs lookups via {@link ValueResolver#resolveValue}.
	 */
	public interface NameResolver {

		/**
		 * Return the name to use for the given method parameter, or {@code null}
		 * if unresolved. For constructor parameters, the name is determined via
		 * {@link org.springframework.core.DefaultParameterNameDiscoverer} if unresolved.
		 */
		@Nullable String resolveName(MethodParameter parameter);
	}


	/**
	 * Strategy for {@link #construct constructor binding} to look up the values
	 * to bind to a given constructor parameter.
	 */
	public interface ValueResolver {

		/**
		 * Resolve the value for the given name and target parameter type.
		 * @param name the name to use for the lookup, possibly a nested path
		 * for constructor parameters on nested objects
		 * @param type the target type, based on the constructor parameter type
		 * @return the resolved value, possibly {@code null} if none found
		 */
		@Nullable Object resolveValue(String name, Class<?> type);

		/**
		 * Return the names of all property values.
		 * <p>Useful for proactive checks whether there are property values nested
		 * further below the path for a constructor arg. If not then the
		 * constructor arg can be considered missing and not to be instantiated.
		 * @since 6.1.2
		 */
		Set<String> getNames();

	}


	/**
	 * {@link SimpleTypeConverter} that is also {@link PropertyEditorRegistrar}.
	 */
	private static class ExtendedTypeConverter
			extends SimpleTypeConverter implements PropertyEditorRegistrar {

		@Override
		public void registerCustomEditors(PropertyEditorRegistry registry) {
			copyCustomEditorsTo(registry, null);
		}
	}

}<|MERGE_RESOLUTION|>--- conflicted
+++ resolved
@@ -1019,13 +1019,7 @@
 		return false;
 	}
 
-<<<<<<< HEAD
-	@SuppressWarnings("unchecked")
-	private <V> @Nullable List<V> createList(
-=======
-	@Nullable
-	private List<?> createList(
->>>>>>> 462c2bd5
+	private @Nullable List<?> createList(
 			String paramPath, Class<?> paramType, ResolvableType type, ValueResolver valueResolver) {
 
 		ResolvableType elementType = type.getNested(2);
@@ -1048,13 +1042,7 @@
 		return list;
 	}
 
-<<<<<<< HEAD
-	@SuppressWarnings("unchecked")
 	private <V> @Nullable Map<String, V> createMap(
-=======
-	@Nullable
-	private <V> Map<String, V> createMap(
->>>>>>> 462c2bd5
 			String paramPath, Class<?> paramType, ResolvableType type, ValueResolver valueResolver) {
 
 		ResolvableType elementType = type.getNested(2);
@@ -1081,14 +1069,9 @@
 	}
 
 	@SuppressWarnings("unchecked")
-<<<<<<< HEAD
-	private <V> @Nullable V @Nullable [] createArray(String paramPath, ResolvableType type, ValueResolver valueResolver) {
-=======
-	@Nullable
-	private <V> V[] createArray(
+	private <V> @Nullable V @Nullable [] createArray(
 			String paramPath, Class<?> paramType, ResolvableType type, ValueResolver valueResolver) {
 
->>>>>>> 462c2bd5
 		ResolvableType elementType = type.getNested(2);
 		SortedSet<Integer> indexes = getIndexes(paramPath, valueResolver);
 		if (indexes == null) {
@@ -1096,12 +1079,8 @@
 		}
 
 		int size = (indexes.last() < this.autoGrowCollectionLimit ? indexes.last() + 1: 0);
-<<<<<<< HEAD
 		@Nullable V[] array = (V[]) Array.newInstance(elementType.resolve(), size);
-=======
-		V[] array = (V[]) Array.newInstance(elementType.resolve(), size);
-
->>>>>>> 462c2bd5
+
 		for (int index : indexes) {
 			String indexedPath = paramPath + "[" + index + "]";
 			array[index] = createIndexedValue(paramPath, paramType, elementType, indexedPath, valueResolver);
