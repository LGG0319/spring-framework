--- conflicted
+++ resolved
@@ -149,11 +149,6 @@
 		initBeanFactory(false, ConfigWithFinalBeanWithoutProxy.class);
 	}
 
-	@Test
-	void finalBeanMethodWithoutProxy() {
-		initBeanFactory(ConfigWithFinalBeanWithoutProxy.class);
-	}
-
 	@Test  // gh-31007
 	void voidBeanMethod() {
 		assertThatExceptionOfType(BeanDefinitionParsingException.class).isThrownBy(() ->
@@ -228,9 +223,6 @@
 	@Test  // gh-33330
 	void configurationWithMethodNameMismatch() {
 		assertThatExceptionOfType(BeanDefinitionOverrideException.class)
-<<<<<<< HEAD
-				.isThrownBy(() -> initBeanFactory(ConfigWithMethodNameMismatch.class));
-=======
 				.isThrownBy(() -> initBeanFactory(false, ConfigWithMethodNameMismatch.class));
 	}
 
@@ -240,7 +232,6 @@
 
 		SpousyTestBean foo = factory.getBean("foo", SpousyTestBean.class);
 		assertThat(foo.getName()).isEqualTo("foo1");
->>>>>>> bf06d748
 	}
 
 	@Test
@@ -376,11 +367,7 @@
 			String configBeanName = configClass.getName();
 			factory.registerBeanDefinition(configBeanName, new RootBeanDefinition(configClass));
 		}
-<<<<<<< HEAD
-		factory.setAllowBeanDefinitionOverriding(false);
-=======
 		factory.setAllowBeanDefinitionOverriding(allowOverriding);
->>>>>>> bf06d748
 		ConfigurationClassPostProcessor ccpp = new ConfigurationClassPostProcessor();
 		ccpp.postProcessBeanDefinitionRegistry(factory);
 		ccpp.postProcessBeanFactory(factory);
@@ -555,17 +542,6 @@
 	}
 
 
-<<<<<<< HEAD
-	@Configuration
-	static class ConfigWithMethodNameMismatch {
-
-		@Bean(name = "foo") public TestBean foo() {
-			return new SpousyTestBean("foo");
-		}
-
-		@Bean(name = "foo") public TestBean fooX() {
-			return new SpousyTestBean("fooX");
-=======
 	@Configuration(enforceUniqueMethods = false)
 	static class ConfigWithMethodNameMismatch {
 
@@ -575,7 +551,6 @@
 
 		@Bean(name = "foo") public TestBean foo2() {
 			return new SpousyTestBean("foo2");
->>>>>>> bf06d748
 		}
 	}
 
