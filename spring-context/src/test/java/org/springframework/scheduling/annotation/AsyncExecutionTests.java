--- conflicted
+++ resolved
@@ -50,10 +50,6 @@
  * @author Juergen Hoeller
  * @author Chris Beams
  */
-<<<<<<< HEAD
-@SuppressWarnings({"resource", "deprecation", "removal"})
-=======
->>>>>>> bf06d748
 class AsyncExecutionTests {
 
 	private static String originalThreadName;
