/*
 * Copyright 2002-2024 the original author or authors.
 *
 * Licensed under the Apache License, Version 2.0 (the "License");
 * you may not use this file except in compliance with the License.
 * You may obtain a copy of the License at
 *
 *      https://www.apache.org/licenses/LICENSE-2.0
 *
 * Unless required by applicable law or agreed to in writing, software
 * distributed under the License is distributed on an "AS IS" BASIS,
 * WITHOUT WARRANTIES OR CONDITIONS OF ANY KIND, either express or implied.
 * See the License for the specific language governing permissions and
 * limitations under the License.
 */

package org.springframework.web.reactive.result

import io.mockk.every
import io.mockk.mockk
import kotlinx.coroutines.delay
import org.assertj.core.api.Assertions.assertThat
import org.junit.jupiter.api.Test
import org.springframework.core.MethodParameter
import org.springframework.core.ReactiveAdapterRegistry
import org.springframework.http.HttpStatus
import org.springframework.http.server.reactive.ServerHttpResponse
import org.springframework.web.bind.annotation.GetMapping
import org.springframework.web.bind.annotation.RequestParam
import org.springframework.web.bind.annotation.ResponseStatus
import org.springframework.web.reactive.BindingContext
import org.springframework.web.reactive.HandlerResult
import org.springframework.web.reactive.result.method.HandlerMethodArgumentResolver
import org.springframework.web.reactive.result.method.InvocableHandlerMethod
import org.springframework.web.reactive.result.method.annotation.ContinuationHandlerMethodArgumentResolver
import org.springframework.web.reactive.result.method.annotation.RequestParamMethodArgumentResolver
import org.springframework.web.testfixture.http.server.reactive.MockServerHttpRequest.get
import org.springframework.web.testfixture.method.ResolvableMethod
import org.springframework.web.testfixture.server.MockServerWebExchange
import reactor.core.publisher.Mono
import reactor.test.StepVerifier
import java.lang.reflect.Method
import java.time.Duration
import kotlin.reflect.KClass
import kotlin.reflect.jvm.javaMethod

/**
 * Kotlin unit tests for [InvocableHandlerMethod].
 *
 * @author Sebastien Deleuze
 */
class InvocableHandlerMethodKotlinTests {

	private var exchange = MockServerWebExchange.from(get("http://localhost:8080/path"))

	private val resolvers = mutableListOf(ContinuationHandlerMethodArgumentResolver(),
		RequestParamMethodArgumentResolver(null, ReactiveAdapterRegistry.getSharedInstance(), false))

	@Test
	fun resolveNoArg() {
		this.resolvers.add(stubResolver(null, String::class.java))
		val method = CoroutinesController::singleArg.javaMethod!!
		val result = invoke(CoroutinesController(), method, null)
		assertHandlerResultValue(result, "success:null")
	}

	@Test
	fun resolveArg() {
		this.resolvers.add(stubResolver("foo"))
		val method = CoroutinesController::singleArg.javaMethod!!
		val result = invoke(CoroutinesController(), method,"foo")
		assertHandlerResultValue(result, "success:foo")
	}

	@Test
	fun resolveNoArgs() {
		val method = CoroutinesController::noArgs.javaMethod!!
		val result = invoke(CoroutinesController(), method)
		assertHandlerResultValue(result, "success")
	}

	@Test
	fun invocationTargetException() {
		val method = CoroutinesController::exceptionMethod.javaMethod!!
		val result = invoke(CoroutinesController(), method)

		StepVerifier.create(result)
				.consumeNextWith { StepVerifier.create(it.returnValue as Mono<*>).expectError(IllegalStateException::class.java).verify() }
				.verifyComplete()
	}

	@Test
	fun responseStatusAnnotation() {
		val method = CoroutinesController::created.javaMethod!!
		val result = invoke(CoroutinesController(), method)

		assertHandlerResultValue(result, "created")
		assertThat(this.exchange.response.statusCode).isSameAs(HttpStatus.CREATED)
	}

	@Test
	fun voidMethodWithResponseArg() {
		val response = this.exchange.response
		this.resolvers.add(stubResolver(response))
		val method = CoroutinesController::response.javaMethod!!
		val result = invokeForResult(CoroutinesController(), method, response)

		assertThat(result).`as`("Expected no result (i.e. fully handled)").isNull()
		assertThat(this.exchange.response.headers.getFirst("foo")).isEqualTo("bar")
	}

	@Test
	fun privateController() {
		this.resolvers.add(stubResolver("foo"))
		val method = PrivateController::singleArg.javaMethod!!
		val result = invoke(PrivateController(), method,"foo")
		assertHandlerResultValue(result, "success:foo")
	}

	@Test
	fun privateFunction() {
		val method = PrivateController::class.java.getDeclaredMethod("private")
		val result = invoke(PrivateController(), method)
		assertHandlerResultValue(result, "private")
	}

	@Test
	fun defaultValue() {
		this.resolvers.add(stubResolver(null, String::class.java))
		val method = DefaultValueController::handle.javaMethod!!
		val result = invoke(DefaultValueController(), method)
		assertHandlerResultValue(result, "default")
	}

	@Test
	fun defaultValueOverridden() {
		this.resolvers.add(stubResolver(null, String::class.java))
		val method = DefaultValueController::handle.javaMethod!!
		exchange = MockServerWebExchange.from(get("http://localhost:8080/path").queryParam("value", "override"))
		val result = invoke(DefaultValueController(), method)
		assertHandlerResultValue(result, "override")
	}

	@Test
	fun defaultValues() {
		this.resolvers.add(stubResolver(null, Int::class.java))
		val method = DefaultValueController::handleMultiple.javaMethod!!
		val result = invoke(DefaultValueController(), method)
		assertHandlerResultValue(result, "10-20")
	}

	@Test
	fun defaultValuesOverridden() {
		this.resolvers.add(stubResolver(null, Int::class.java))
		val method = DefaultValueController::handleMultiple.javaMethod!!
		exchange = MockServerWebExchange.from(get("http://localhost:8080/path").queryParam("limit2", "40"))
		val result = invoke(DefaultValueController(), method)
		assertHandlerResultValue(result, "10-40")
	}

	@Test
	fun suspendingDefaultValue() {
		this.resolvers.add(stubResolver(null, String::class.java))
		val method = DefaultValueController::handleSuspending.javaMethod!!
		val result = invoke(DefaultValueController(), method)
		assertHandlerResultValue(result, "default")
	}

	@Test
	fun suspendingDefaultValueOverridden() {
		this.resolvers.add(stubResolver(null, String::class.java))
		val method = DefaultValueController::handleSuspending.javaMethod!!
		exchange = MockServerWebExchange.from(get("http://localhost:8080/path").queryParam("value", "override"))
		val result = invoke(DefaultValueController(), method)
		assertHandlerResultValue(result, "override")
	}

	@Test
	fun unitReturnValue() {
		val method = NullResultController::unit.javaMethod!!
		val result = invoke(NullResultController(), method)
		assertHandlerResultValue(result, null)
	}

	@Test
	fun nullReturnValue() {
		val method = NullResultController::nullableReturnValue.javaMethod!!
		val result = invoke(NullResultController(), method)
		assertHandlerResultValue(result, null)
	}

	@Test
	fun nullParameter() {
		this.resolvers.add(stubResolver(null, String::class.java))
		val method = NullResultController::nullableParameter.javaMethod!!
		val result = invoke(NullResultController(), method, null)
		assertHandlerResultValue(result, null)
	}

	@Test
	fun valueClass() {
		this.resolvers.add(stubResolver(1L, Long::class.java))
		val method = ValueClassController::valueClass.javaMethod!!
		val result = invoke(ValueClassController(), method,1L)
		assertHandlerResultValue(result, "1")
	}

	@Test
	fun valueClassReturnValue() {
		val method = ValueClassController::valueClassReturnValue.javaMethod!!
<<<<<<< HEAD
		val result = invoke(ValueClassController(), method,)
=======
		val result = invoke(ValueClassController(), method)
>>>>>>> bf06d748
		assertHandlerResultValue(result, "foo")
	}

	@Test
<<<<<<< HEAD
=======
	fun resultOfUnitReturnValue() {
		val method = ValueClassController::resultOfUnitReturnValue.javaMethod!!
		val result = invoke(ValueClassController(), method)
		assertHandlerResultValue(result, null)
	}

	@Test
>>>>>>> bf06d748
	fun valueClassWithDefaultValue() {
		this.resolvers.add(stubResolver(null, Double::class.java))
		val method = ValueClassController::valueClassWithDefault.javaMethod!!
		val result = invoke(ValueClassController(), method)
		assertHandlerResultValue(result, "3.1")
	}

	@Test
	fun valueClassWithInit() {
		this.resolvers.add(stubResolver("", String::class.java))
		val method = ValueClassController::valueClassWithInit.javaMethod!!
		val result = invoke(ValueClassController(), method)
		assertExceptionThrown(result, IllegalArgumentException::class)
	}

	@Test
	fun valueClassWithNullable() {
		this.resolvers.add(stubResolver(null, LongValueClass::class.java))
		val method = ValueClassController::valueClassWithNullable.javaMethod!!
		val result = invoke(ValueClassController(), method, null)
		assertHandlerResultValue(result, "null")
	}

	@Test
	fun valueClassWithPrivateConstructor() {
		this.resolvers.add(stubResolver(1L, Long::class.java))
		val method = ValueClassController::valueClassWithPrivateConstructor.javaMethod!!
		val result = invoke(ValueClassController(), method, 1L)
		assertHandlerResultValue(result, "1")
	}

	@Test
	fun suspendingValueClass() {
		this.resolvers.add(stubResolver(1L, Long::class.java))
		val method = SuspendingValueClassController::valueClass.javaMethod!!
		val result = invoke(SuspendingValueClassController(), method,1L)
		assertHandlerResultValue(result, "1")
	}

	@Test
	fun suspendingValueClassReturnValue() {
		val method = SuspendingValueClassController::valueClassReturnValue.javaMethod!!
		val result = invoke(SuspendingValueClassController(), method)
		assertHandlerResultValue(result, "foo")
	}

	@Test
	fun suspendingResultOfUnitReturnValue() {
		val method = SuspendingValueClassController::resultOfUnitReturnValue.javaMethod!!
		val result = invoke(SuspendingValueClassController(), method)
		assertComplete(result)
	}

	@Test
	fun suspendingValueClassWithDefaultValue() {
		this.resolvers.add(stubResolver(null, Double::class.java))
		val method = SuspendingValueClassController::valueClassWithDefault.javaMethod!!
		val result = invoke(SuspendingValueClassController(), method)
		assertHandlerResultValue(result, "3.1")
	}

	@Test
	fun suspendingValueClassWithInit() {
		this.resolvers.add(stubResolver("", String::class.java))
		val method = SuspendingValueClassController::valueClassWithInit.javaMethod!!
		val result = invoke(SuspendingValueClassController(), method)
		assertExceptionThrown(result, IllegalArgumentException::class)
	}

	@Test
	fun suspendingValueClassWithNullable() {
		this.resolvers.add(stubResolver(null, LongValueClass::class.java))
		val method = SuspendingValueClassController::valueClassWithNullable.javaMethod!!
		val result = invoke(SuspendingValueClassController(), method, null)
		assertHandlerResultValue(result, "null")
	}

	@Test
	fun suspendingValueClassWithPrivateConstructor() {
		this.resolvers.add(stubResolver(1L, Long::class.java))
		val method = SuspendingValueClassController::valueClassWithPrivateConstructor.javaMethod!!
		val result = invoke(SuspendingValueClassController(), method, 1L)
		assertHandlerResultValue(result, "1")
	}

	@Test
	fun propertyAccessor() {
		this.resolvers.add(stubResolver(null, String::class.java))
		val method = PropertyAccessorController::prop.getter.javaMethod!!
		val result = invoke(PropertyAccessorController(), method)
		assertHandlerResultValue(result, "foo")
	}

	@Test
	fun extension() {
		this.resolvers.add(stubResolver(CustomException("foo")))
		val method = ResolvableMethod.on(ExtensionHandler::class.java).argTypes(CustomException::class.java).resolveMethod()
		val result = invoke(ExtensionHandler(), method)
		assertHandlerResultValue(result, "foo")
	}

	@Test
	fun extensionWithParameter() {
		this.resolvers.add(stubResolver(CustomException("foo")))
		this.resolvers.add(stubResolver(20, Int::class.java))
		val method = ResolvableMethod.on(ExtensionHandler::class.java)
			.argTypes(CustomException::class.java, Int::class.javaPrimitiveType)
			.resolveMethod()
		val result = invoke(ExtensionHandler(), method)
		assertHandlerResultValue(result, "foo-20")
	}

	@Test
	fun genericParameter() {
		val horse = Animal("horse")
		this.resolvers.add(stubResolver(horse))
		val method = AnimalController::handle.javaMethod!!
		val result = invoke(AnimalController(), method, null)
		assertHandlerResultValue(result, horse.name)
	}


	private fun invokeForResult(handler: Any, method: Method, vararg providedArgs: Any): HandlerResult? {
		return invoke(handler, method, *providedArgs).block(Duration.ofSeconds(5))
	}

	private fun invoke(handler: Any, method: Method, vararg providedArgs: Any?): Mono<HandlerResult> {
		val invocable = InvocableHandlerMethod(handler, method)
		invocable.setArgumentResolvers(this.resolvers)
		return invocable.invoke(this.exchange, BindingContext(), *providedArgs)
	}

	private fun stubResolver(stubValue: Any): HandlerMethodArgumentResolver =
		stubResolver(stubValue, stubValue::class.java)

	private fun stubResolver(stubValue: Any?, stubClass: Class<*>): HandlerMethodArgumentResolver {
		val resolver = mockk<HandlerMethodArgumentResolver>()
		every { resolver.supportsParameter(any()) } answers { (it.invocation.args[0] as MethodParameter).getParameterType() == stubClass }
		every { resolver.resolveArgument(any(), any(), any()) } returns Mono.justOrEmpty(stubValue)
		return resolver
	}

	private fun assertHandlerResultValue(mono: Mono<HandlerResult>, expected: String?) {
		StepVerifier.create(mono)
				.consumeNextWith {
					if (it.returnValue is Mono<*>) {
						StepVerifier.create(it.returnValue as Mono<*>).expectNext(expected).verifyComplete()
					} else {
						assertThat(it.returnValue).isEqualTo(expected)
					}
				}.verifyComplete()
	}

	private fun assertExceptionThrown(mono: Mono<HandlerResult>, exceptionClass: KClass<out Throwable>) {
		StepVerifier.create(mono.flatMap { t -> t.returnValue as Mono<*> }).verifyError(exceptionClass.java)
	}

	private fun assertComplete(mono: Mono<HandlerResult>) {
		StepVerifier.create(mono.flatMap { t -> t.returnValue as Mono<*> }).verifyComplete()
	}


	class CoroutinesController {

		suspend fun singleArg(q: String?): String {
			delay(1)
			return "success:$q"
		}

		suspend fun noArgs(): String {
			delay(1)
			return "success"
		}

		suspend fun exceptionMethod() {
			throw IllegalStateException("boo")
		}

		@ResponseStatus(HttpStatus.CREATED)
		suspend fun created(): String {
			delay(1)
			return "created"
		}

		suspend fun response(response: ServerHttpResponse) {
			delay(1)
			response.headers.add("foo", "bar")
		}
	}

	private class PrivateController {

		suspend fun singleArg(q: String?): String {
			delay(1)
			return "success:$q"
		}

		private fun private() = "private"
	}

	class DefaultValueController {

		fun handle(@RequestParam value: String = "default") = value

		fun handleMultiple(@RequestParam(defaultValue = "10") limit1: Int, @RequestParam limit2: Int = 20) = "${limit1}-${limit2}"

		@Suppress("RedundantSuspendModifier")
		suspend fun handleSuspending(@RequestParam value: String = "default") = value
	}

	class NullResultController {

		fun unit() {
		}

		fun nullableReturnValue(): String? {
			return null
		}

		fun nullableParameter(value: String?): String? {
			return value
		}
	}

	class ValueClassController {

		fun valueClass(limit: LongValueClass) = "${limit.value}"

		fun valueClassReturnValue() = StringValueClass("foo")

		fun resultOfUnitReturnValue() = Result.success(Unit)

		fun valueClassWithDefault(limit: DoubleValueClass = DoubleValueClass(3.1)) = "${limit.value}"

		fun valueClassWithInit(valueClass: ValueClassWithInit) = valueClass

		fun valueClassWithNullable(limit: LongValueClass?) = "${limit?.value}"

		fun valueClassWithPrivateConstructor(limit: ValueClassWithPrivateConstructor) = "${limit.value}"
	}

	class SuspendingValueClassController {

<<<<<<< HEAD
		fun valueClassReturnValue() =
			StringValueClass("foo")

		fun valueClassWithDefault(limit: DoubleValueClass = DoubleValueClass(3.1)) =
			"${limit.value}"
=======
		suspend fun valueClass(limit: LongValueClass): String {
			delay(1)
			return "${limit.value}"
		}

		suspend fun valueClassReturnValue(): StringValueClass {
			delay(1)
			return StringValueClass("foo")
		}
>>>>>>> bf06d748

		suspend fun resultOfUnitReturnValue(): Result<Unit> {
			delay(1)
			return Result.success(Unit)
		}

		suspend fun valueClassWithDefault(limit: DoubleValueClass = DoubleValueClass(3.1)): String {
			delay(1)
			return "${limit.value}"
		}

		suspend fun valueClassWithInit(valueClass: ValueClassWithInit): ValueClassWithInit {
			delay(1)
			return valueClass
		}

		suspend fun valueClassWithNullable(limit: LongValueClass?): String {
			delay(1)
			return "${limit?.value}"
		}

		suspend fun valueClassWithPrivateConstructor(limit: ValueClassWithPrivateConstructor): String {
			delay(1)
			return "${limit.value}"
		}
	}

	class PropertyAccessorController {

		val prop: String
			@GetMapping("/")
			get() = "foo"
	}

	class ExtensionHandler {

		fun CustomException.handle(): String {
			return "${this.message}"
		}

		fun CustomException.handleWithParameter(limit: Int): String {
			return "${this.message}-$limit"
		}
	}

	private abstract class GenericController<T : Named> {

		fun handle(named: T) = named.name
	}

	private class AnimalController : GenericController<Animal>()

	interface Named {
		val name: String
	}

	data class Animal(override val name: String) : Named

	@JvmInline
	value class StringValueClass(val value: String)

	@JvmInline
	value class LongValueClass(val value: Long)

	@JvmInline
	value class DoubleValueClass(val value: Double)

	@JvmInline
	value class ValueClassWithInit(val value: String) {
		init {
			if (value.isEmpty()) {
				throw IllegalArgumentException()
			}
		}
	}

	@JvmInline
	value class ValueClassWithPrivateConstructor private constructor(val value: Long) {
		companion object {
			fun from(value: Long) = ValueClassWithPrivateConstructor(value)
		}
	}

	class CustomException(message: String) : Throwable(message)
}<|MERGE_RESOLUTION|>--- conflicted
+++ resolved
@@ -208,17 +208,11 @@
 	@Test
 	fun valueClassReturnValue() {
 		val method = ValueClassController::valueClassReturnValue.javaMethod!!
-<<<<<<< HEAD
-		val result = invoke(ValueClassController(), method,)
-=======
 		val result = invoke(ValueClassController(), method)
->>>>>>> bf06d748
 		assertHandlerResultValue(result, "foo")
 	}
 
 	@Test
-<<<<<<< HEAD
-=======
 	fun resultOfUnitReturnValue() {
 		val method = ValueClassController::resultOfUnitReturnValue.javaMethod!!
 		val result = invoke(ValueClassController(), method)
@@ -226,7 +220,6 @@
 	}
 
 	@Test
->>>>>>> bf06d748
 	fun valueClassWithDefaultValue() {
 		this.resolvers.add(stubResolver(null, Double::class.java))
 		val method = ValueClassController::valueClassWithDefault.javaMethod!!
@@ -470,13 +463,6 @@
 
 	class SuspendingValueClassController {
 
-<<<<<<< HEAD
-		fun valueClassReturnValue() =
-			StringValueClass("foo")
-
-		fun valueClassWithDefault(limit: DoubleValueClass = DoubleValueClass(3.1)) =
-			"${limit.value}"
-=======
 		suspend fun valueClass(limit: LongValueClass): String {
 			delay(1)
 			return "${limit.value}"
@@ -486,7 +472,6 @@
 			delay(1)
 			return StringValueClass("foo")
 		}
->>>>>>> bf06d748
 
 		suspend fun resultOfUnitReturnValue(): Result<Unit> {
 			delay(1)
