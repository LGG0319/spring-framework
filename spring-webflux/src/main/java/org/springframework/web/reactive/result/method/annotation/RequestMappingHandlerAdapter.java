--- conflicted
+++ resolved
@@ -84,12 +84,6 @@
 	private @Nullable ArgumentResolverConfigurer argumentResolverConfigurer;
 
 	private RequestedContentTypeResolver contentTypeResolver = new RequestedContentTypeResolverBuilder().build();
-<<<<<<< HEAD
-
-	@Nullable
-	private Scheduler scheduler;
-=======
->>>>>>> bf06d748
 
 	private @Nullable Scheduler scheduler;
 
