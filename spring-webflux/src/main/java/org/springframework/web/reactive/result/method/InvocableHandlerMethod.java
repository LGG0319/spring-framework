/*
 * Copyright 2002-2024 the original author or authors.
 *
 * Licensed under the Apache License, Version 2.0 (the "License");
 * you may not use this file except in compliance with the License.
 * You may obtain a copy of the License at
 *
 *      https://www.apache.org/licenses/LICENSE-2.0
 *
 * Unless required by applicable law or agreed to in writing, software
 * distributed under the License is distributed on an "AS IS" BASIS,
 * WITHOUT WARRANTIES OR CONDITIONS OF ANY KIND, either express or implied.
 * See the License for the specific language governing permissions and
 * limitations under the License.
 */

package org.springframework.web.reactive.result.method;

import java.lang.reflect.InvocationTargetException;
import java.lang.reflect.Method;
import java.lang.reflect.ParameterizedType;
import java.lang.reflect.Type;
import java.util.ArrayList;
import java.util.List;
import java.util.Map;
import java.util.stream.Stream;

import kotlin.Unit;
import kotlin.coroutines.CoroutineContext;
import kotlin.jvm.JvmClassMappingKt;
import kotlin.reflect.KClass;
import kotlin.reflect.KFunction;
import kotlin.reflect.KParameter;
import kotlin.reflect.KType;
import kotlin.reflect.full.KClasses;
import kotlin.reflect.jvm.KCallablesJvm;
import kotlin.reflect.jvm.ReflectJvmMapping;
import org.jspecify.annotations.Nullable;
import reactor.core.publisher.Mono;
import reactor.core.publisher.SynchronousSink;
import reactor.core.scheduler.Scheduler;

import org.springframework.core.CoroutinesUtils;
import org.springframework.core.DefaultParameterNameDiscoverer;
import org.springframework.core.KotlinDetector;
import org.springframework.core.MethodParameter;
import org.springframework.core.ParameterNameDiscoverer;
import org.springframework.core.ReactiveAdapter;
import org.springframework.core.ReactiveAdapterRegistry;
import org.springframework.http.HttpStatusCode;
import org.springframework.http.server.reactive.ServerHttpResponse;
import org.springframework.lang.Contract;
<<<<<<< HEAD
import org.springframework.lang.Nullable;
=======
>>>>>>> bf06d748
import org.springframework.util.CollectionUtils;
import org.springframework.util.ObjectUtils;
import org.springframework.validation.method.MethodValidator;
import org.springframework.web.method.HandlerMethod;
import org.springframework.web.reactive.BindingContext;
import org.springframework.web.reactive.HandlerResult;
import org.springframework.web.server.ServerWebExchange;

/**
 * Extension of {@link HandlerMethod} that invokes the underlying method with
 * argument values resolved from the current HTTP request through a list of
 * {@link HandlerMethodArgumentResolver}.
 * <p>By default, the method invocation happens on the thread from which the
 * {@code Mono} was subscribed to, or in some cases the thread that emitted one
 * of the resolved arguments (for example, when the request body needs to be decoded).
 * To ensure a predictable thread for the underlying method's invocation,
 * a {@link Scheduler} can optionally be provided via
 * {@link #setInvocationScheduler(Scheduler)}.
 *
 * @author Rossen Stoyanchev
 * @author Juergen Hoeller
 * @author Sebastien Deleuze
 * @since 5.0
 */
public class InvocableHandlerMethod extends HandlerMethod {

	private static final Mono<Object[]> EMPTY_ARGS = Mono.just(new Object[0]);

	private static final Class<?>[] EMPTY_GROUPS = new Class<?>[0];

	private static final Object NO_ARG_VALUE = new Object();


	private final HandlerMethodArgumentResolverComposite resolvers = new HandlerMethodArgumentResolverComposite();

	private ParameterNameDiscoverer parameterNameDiscoverer = new DefaultParameterNameDiscoverer();

	private ReactiveAdapterRegistry reactiveAdapterRegistry = ReactiveAdapterRegistry.getSharedInstance();

	private @Nullable MethodValidator methodValidator;

	private Class<?>[] validationGroups = EMPTY_GROUPS;

	private @Nullable Scheduler invocationScheduler;


	/**
	 * Create an instance from a {@code HandlerMethod}.
	 */
	public InvocableHandlerMethod(HandlerMethod handlerMethod) {
		super(handlerMethod);
	}

	/**
	 * Create an instance from a bean instance and a method.
	 */
	public InvocableHandlerMethod(Object bean, Method method) {
		super(bean, method);
	}


	/**
	 * Configure the argument resolvers to use for resolving method
	 * argument values against a {@code ServerWebExchange}.
	 */
	public void setArgumentResolvers(List<? extends HandlerMethodArgumentResolver> resolvers) {
		this.resolvers.addResolvers(resolvers);
	}

	/**
	 * Return the configured argument resolvers.
	 */
	public List<HandlerMethodArgumentResolver> getResolvers() {
		return this.resolvers.getResolvers();
	}

	/**
	 * Set the ParameterNameDiscoverer for resolving parameter names when needed
	 * (for example, default request attribute name).
	 * <p>Default is a {@link DefaultParameterNameDiscoverer}.
	 */
	public void setParameterNameDiscoverer(ParameterNameDiscoverer nameDiscoverer) {
		this.parameterNameDiscoverer = nameDiscoverer;
	}

	/**
	 * Return the configured parameter name discoverer.
	 */
	public ParameterNameDiscoverer getParameterNameDiscoverer() {
		return this.parameterNameDiscoverer;
	}

	/**
	 * Configure a reactive adapter registry. This is needed for cases where the response is
	 * fully handled within the controller in combination with an async void return value.
	 * <p>By default this is a {@link ReactiveAdapterRegistry} with default settings.
	 */
	public void setReactiveAdapterRegistry(ReactiveAdapterRegistry registry) {
		this.reactiveAdapterRegistry = registry;
	}

	/**
	 * Set the {@link MethodValidator} to perform method validation with if the
	 * controller method {@link #shouldValidateArguments()} or
	 * {@link #shouldValidateReturnValue()}.
	 * @since 6.1
	 */
	public void setMethodValidator(@Nullable MethodValidator methodValidator) {
		this.methodValidator = methodValidator;
		this.validationGroups = (methodValidator != null ?
				methodValidator.determineValidationGroups(getBean(), getBridgedMethod()) : EMPTY_GROUPS);
	}

	/**
	 * Set the {@link Scheduler} on which to perform the method invocation.
	 * @since 6.1.6
	 */
	public void setInvocationScheduler(@Nullable Scheduler invocationScheduler) {
		this.invocationScheduler = invocationScheduler;
	}

	/**
	 * Invoke the method for the given exchange.
	 * @param exchange the current exchange
	 * @param bindingContext the binding context to use
	 * @param providedArgs optional list of argument values to match by type
	 * @return a Mono with a {@link HandlerResult}
	 */
	@SuppressWarnings({"unchecked", "NullAway"})
	public Mono<HandlerResult> invoke(
			ServerWebExchange exchange, BindingContext bindingContext, @Nullable Object... providedArgs) {

		return getMethodArgumentValuesOnScheduler(exchange, bindingContext, providedArgs).flatMap(args -> {
			if (shouldValidateArguments() && this.methodValidator != null) {
				this.methodValidator.applyArgumentValidation(
						getBean(), getBridgedMethod(), getMethodParameters(), args, this.validationGroups);
			}
			Object value;
			Method method = getBridgedMethod();
			boolean isSuspendingFunction = KotlinDetector.isSuspendingFunction(method);
			try {
				if (KotlinDetector.isKotlinReflectPresent() && KotlinDetector.isKotlinType(method.getDeclaringClass())) {
					value = KotlinDelegate.invokeFunction(method, getBean(), args, isSuspendingFunction, exchange);
				}
				else {
					value = method.invoke(getBean(), args);
				}
			}
			catch (IllegalArgumentException ex) {
				assertTargetBean(getBridgedMethod(), getBean(), args);
				String text = (ex.getMessage() != null ? ex.getMessage() : "Illegal argument");
				return Mono.error(new IllegalStateException(formatInvokeError(text, args), ex));
			}
			catch (InvocationTargetException ex) {
				return Mono.error(ex.getTargetException());
			}
			catch (Throwable ex) {
				// Unlikely to ever get here, but it must be handled...
				return Mono.error(new IllegalStateException(formatInvokeError("Invocation failure", args), ex));
			}

			HttpStatusCode status = getResponseStatus();
			if (status != null) {
				exchange.getResponse().setStatusCode(status);
			}

			MethodParameter returnType = getReturnType();
			if (isResponseHandled(args, exchange)) {
				Class<?> parameterType = returnType.getParameterType();
				ReactiveAdapter adapter = this.reactiveAdapterRegistry.getAdapter(parameterType);
				boolean asyncVoid = isAsyncVoidReturnType(returnType, adapter);
				if (value == null || asyncVoid) {
					return (asyncVoid ? Mono.from(adapter.toPublisher(value)) : Mono.empty());
				}
				if (isSuspendingFunction && parameterType == void.class) {
					return (Mono<HandlerResult>) value;
				}
			}

			HandlerResult result = new HandlerResult(this, value, returnType, bindingContext);
			return Mono.just(result);
		});
	}

	private Mono<Object[]> getMethodArgumentValuesOnScheduler(
			ServerWebExchange exchange, BindingContext bindingContext, @Nullable Object... providedArgs) {
		Mono<Object[]> argumentValuesMono = getMethodArgumentValues(exchange, bindingContext, providedArgs);
		return this.invocationScheduler != null ? argumentValuesMono.publishOn(this.invocationScheduler) : argumentValuesMono;
	}

	private Mono<Object[]> getMethodArgumentValues(
			ServerWebExchange exchange, BindingContext bindingContext, @Nullable Object... providedArgs) {

		MethodParameter[] parameters = getMethodParameters();
		if (ObjectUtils.isEmpty(parameters)) {
			return EMPTY_ARGS;
		}

		List<Mono<Object>> argMonos = new ArrayList<>(parameters.length);
		for (MethodParameter parameter : parameters) {
			parameter.initParameterNameDiscovery(this.parameterNameDiscoverer);
			Object providedArg = findProvidedArgument(parameter, providedArgs);
			if (providedArg != null) {
				argMonos.add(Mono.just(providedArg));
				continue;
			}
			if (!this.resolvers.supportsParameter(parameter)) {
				return Mono.error(new IllegalStateException(
						formatArgumentError(parameter, "No suitable resolver")));
			}
			try {
				argMonos.add(this.resolvers.resolveArgument(parameter, bindingContext, exchange)
						.defaultIfEmpty(NO_ARG_VALUE)
						.doOnError(ex -> logArgumentErrorIfNecessary(exchange, parameter, ex)));
			}
			catch (Exception ex) {
				logArgumentErrorIfNecessary(exchange, parameter, ex);
				argMonos.add(Mono.error(ex));
			}
		}
		return Mono.zip(argMonos, values ->
				Stream.of(values).map(value -> value != NO_ARG_VALUE ? value : null).toArray());
	}

	private void logArgumentErrorIfNecessary(ServerWebExchange exchange, MethodParameter parameter, Throwable ex) {
		// Leave stack trace for later, if error is not handled...
		String exMsg = ex.getMessage();
		if (exMsg != null && !exMsg.contains(parameter.getExecutable().toGenericString())) {
			if (logger.isDebugEnabled()) {
				logger.debug(exchange.getLogPrefix() + formatArgumentError(parameter, exMsg));
			}
		}
	}

	@Contract("_, null -> false")
	private static boolean isAsyncVoidReturnType(MethodParameter returnType, @Nullable ReactiveAdapter adapter) {
		if (adapter != null && adapter.supportsEmpty()) {
			if (adapter.isNoValue()) {
				return true;
			}
			Type parameterType = returnType.getGenericParameterType();
			if (parameterType instanceof ParameterizedType type) {
				if (type.getActualTypeArguments().length == 1) {
					return Void.class.equals(type.getActualTypeArguments()[0]);
				}
			}
		}
		return false;
	}

	private boolean isResponseHandled(Object[] args, ServerWebExchange exchange) {
		if (getResponseStatus() != null || exchange.isNotModified()) {
			return true;
		}
		for (Object arg : args) {
			if (arg instanceof ServerHttpResponse || arg instanceof ServerWebExchange) {
				return true;
			}
		}
		return false;
	}


	/**
	 * Inner class to avoid a hard dependency on Kotlin at runtime.
	 */
	private static class KotlinDelegate {

		// Copy of CoWebFilter.COROUTINE_CONTEXT_ATTRIBUTE value to avoid compilation errors in Eclipse
		private static final String COROUTINE_CONTEXT_ATTRIBUTE = "org.springframework.web.server.CoWebFilter.context";

<<<<<<< HEAD
		@Nullable
		@SuppressWarnings({"deprecation", "DataFlowIssue"})
		public static Object invokeFunction(Method method, Object target, Object[] args, boolean isSuspendingFunction,
=======
		@SuppressWarnings("DataFlowIssue")
		public static @Nullable Object invokeFunction(Method method, Object target, Object[] args, boolean isSuspendingFunction,
>>>>>>> bf06d748
				ServerWebExchange exchange) throws InvocationTargetException, IllegalAccessException, NoSuchMethodException {

			if (isSuspendingFunction) {
				Object coroutineContext = exchange.getAttribute(COROUTINE_CONTEXT_ATTRIBUTE);
				Object result = (coroutineContext == null ? CoroutinesUtils.invokeSuspendingFunction(method, target, args) :
						CoroutinesUtils.invokeSuspendingFunction((CoroutineContext) coroutineContext, method, target, args));
				return (result instanceof Mono<?> mono ? mono.handle(KotlinDelegate::handleResult) : result);
			}
			else {
				KFunction<?> function = ReflectJvmMapping.getKotlinFunction(method);
				// For property accessors
				if (function == null) {
					return method.invoke(target, args);
				}
				if (!KCallablesJvm.isAccessible(function)) {
					KCallablesJvm.setAccessible(function, true);
				}
				Map<KParameter, Object> argMap = CollectionUtils.newHashMap(args.length + 1);
				int index = 0;
				for (KParameter parameter : function.getParameters()) {
					switch (parameter.getKind()) {
						case INSTANCE -> argMap.put(parameter, target);
						case VALUE, EXTENSION_RECEIVER -> {
							Object arg = args[index];
							if (!(parameter.isOptional() && arg == null)) {
								KType type = parameter.getType();
								if (!(type.isMarkedNullable() && arg == null) && type.getClassifier() instanceof KClass<?> kClass
										&& KotlinDetector.isInlineClass(JvmClassMappingKt.getJavaClass(kClass))) {
									KFunction<?> constructor = KClasses.getPrimaryConstructor(kClass);
									if (!KCallablesJvm.isAccessible(constructor)) {
										KCallablesJvm.setAccessible(constructor, true);
									}
									arg = constructor.call(arg);
								}
								argMap.put(parameter, arg);
							}
							index++;
						}
					}
				}
				Object result = function.callBy(argMap);
				if (result != null && KotlinDetector.isInlineClass(result.getClass())) {
<<<<<<< HEAD
					return result.getClass().getDeclaredMethod("unbox-impl").invoke(result);
=======
					result = unbox(result);
>>>>>>> bf06d748
				}
				return (result == Unit.INSTANCE ? null : result);
			}
		}

		private static void handleResult(Object result, SynchronousSink<Object> sink) {
			if (KotlinDetector.isInlineClass(result.getClass())) {
				try {
					Object unboxed = unbox(result);
					if (unboxed != Unit.INSTANCE) {
						sink.next(unboxed);
					}
					sink.complete();
				}
				catch (NoSuchMethodException | InvocationTargetException | IllegalAccessException ex) {
					sink.error(ex);
				}
			}
			else {
				sink.next(result);
				sink.complete();
			}
		}

		private static Object unbox(Object result) throws InvocationTargetException, IllegalAccessException, NoSuchMethodException {
			return result.getClass().getDeclaredMethod("unbox-impl").invoke(result);
		}

	}

}<|MERGE_RESOLUTION|>--- conflicted
+++ resolved
@@ -50,10 +50,6 @@
 import org.springframework.http.HttpStatusCode;
 import org.springframework.http.server.reactive.ServerHttpResponse;
 import org.springframework.lang.Contract;
-<<<<<<< HEAD
-import org.springframework.lang.Nullable;
-=======
->>>>>>> bf06d748
 import org.springframework.util.CollectionUtils;
 import org.springframework.util.ObjectUtils;
 import org.springframework.validation.method.MethodValidator;
@@ -325,14 +321,8 @@
 		// Copy of CoWebFilter.COROUTINE_CONTEXT_ATTRIBUTE value to avoid compilation errors in Eclipse
 		private static final String COROUTINE_CONTEXT_ATTRIBUTE = "org.springframework.web.server.CoWebFilter.context";
 
-<<<<<<< HEAD
-		@Nullable
-		@SuppressWarnings({"deprecation", "DataFlowIssue"})
-		public static Object invokeFunction(Method method, Object target, Object[] args, boolean isSuspendingFunction,
-=======
 		@SuppressWarnings("DataFlowIssue")
 		public static @Nullable Object invokeFunction(Method method, Object target, Object[] args, boolean isSuspendingFunction,
->>>>>>> bf06d748
 				ServerWebExchange exchange) throws InvocationTargetException, IllegalAccessException, NoSuchMethodException {
 
 			if (isSuspendingFunction) {
@@ -375,11 +365,7 @@
 				}
 				Object result = function.callBy(argMap);
 				if (result != null && KotlinDetector.isInlineClass(result.getClass())) {
-<<<<<<< HEAD
-					return result.getClass().getDeclaredMethod("unbox-impl").invoke(result);
-=======
 					result = unbox(result);
->>>>>>> bf06d748
 				}
 				return (result == Unit.INSTANCE ? null : result);
 			}
