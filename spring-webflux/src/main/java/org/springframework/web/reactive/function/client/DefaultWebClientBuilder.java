/*
 * Copyright 2002-2023 the original author or authors.
 *
 * Licensed under the Apache License, Version 2.0 (the "License");
 * you may not use this file except in compliance with the License.
 * You may obtain a copy of the License at
 *
 *      https://www.apache.org/licenses/LICENSE-2.0
 *
 * Unless required by applicable law or agreed to in writing, software
 * distributed under the License is distributed on an "AS IS" BASIS,
 * WITHOUT WARRANTIES OR CONDITIONS OF ANY KIND, either express or implied.
 * See the License for the specific language governing permissions and
 * limitations under the License.
 */

package org.springframework.web.reactive.function.client;

import java.util.ArrayList;
import java.util.Arrays;
import java.util.LinkedHashMap;
import java.util.List;
import java.util.Map;
import java.util.function.Consumer;
import java.util.function.Function;
import java.util.function.Predicate;

import io.micrometer.observation.ObservationRegistry;
import org.jspecify.annotations.Nullable;
import reactor.core.publisher.Mono;

import org.springframework.http.HttpHeaders;
import org.springframework.http.HttpStatusCode;
import org.springframework.http.client.reactive.ClientHttpConnector;
import org.springframework.http.client.reactive.HttpComponentsClientHttpConnector;
import org.springframework.http.client.reactive.JdkClientHttpConnector;
import org.springframework.http.client.reactive.JettyClientHttpConnector;
import org.springframework.http.client.reactive.ReactorClientHttpConnector;
import org.springframework.http.client.reactive.ReactorNetty2ClientHttpConnector;
import org.springframework.http.codec.ClientCodecConfigurer;
import org.springframework.util.Assert;
import org.springframework.util.ClassUtils;
import org.springframework.util.CollectionUtils;
import org.springframework.util.LinkedMultiValueMap;
import org.springframework.util.MultiValueMap;
import org.springframework.web.util.DefaultUriBuilderFactory;
import org.springframework.web.util.UriBuilderFactory;

/**
 * Default implementation of {@link WebClient.Builder}.
 *
 * @author Rossen Stoyanchev
 * @author Brian Clozel
 * @since 5.0
 */
final class DefaultWebClientBuilder implements WebClient.Builder {

	private static final boolean reactorNettyClientPresent;

	private static final boolean reactorNetty2ClientPresent;

	private static final boolean jettyClientPresent;

	private static final boolean httpComponentsClientPresent;

	static {
		ClassLoader loader = DefaultWebClientBuilder.class.getClassLoader();
		reactorNettyClientPresent = ClassUtils.isPresent("reactor.netty.http.client.HttpClient", loader);
		reactorNetty2ClientPresent = ClassUtils.isPresent("reactor.netty5.http.client.HttpClient", loader);
		jettyClientPresent = ClassUtils.isPresent("org.eclipse.jetty.client.HttpClient", loader);
		httpComponentsClientPresent =
				ClassUtils.isPresent("org.apache.hc.client5.http.impl.async.CloseableHttpAsyncClient", loader) &&
						ClassUtils.isPresent("org.apache.hc.core5.reactive.ReactiveDataConsumer", loader);
	}


	private @Nullable String baseUrl;

	private @Nullable Map<String, ?> defaultUriVariables;

	private @Nullable UriBuilderFactory uriBuilderFactory;

	private @Nullable HttpHeaders defaultHeaders;

	private @Nullable MultiValueMap<String, String> defaultCookies;

	private @Nullable Consumer<WebClient.RequestHeadersSpec<?>> defaultRequest;

	private @Nullable Map<Predicate<HttpStatusCode>, Function<ClientResponse, Mono<? extends Throwable>>> statusHandlers;

	private @Nullable List<ExchangeFilterFunction> filters;

	private @Nullable ClientHttpConnector connector;

	private @Nullable ExchangeStrategies strategies;

	private @Nullable List<Consumer<ExchangeStrategies.Builder>> strategiesConfigurers;

	private @Nullable ExchangeFunction exchangeFunction;

	private ObservationRegistry observationRegistry = ObservationRegistry.NOOP;

	private @Nullable ClientRequestObservationConvention observationConvention;


	public DefaultWebClientBuilder() {
	}

	public DefaultWebClientBuilder(DefaultWebClientBuilder other) {
		Assert.notNull(other, "DefaultWebClientBuilder must not be null");

		this.baseUrl = other.baseUrl;
		this.defaultUriVariables = (other.defaultUriVariables != null ?
				new LinkedHashMap<>(other.defaultUriVariables) : null);
		this.uriBuilderFactory = other.uriBuilderFactory;

		if (other.defaultHeaders != null) {
			this.defaultHeaders = new HttpHeaders();
			this.defaultHeaders.putAll(other.defaultHeaders);
		}
		else {
			this.defaultHeaders = null;
		}

		this.defaultCookies = (other.defaultCookies != null ?
				new LinkedMultiValueMap<>(other.defaultCookies) : null);
		this.defaultRequest = other.defaultRequest;
		this.statusHandlers = (other.statusHandlers != null ? new LinkedHashMap<>(other.statusHandlers) : null);
		this.filters = (other.filters != null ? new ArrayList<>(other.filters) : null);

		this.connector = other.connector;
		this.strategies = other.strategies;
		this.strategiesConfigurers = (other.strategiesConfigurers != null ?
				new ArrayList<>(other.strategiesConfigurers) : null);
		this.exchangeFunction = other.exchangeFunction;
		this.observationRegistry = other.observationRegistry;
		this.observationConvention = other.observationConvention;
	}


	@Override
	public WebClient.Builder baseUrl(String baseUrl) {
		this.baseUrl = baseUrl;
		return this;
	}

	@Override
	public WebClient.Builder defaultUriVariables(Map<String, ?> defaultUriVariables) {
		this.defaultUriVariables = defaultUriVariables;
		return this;
	}

	@Override
	public WebClient.Builder uriBuilderFactory(UriBuilderFactory uriBuilderFactory) {
		this.uriBuilderFactory = uriBuilderFactory;
		return this;
	}

	@Override
	public WebClient.Builder defaultHeader(String header, String... values) {
		initHeaders().put(header, Arrays.asList(values));
		return this;
	}

	@Override
	public WebClient.Builder defaultHeaders(Consumer<HttpHeaders> headersConsumer) {
		headersConsumer.accept(initHeaders());
		return this;
	}

	private HttpHeaders initHeaders() {
		if (this.defaultHeaders == null) {
			this.defaultHeaders = new HttpHeaders();
		}
		return this.defaultHeaders;
	}

	@Override
	public WebClient.Builder defaultCookie(String cookie, String... values) {
		initCookies().addAll(cookie, Arrays.asList(values));
		return this;
	}

	@Override
	public WebClient.Builder defaultCookies(Consumer<MultiValueMap<String, String>> cookiesConsumer) {
		cookiesConsumer.accept(initCookies());
		return this;
	}

	private MultiValueMap<String, String> initCookies() {
		if (this.defaultCookies == null) {
			this.defaultCookies = new LinkedMultiValueMap<>(3);
		}
		return this.defaultCookies;
	}

	@Override
	public WebClient.Builder defaultRequest(Consumer<WebClient.RequestHeadersSpec<?>> defaultRequest) {
		this.defaultRequest = this.defaultRequest != null ?
				this.defaultRequest.andThen(defaultRequest) : defaultRequest;
		return this;
	}

	@Override
	public WebClient.Builder defaultStatusHandler(Predicate<HttpStatusCode> statusPredicate,
			Function<ClientResponse, Mono<? extends Throwable>> exceptionFunction) {

		this.statusHandlers = (this.statusHandlers != null ? this.statusHandlers : new LinkedHashMap<>());
		this.statusHandlers.put(statusPredicate, exceptionFunction);
		return this;
	}

	@Override
	public WebClient.Builder filter(ExchangeFilterFunction filter) {
		Assert.notNull(filter, "ExchangeFilterFunction must not be null");
		initFilters().add(filter);
		return this;
	}

	@Override
	public WebClient.Builder filters(Consumer<List<ExchangeFilterFunction>> filtersConsumer) {
		filtersConsumer.accept(initFilters());
		return this;
	}

	private List<ExchangeFilterFunction> initFilters() {
		if (this.filters == null) {
			this.filters = new ArrayList<>();
		}
		return this.filters;
	}

	@Override
	public WebClient.Builder clientConnector(ClientHttpConnector connector) {
		this.connector = connector;
		return this;
	}

	@Override
	public WebClient.Builder codecs(Consumer<ClientCodecConfigurer> configurer) {
		if (this.strategiesConfigurers == null) {
			this.strategiesConfigurers = new ArrayList<>(4);
		}
		this.strategiesConfigurers.add(builder -> builder.codecs(configurer));
		return this;
	}

	@Override
	public WebClient.Builder exchangeStrategies(ExchangeStrategies strategies) {
		this.strategies = strategies;
		return this;
	}

	@Override
	@Deprecated
	public WebClient.Builder exchangeStrategies(Consumer<ExchangeStrategies.Builder> configurer) {
		if (this.strategiesConfigurers == null) {
			this.strategiesConfigurers = new ArrayList<>(4);
		}
		this.strategiesConfigurers.add(configurer);
		return this;
	}

	@Override
	public WebClient.Builder exchangeFunction(ExchangeFunction exchangeFunction) {
		this.exchangeFunction = exchangeFunction;
		return this;
	}

	@Override
	public WebClient.Builder observationRegistry(ObservationRegistry observationRegistry) {
		Assert.notNull(observationRegistry, "observationRegistry must not be null");
		this.observationRegistry = observationRegistry;
		return this;
	}

	@Override
	public WebClient.Builder observationConvention(ClientRequestObservationConvention observationConvention) {
		Assert.notNull(observationConvention, "observationConvention must not be null");
		this.observationConvention = observationConvention;
		return this;
	}

	@Override
	public WebClient.Builder apply(Consumer<WebClient.Builder> builderConsumer) {
		builderConsumer.accept(this);
		return this;
	}

	@Override
	public WebClient.Builder clone() {
		return new DefaultWebClientBuilder(this);
	}

	@Override
	public WebClient build() {
		ClientHttpConnector connectorToUse =
				(this.connector != null ? this.connector : initConnector());

		ExchangeFunction exchange = (this.exchangeFunction == null ?
				ExchangeFunctions.create(connectorToUse, initExchangeStrategies()) :
				this.exchangeFunction);

		ExchangeFilterFunction filterFunctions = (this.filters != null ? this.filters.stream()
				.reduce(ExchangeFilterFunction::andThen)
				.orElse(null) : null);

		HttpHeaders defaultHeaders = copyDefaultHeaders();
		MultiValueMap<String, String> defaultCookies = copyDefaultCookies();

		return new DefaultWebClient(
				exchange, filterFunctions,
				initUriBuilderFactory(), defaultHeaders, defaultCookies,
				this.defaultRequest,
				this.statusHandlers,
				this.observationRegistry, this.observationConvention,
				new DefaultWebClientBuilder(this));
	}

	private ClientHttpConnector initConnector() {
		if (reactorNettyClientPresent) {
			return new ReactorClientHttpConnector();
		}
		else if (reactorNetty2ClientPresent) {
			return new ReactorNetty2ClientHttpConnector();
		}
		else if (jettyClientPresent) {
			return new JettyClientHttpConnector();
		}
		else if (httpComponentsClientPresent) {
			return new HttpComponentsClientHttpConnector();
		}
		else {
			return new JdkClientHttpConnector();
		}
	}

	private ExchangeStrategies initExchangeStrategies() {
		if (CollectionUtils.isEmpty(this.strategiesConfigurers)) {
			return (this.strategies != null ? this.strategies : ExchangeStrategies.withDefaults());
		}
		ExchangeStrategies.Builder builder =
				(this.strategies != null ? this.strategies.mutate() : ExchangeStrategies.builder());
		this.strategiesConfigurers.forEach(configurer -> configurer.accept(builder));
		return builder.build();
	}

	private UriBuilderFactory initUriBuilderFactory() {
		if (this.uriBuilderFactory != null) {
			return this.uriBuilderFactory;
		}
		DefaultUriBuilderFactory factory = (this.baseUrl != null ?
				new DefaultUriBuilderFactory(this.baseUrl) : new DefaultUriBuilderFactory());
		factory.setDefaultUriVariables(this.defaultUriVariables);
		return factory;
	}

<<<<<<< HEAD
	@Nullable
	private HttpHeaders copyDefaultHeaders() {
=======
	private @Nullable HttpHeaders copyDefaultHeaders() {
>>>>>>> bf06d748
		if (this.defaultHeaders == null) {
			return null;
		}
		HttpHeaders headers = new HttpHeaders();
		this.defaultHeaders.forEach((key, values) -> headers.put(key, new ArrayList<>(values)));
		return HttpHeaders.readOnlyHttpHeaders(headers);
	}

<<<<<<< HEAD
	@Nullable
	private MultiValueMap<String, String> copyDefaultCookies() {
=======
	private @Nullable MultiValueMap<String, String> copyDefaultCookies() {
>>>>>>> bf06d748
		if (this.defaultCookies == null) {
			return null;
		}
		MultiValueMap<String, String> map = new LinkedMultiValueMap<>(this.defaultCookies.size());
		this.defaultCookies.forEach((key, values) -> map.put(key, new ArrayList<>(values)));
		return CollectionUtils.unmodifiableMultiValueMap(map);
	}

}<|MERGE_RESOLUTION|>--- conflicted
+++ resolved
@@ -355,12 +355,7 @@
 		return factory;
 	}
 
-<<<<<<< HEAD
-	@Nullable
-	private HttpHeaders copyDefaultHeaders() {
-=======
 	private @Nullable HttpHeaders copyDefaultHeaders() {
->>>>>>> bf06d748
 		if (this.defaultHeaders == null) {
 			return null;
 		}
@@ -369,12 +364,7 @@
 		return HttpHeaders.readOnlyHttpHeaders(headers);
 	}
 
-<<<<<<< HEAD
-	@Nullable
-	private MultiValueMap<String, String> copyDefaultCookies() {
-=======
 	private @Nullable MultiValueMap<String, String> copyDefaultCookies() {
->>>>>>> bf06d748
 		if (this.defaultCookies == null) {
 			return null;
 		}
