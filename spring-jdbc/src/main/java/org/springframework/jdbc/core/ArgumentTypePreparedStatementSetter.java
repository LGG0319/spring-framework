--- conflicted
+++ resolved
@@ -46,11 +46,7 @@
 	 * @param argTypes the corresponding SQL types of the arguments
 	 */
 	@SuppressWarnings("NullAway")
-<<<<<<< HEAD
-	public ArgumentTypePreparedStatementSetter(@Nullable Object[] args, @Nullable int[] argTypes) {
-=======
 	public ArgumentTypePreparedStatementSetter(@Nullable Object @Nullable [] args, int @Nullable [] argTypes) {
->>>>>>> bf06d748
 		if ((args != null && argTypes == null) || (args == null && argTypes != null) ||
 				(args != null && args.length != argTypes.length)) {
 			throw new InvalidDataAccessApiUsageException("args and argTypes parameters must match");
