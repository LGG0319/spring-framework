/*
 * Copyright 2002-2024 the original author or authors.
 *
 * Licensed under the Apache License, Version 2.0 (the "License");
 * you may not use this file except in compliance with the License.
 * You may obtain a copy of the License at
 *
 *      https://www.apache.org/licenses/LICENSE-2.0
 *
 * Unless required by applicable law or agreed to in writing, software
 * distributed under the License is distributed on an "AS IS" BASIS,
 * WITHOUT WARRANTIES OR CONDITIONS OF ANY KIND, either express or implied.
 * See the License for the specific language governing permissions and
 * limitations under the License.
 */

package org.springframework.jdbc.core.simple;

import java.util.Map;

import org.jspecify.annotations.Nullable;

import org.springframework.jdbc.core.RowMapper;
import org.springframework.jdbc.core.SqlParameter;
import org.springframework.jdbc.core.namedparam.SqlParameterSource;
import org.springframework.lang.Nullable;

/**
 * Interface specifying the API for a Simple JDBC Call implemented by {@link SimpleJdbcCall}.
 * This interface is not often used directly, but provides the option to enhance testability,
 * as it can easily be mocked or stubbed.
 *
 * @author Thomas Risberg
 * @author Stephane Nicoll
 * @since 2.5
 */
public interface SimpleJdbcCallOperations {

	/**
	 * Specify the procedure name to be used - this implies that we will be calling a stored procedure.
	 * @param procedureName the name of the stored procedure
	 * @return the instance of this SimpleJdbcCall
	 */
	SimpleJdbcCallOperations withProcedureName(String procedureName);

	/**
	 * Specify the procedure name to be used - this implies that we will be calling a stored function.
	 * @param functionName the name of the stored function
	 * @return the instance of this SimpleJdbcCall
	 */
	SimpleJdbcCallOperations withFunctionName(String functionName);

	/**
	 * Optionally, specify the name of the schema that contains the stored procedure.
	 * @param schemaName the name of the schema
	 * @return the instance of this SimpleJdbcCall
	 */
	SimpleJdbcCallOperations withSchemaName(String schemaName);

	/**
	 * Optionally, specify the name of the catalog that contains the stored procedure.
	 * <p>To provide consistency with the Oracle DatabaseMetaData, this is used to specify the
	 * package name if the procedure is declared as part of a package.
	 * @param catalogName the catalog or package name
	 * @return the instance of this SimpleJdbcCall
	 */
	SimpleJdbcCallOperations withCatalogName(String catalogName);

	/**
	 * Indicates the procedure's return value should be included in the results returned.
	 * @return the instance of this SimpleJdbcCall
	 */
	SimpleJdbcCallOperations withReturnValue();

	/**
	 * Specify one or more parameters if desired. These parameters will be supplemented with
	 * any parameter information retrieved from the database meta-data.
	 * <p>Note that only parameters declared as {@code SqlParameter} and {@code SqlInOutParameter}
	 * will be used to provide input values. This is different from the {@code StoredProcedure}
	 * class which - for backwards compatibility reasons - allows input values to be provided
	 * for parameters declared as {@code SqlOutParameter}.
	 * @param sqlParameters the parameters to use
	 * @return the instance of this SimpleJdbcCall
	 */
	SimpleJdbcCallOperations declareParameters(SqlParameter... sqlParameters);

	/** Not used yet. */
	SimpleJdbcCallOperations useInParameterNames(String... inParameterNames);

	/**
	 * Used to specify when a ResultSet is returned by the stored procedure and you want it
	 * mapped by a {@link RowMapper}. The results will be returned using the parameter name
	 * specified. Multiple ResultSets must be declared in the correct order.
	 * <p>If the database you are using uses ref cursors then the name specified must match
	 * the name of the parameter declared for the procedure in the database.
	 * @param parameterName the name of the returned results and/or the name of the ref cursor parameter
	 * @param rowMapper the RowMapper implementation that will map the data returned for each row
	 * */
	SimpleJdbcCallOperations returningResultSet(String parameterName, RowMapper<?> rowMapper);

	/**
	 * Turn off any processing of parameter meta-data information obtained via JDBC.
	 * @return the instance of this SimpleJdbcCall
	 */
	SimpleJdbcCallOperations withoutProcedureColumnMetaDataAccess();

	/**
	 * Indicates that parameters should be bound by name.
	 * @return the instance of this SimpleJdbcCall
	 * @since 4.2
	 */
	SimpleJdbcCallOperations withNamedBinding();


	/**
	 * Execute the stored function and return the results obtained as an Object of the
	 * specified return type.
	 * @param returnType the type of the value to return
	 * @param args optional array containing the in parameter values to be used in the call.
	 * Parameter values must be provided in the same order as the parameters are defined
	 * for the stored procedure.
	 */
<<<<<<< HEAD
	@Nullable
	<T> T executeFunction(Class<T> returnType, Object... args);
=======
	<T> @Nullable T executeFunction(Class<T> returnType, Object... args);
>>>>>>> bf06d748

	/**
	 * Execute the stored function and return the results obtained as an Object of the
	 * specified return type.
	 * @param returnType the type of the value to return
	 * @param args a Map containing the parameter values to be used in the call
	 */
<<<<<<< HEAD
	@Nullable
	<T> T executeFunction(Class<T> returnType, Map<String, ?> args);
=======
	<T> @Nullable T executeFunction(Class<T> returnType, Map<String, ?> args);
>>>>>>> bf06d748

	/**
	 * Execute the stored function and return the results obtained as an Object of the
	 * specified return type.
	 * @param returnType the type of the value to return
	 * @param args the MapSqlParameterSource containing the parameter values to be used in the call
	 */
<<<<<<< HEAD
	@Nullable
	<T> T executeFunction(Class<T> returnType, SqlParameterSource args);
=======
	<T> @Nullable T executeFunction(Class<T> returnType, SqlParameterSource args);
>>>>>>> bf06d748

	/**
	 * Execute the stored procedure and return the single out parameter as an Object
	 * of the specified return type. In the case where there are multiple out parameters,
	 * the first one is returned and additional out parameters are ignored.
	 * @param returnType the type of the value to return
	 * @param args optional array containing the in parameter values to be used in the call.
	 * Parameter values must be provided in the same order as the parameters are defined for
	 * the stored procedure.
	 */
<<<<<<< HEAD
	@Nullable
	<T> T executeObject(Class<T> returnType, Object... args);
=======
	<T> @Nullable T executeObject(Class<T> returnType, Object... args);
>>>>>>> bf06d748

	/**
	 * Execute the stored procedure and return the single out parameter as an Object
	 * of the specified return type. In the case where there are multiple out parameters,
	 * the first one is returned and additional out parameters are ignored.
	 * @param returnType the type of the value to return
	 * @param args a Map containing the parameter values to be used in the call
	 */
<<<<<<< HEAD
	@Nullable
	<T> T executeObject(Class<T> returnType, Map<String, ?> args);
=======
	<T> @Nullable T executeObject(Class<T> returnType, Map<String, ?> args);
>>>>>>> bf06d748

	/**
	 * Execute the stored procedure and return the single out parameter as an Object
	 * of the specified return type. In the case where there are multiple out parameters,
	 * the first one is returned and additional out parameters are ignored.
	 * @param returnType the type of the value to return
	 * @param args the MapSqlParameterSource containing the parameter values to be used in the call
	 */
<<<<<<< HEAD
	@Nullable
	<T> T executeObject(Class<T> returnType, SqlParameterSource args);
=======
	<T> @Nullable T executeObject(Class<T> returnType, SqlParameterSource args);
>>>>>>> bf06d748

	/**
	 * Execute the stored procedure and return a map of output params, keyed by name
	 * as in parameter declarations.
	 * @param args optional array containing the in parameter values to be used in the call.
	 * Parameter values must be provided in the same order as the parameters are defined for
	 * the stored procedure.
	 * @return a Map of output params
	 */
	Map<String, Object> execute(Object... args);

	/**
	 * Execute the stored procedure and return a map of output params, keyed by name
	 * as in parameter declarations.
	 * @param args a Map containing the parameter values to be used in the call
	 * @return a Map of output params
	 */
	Map<String, Object> execute(Map<String, ?> args);

	/**
	 * Execute the stored procedure and return a map of output params, keyed by name
	 * as in parameter declarations.
	 * @param args the SqlParameterSource containing the parameter values to be used in the call
	 * @return a Map of output params
	 */
	Map<String, Object> execute(SqlParameterSource args);

}<|MERGE_RESOLUTION|>--- conflicted
+++ resolved
@@ -23,7 +23,6 @@
 import org.springframework.jdbc.core.RowMapper;
 import org.springframework.jdbc.core.SqlParameter;
 import org.springframework.jdbc.core.namedparam.SqlParameterSource;
-import org.springframework.lang.Nullable;
 
 /**
  * Interface specifying the API for a Simple JDBC Call implemented by {@link SimpleJdbcCall}.
@@ -120,12 +119,7 @@
 	 * Parameter values must be provided in the same order as the parameters are defined
 	 * for the stored procedure.
 	 */
-<<<<<<< HEAD
-	@Nullable
-	<T> T executeFunction(Class<T> returnType, Object... args);
-=======
 	<T> @Nullable T executeFunction(Class<T> returnType, Object... args);
->>>>>>> bf06d748
 
 	/**
 	 * Execute the stored function and return the results obtained as an Object of the
@@ -133,12 +127,7 @@
 	 * @param returnType the type of the value to return
 	 * @param args a Map containing the parameter values to be used in the call
 	 */
-<<<<<<< HEAD
-	@Nullable
-	<T> T executeFunction(Class<T> returnType, Map<String, ?> args);
-=======
 	<T> @Nullable T executeFunction(Class<T> returnType, Map<String, ?> args);
->>>>>>> bf06d748
 
 	/**
 	 * Execute the stored function and return the results obtained as an Object of the
@@ -146,12 +135,7 @@
 	 * @param returnType the type of the value to return
 	 * @param args the MapSqlParameterSource containing the parameter values to be used in the call
 	 */
-<<<<<<< HEAD
-	@Nullable
-	<T> T executeFunction(Class<T> returnType, SqlParameterSource args);
-=======
 	<T> @Nullable T executeFunction(Class<T> returnType, SqlParameterSource args);
->>>>>>> bf06d748
 
 	/**
 	 * Execute the stored procedure and return the single out parameter as an Object
@@ -162,12 +146,7 @@
 	 * Parameter values must be provided in the same order as the parameters are defined for
 	 * the stored procedure.
 	 */
-<<<<<<< HEAD
-	@Nullable
-	<T> T executeObject(Class<T> returnType, Object... args);
-=======
 	<T> @Nullable T executeObject(Class<T> returnType, Object... args);
->>>>>>> bf06d748
 
 	/**
 	 * Execute the stored procedure and return the single out parameter as an Object
@@ -176,12 +155,7 @@
 	 * @param returnType the type of the value to return
 	 * @param args a Map containing the parameter values to be used in the call
 	 */
-<<<<<<< HEAD
-	@Nullable
-	<T> T executeObject(Class<T> returnType, Map<String, ?> args);
-=======
 	<T> @Nullable T executeObject(Class<T> returnType, Map<String, ?> args);
->>>>>>> bf06d748
 
 	/**
 	 * Execute the stored procedure and return the single out parameter as an Object
@@ -190,12 +164,7 @@
 	 * @param returnType the type of the value to return
 	 * @param args the MapSqlParameterSource containing the parameter values to be used in the call
 	 */
-<<<<<<< HEAD
-	@Nullable
-	<T> T executeObject(Class<T> returnType, SqlParameterSource args);
-=======
 	<T> @Nullable T executeObject(Class<T> returnType, SqlParameterSource args);
->>>>>>> bf06d748
 
 	/**
 	 * Execute the stored procedure and return a map of output params, keyed by name
