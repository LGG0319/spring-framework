/*
 * Copyright 2002-present the original author or authors.
 *
 * Licensed under the Apache License, Version 2.0 (the "License");
 * you may not use this file except in compliance with the License.
 * You may obtain a copy of the License at
 *
 *      https://www.apache.org/licenses/LICENSE-2.0
 *
 * Unless required by applicable law or agreed to in writing, software
 * distributed under the License is distributed on an "AS IS" BASIS,
 * WITHOUT WARRANTIES OR CONDITIONS OF ANY KIND, either express or implied.
 * See the License for the specific language governing permissions and
 * limitations under the License.
 */

package org.springframework.jdbc.core;

import java.lang.reflect.InvocationHandler;
import java.lang.reflect.InvocationTargetException;
import java.lang.reflect.Method;
import java.lang.reflect.Proxy;
import java.sql.BatchUpdateException;
import java.sql.CallableStatement;
import java.sql.Connection;
import java.sql.PreparedStatement;
import java.sql.ResultSet;
import java.sql.SQLException;
import java.sql.SQLWarning;
import java.sql.Statement;
import java.util.ArrayList;
import java.util.Collection;
import java.util.Collections;
import java.util.LinkedHashMap;
import java.util.List;
import java.util.Map;
import java.util.Spliterator;
import java.util.function.Consumer;
import java.util.stream.Stream;
import java.util.stream.StreamSupport;

import javax.sql.DataSource;

import org.jspecify.annotations.Nullable;

import org.springframework.dao.DataAccessException;
import org.springframework.dao.InvalidDataAccessApiUsageException;
import org.springframework.dao.support.DataAccessUtils;
import org.springframework.jdbc.InvalidResultSetAccessException;
import org.springframework.jdbc.SQLWarningException;
import org.springframework.jdbc.UncategorizedSQLException;
import org.springframework.jdbc.datasource.ConnectionProxy;
import org.springframework.jdbc.datasource.DataSourceUtils;
import org.springframework.jdbc.support.JdbcAccessor;
import org.springframework.jdbc.support.JdbcUtils;
import org.springframework.jdbc.support.KeyHolder;
import org.springframework.jdbc.support.rowset.SqlRowSet;
import org.springframework.util.Assert;
import org.springframework.util.CollectionUtils;
import org.springframework.util.LinkedCaseInsensitiveMap;
import org.springframework.util.StringUtils;

/**
 * <b>This is the central delegate in the JDBC core package.</b>
 * It can be used directly for many data access purposes, supporting any kind
 * of JDBC operation. For a more focused and convenient facade on top of this,
 * consider {@link org.springframework.jdbc.core.simple.JdbcClient} as of 6.1.
 *
 * <p>This class simplifies the use of JDBC and helps to avoid common errors.
 * It executes core JDBC workflow, leaving application code to provide SQL
 * and extract results. This class executes SQL queries or updates, initiating
 * iteration over ResultSets and catching JDBC exceptions and translating
 * them to the common {@code org.springframework.dao} exception hierarchy.
 *
 * <p>Code using this class need only implement callback interfaces, giving
 * them a clearly defined contract. The {@link PreparedStatementCreator} callback
 * interface creates a prepared statement given a Connection, providing SQL and
 * any necessary parameters. The {@link ResultSetExtractor} interface extracts
 * values from a ResultSet. See also {@link PreparedStatementSetter} and
 * {@link RowMapper} for two popular alternative callback interfaces.
 *
 * <p>An instance of this template class is thread-safe once configured.
 * Can be used within a service implementation via direct instantiation
 * with a DataSource reference, or get prepared in an application context
 * and given to services as bean reference. Note: The DataSource should
 * always be configured as a bean in the application context, in the first case
 * given to the service directly, in the second case to the prepared template.
 *
 * <p>Because this class is parameterizable by the callback interfaces and
 * the {@link org.springframework.jdbc.support.SQLExceptionTranslator}
 * interface, there should be no need to subclass it.
 *
 * <p>All SQL operations performed by this class are logged at debug level,
 * using "org.springframework.jdbc.core.JdbcTemplate" as log category.
 *
 * <p><b>NOTE: As of 6.1, there is a unified JDBC access facade available in
 * the form of {@link org.springframework.jdbc.core.simple.JdbcClient}.</b>
 * {@code JdbcClient} provides a fluent API style for common JDBC queries/updates
 * with flexible use of indexed or named parameters. It delegates to a
 * {@code JdbcTemplate}/{@code NamedParameterJdbcTemplate} for actual execution.
 *
 * @author Rod Johnson
 * @author Juergen Hoeller
 * @author Thomas Risberg
 * @since May 3, 2001
 * @see JdbcOperations
 * @see PreparedStatementCreator
 * @see PreparedStatementSetter
 * @see CallableStatementCreator
 * @see PreparedStatementCallback
 * @see CallableStatementCallback
 * @see ResultSetExtractor
 * @see RowCallbackHandler
 * @see RowMapper
 * @see org.springframework.jdbc.support.SQLExceptionTranslator
 * @see org.springframework.jdbc.core.namedparam.NamedParameterJdbcTemplate
 */
public class JdbcTemplate extends JdbcAccessor implements JdbcOperations {

	private static final String RETURN_RESULT_SET_PREFIX = "#result-set-";

	private static final String RETURN_UPDATE_COUNT_PREFIX = "#update-count-";


	/** If this variable is {@code false}, we will throw exceptions on SQL warnings. */
	private boolean ignoreWarnings = true;

	/**
	 * If this variable is set to a non-negative value, it will be used for setting the
	 * fetchSize property on statements used for query processing.
	 */
	private int fetchSize = -1;

	/**
	 * If this variable is set to a non-negative value, it will be used for setting the
	 * maxRows property on statements used for query processing.
	 */
	private int maxRows = -1;

	/**
	 * If this variable is set to a non-negative value, it will be used for setting the
	 * queryTimeout property on statements used for query processing.
	 */
	private int queryTimeout = -1;

	/**
	 * If this variable is set to true, then all results checking will be bypassed for any
	 * callable statement processing. This can be used to avoid a bug in some older Oracle
	 * JDBC drivers like 10.1.0.2.
	 */
	private boolean skipResultsProcessing = false;

	/**
	 * If this variable is set to true then all results from a stored procedure call
	 * that don't have a corresponding SqlOutParameter declaration will be bypassed.
	 * All other results processing will be take place unless the variable
	 * {@code skipResultsProcessing} is set to {@code true}.
	 */
	private boolean skipUndeclaredResults = false;

	/**
	 * If this variable is set to true then execution of a CallableStatement will return
	 * the results in a Map that uses case-insensitive names for the parameters.
	 */
	private boolean resultsMapCaseInsensitive = false;


	/**
	 * Construct a new JdbcTemplate for bean usage.
	 * <p>Note: The DataSource has to be set before using the instance.
	 * @see #setDataSource
	 */
	public JdbcTemplate() {
	}

	/**
	 * Construct a new JdbcTemplate, given a DataSource to obtain connections from.
	 * <p>Note: This will not trigger initialization of the exception translator.
	 * @param dataSource the JDBC DataSource to obtain connections from
	 */
	public JdbcTemplate(DataSource dataSource) {
		setDataSource(dataSource);
		afterPropertiesSet();
	}

	/**
	 * Construct a new JdbcTemplate, given a DataSource to obtain connections from.
	 * <p>Note: Depending on the "lazyInit" flag, initialization of the exception translator
	 * will be triggered.
	 * @param dataSource the JDBC DataSource to obtain connections from
	 * @param lazyInit whether to lazily initialize the SQLExceptionTranslator
	 */
	public JdbcTemplate(DataSource dataSource, boolean lazyInit) {
		setDataSource(dataSource);
		setLazyInit(lazyInit);
		afterPropertiesSet();
	}

	/**
	 * Copy constructor for a derived JdbcTemplate.
	 * @param original the original template to copy from
	 * @since 7.0
	 */
	public JdbcTemplate(JdbcAccessor original) {
		setDataSource(original.getDataSource());
		setExceptionTranslator(original.getExceptionTranslator());
		setLazyInit(original.isLazyInit());
		if (original instanceof JdbcTemplate originalTemplate) {
			setIgnoreWarnings(originalTemplate.isIgnoreWarnings());
			setFetchSize(originalTemplate.getFetchSize());
			setMaxRows(originalTemplate.getMaxRows());
			setQueryTimeout(originalTemplate.getQueryTimeout());
			setSkipResultsProcessing(originalTemplate.isSkipResultsProcessing());
			setSkipUndeclaredResults(originalTemplate.isSkipUndeclaredResults());
			setResultsMapCaseInsensitive(originalTemplate.isResultsMapCaseInsensitive());
		}
	}


	/**
	 * Set whether we want to ignore JDBC statement warnings ({@link SQLWarning}).
	 * <p>Default is {@code true}, swallowing and logging all warnings. Switch this flag to
	 * {@code false} to make this JdbcTemplate throw a {@link SQLWarningException} instead
	 * (or chain the {@link SQLWarning} into the primary {@link SQLException}, if any).
	 * @see Statement#getWarnings()
	 * @see java.sql.SQLWarning
	 * @see org.springframework.jdbc.SQLWarningException
	 * @see #handleWarnings(Statement)
	 */
	public void setIgnoreWarnings(boolean ignoreWarnings) {
		this.ignoreWarnings = ignoreWarnings;
	}

	/**
	 * Return whether we ignore SQLWarnings.
	 */
	public boolean isIgnoreWarnings() {
		return this.ignoreWarnings;
	}

	/**
	 * Set the fetch size for this JdbcTemplate. This is important for processing large
	 * result sets: Setting this higher than the default value will increase processing
	 * speed at the cost of memory consumption; setting this lower can avoid transferring
	 * row data that will never be read by the application.
	 * <p>Default is -1, indicating to use the JDBC driver's default configuration
	 * (i.e. to not pass a specific fetch size setting on to the driver).
	 * <p>Note: As of 4.3, negative values other than -1 will get passed on to the
	 * driver, since, for example, MySQL supports special behavior for {@code Integer.MIN_VALUE}.
	 * @see java.sql.Statement#setFetchSize
	 */
	public void setFetchSize(int fetchSize) {
		this.fetchSize = fetchSize;
	}

	/**
	 * Return the fetch size specified for this JdbcTemplate.
	 */
	public int getFetchSize() {
		return this.fetchSize;
	}

	/**
	 * Set the maximum number of rows for this JdbcTemplate. This is important for
	 * processing subsets of large result sets, avoiding to read and hold the entire
	 * result set in the database or in the JDBC driver if we're never interested in
	 * the entire result in the first place (for example, when performing searches
	 * that might return a large number of matches).
	 * <p>Default is -1, indicating to use the JDBC driver's default configuration
	 * (i.e. to not pass a specific max rows setting on to the driver).
	 * <p>Note: As of 4.3, negative values other than -1 will get passed on to the
	 * driver, in sync with {@link #setFetchSize}'s support for special MySQL values.
	 * @see java.sql.Statement#setMaxRows
	 */
	public void setMaxRows(int maxRows) {
		this.maxRows = maxRows;
	}

	/**
	 * Return the maximum number of rows specified for this JdbcTemplate.
	 */
	public int getMaxRows() {
		return this.maxRows;
	}

	/**
	 * Set the query timeout (seconds) for statements that this JdbcTemplate executes.
	 * <p>Default is -1, indicating to use the JDBC driver's default
	 * (i.e. to not pass a specific query timeout setting on the driver).
	 * <p>Note: Any timeout specified here will be overridden by the remaining
	 * transaction timeout when executing within a transaction that has a
	 * timeout specified at the transaction level.
	 * @see java.sql.Statement#setQueryTimeout
	 */
	public void setQueryTimeout(int queryTimeout) {
		this.queryTimeout = queryTimeout;
	}

	/**
	 * Return the query timeout (seconds) for statements that this JdbcTemplate executes.
	 */
	public int getQueryTimeout() {
		return this.queryTimeout;
	}

	/**
	 * Set whether results processing should be skipped. Can be used to optimize callable
	 * statement processing when we know that no results are being passed back - the processing
	 * of out parameter will still take place. This can be used to avoid a bug in some older
	 * Oracle JDBC drivers like 10.1.0.2.
	 */
	public void setSkipResultsProcessing(boolean skipResultsProcessing) {
		this.skipResultsProcessing = skipResultsProcessing;
	}

	/**
	 * Return whether results processing should be skipped.
	 */
	public boolean isSkipResultsProcessing() {
		return this.skipResultsProcessing;
	}

	/**
	 * Set whether undeclared results should be skipped.
	 */
	public void setSkipUndeclaredResults(boolean skipUndeclaredResults) {
		this.skipUndeclaredResults = skipUndeclaredResults;
	}

	/**
	 * Return whether undeclared results should be skipped.
	 */
	public boolean isSkipUndeclaredResults() {
		return this.skipUndeclaredResults;
	}

	/**
	 * Set whether execution of a CallableStatement will return the results in a Map
	 * that uses case-insensitive names for the parameters.
	 */
	public void setResultsMapCaseInsensitive(boolean resultsMapCaseInsensitive) {
		this.resultsMapCaseInsensitive = resultsMapCaseInsensitive;
	}

	/**
	 * Return whether execution of a CallableStatement will return the results in a Map
	 * that uses case-insensitive names for the parameters.
	 */
	public boolean isResultsMapCaseInsensitive() {
		return this.resultsMapCaseInsensitive;
	}


	//-------------------------------------------------------------------------
	// Methods dealing with a plain java.sql.Connection
	//-------------------------------------------------------------------------

	@Override
	public <T> @Nullable T execute(ConnectionCallback<T> action) throws DataAccessException {
		Assert.notNull(action, "Callback object must not be null");

		Connection con = DataSourceUtils.getConnection(obtainDataSource());
		try {
			// Create close-suppressing Connection proxy, also preparing returned Statements.
			Connection conToUse = createConnectionProxy(con);
			return action.doInConnection(conToUse);
		}
		catch (SQLException ex) {
			// Release Connection early, to avoid potential connection pool deadlock
			// in the case when the exception translator hasn't been initialized yet.
			String sql = getSql(action);
			DataSourceUtils.releaseConnection(con, getDataSource());
			con = null;
			throw translateException("ConnectionCallback", sql, ex);
		}
		finally {
			DataSourceUtils.releaseConnection(con, getDataSource());
		}
	}

	/**
	 * Create a close-suppressing proxy for the given JDBC Connection.
	 * Called by the {@code execute} method.
	 * <p>The proxy also prepares returned JDBC Statements, applying
	 * statement settings such as fetch size, max rows, and query timeout.
	 * @param con the JDBC Connection to create a proxy for
	 * @return the Connection proxy
	 * @see java.sql.Connection#close()
	 * @see #execute(ConnectionCallback)
	 * @see #applyStatementSettings
	 */
	protected Connection createConnectionProxy(Connection con) {
		return (Connection) Proxy.newProxyInstance(
				ConnectionProxy.class.getClassLoader(),
				new Class<?>[] {ConnectionProxy.class},
				new CloseSuppressingInvocationHandler(con));
	}


	//-------------------------------------------------------------------------
	// Methods dealing with static SQL (java.sql.Statement)
	//-------------------------------------------------------------------------

	private <T> @Nullable T execute(StatementCallback<T> action, boolean closeResources) throws DataAccessException {
		Assert.notNull(action, "Callback object must not be null");

		Connection con = DataSourceUtils.getConnection(obtainDataSource());
		Statement stmt = null;
		try {
			stmt = con.createStatement();
			applyStatementSettings(stmt);
			T result = action.doInStatement(stmt);
			handleWarnings(stmt);
			return result;
		}
		catch (SQLException ex) {
			// Release Connection early, to avoid potential connection pool deadlock
			// in the case when the exception translator hasn't been initialized yet.
			if (stmt != null) {
				handleWarnings(stmt, ex);
			}
			String sql = getSql(action);
			JdbcUtils.closeStatement(stmt);
			stmt = null;
			DataSourceUtils.releaseConnection(con, getDataSource());
			con = null;
			throw translateException("StatementCallback", sql, ex);
		}
		finally {
			if (closeResources) {
				JdbcUtils.closeStatement(stmt);
				DataSourceUtils.releaseConnection(con, getDataSource());
			}
		}
	}

	@Override
	public <T> @Nullable T execute(StatementCallback<T> action) throws DataAccessException {
		return execute(action, true);
	}

	@Override
	public void execute(String sql) throws DataAccessException {
		if (logger.isDebugEnabled()) {
			logger.debug("Executing SQL statement [" + sql + "]");
		}

		// Callback to execute the statement.
		class ExecuteStatementCallback implements StatementCallback<Object>, SqlProvider {
			@Override
			public @Nullable Object doInStatement(Statement stmt) throws SQLException {
				stmt.execute(sql);
				return null;
			}
			@Override
			public String getSql() {
				return sql;
			}
		}

		execute(new ExecuteStatementCallback(), true);
	}

	@Override
<<<<<<< HEAD
	public <T> @Nullable T query(String sql, ResultSetExtractor<T> rse) throws DataAccessException {
=======
	@Nullable
	public <T> T query(String sql, ResultSetExtractor<T> rse) throws DataAccessException {
>>>>>>> 65e5c142
		Assert.notNull(sql, "SQL must not be null");
		Assert.notNull(rse, "ResultSetExtractor must not be null");
		if (logger.isDebugEnabled()) {
			logger.debug("Executing SQL query [" + sql + "]");
		}

		// Callback to execute the query.
		class QueryStatementCallback implements StatementCallback<T>, SqlProvider {
			@Override
			public @Nullable T doInStatement(Statement stmt) throws SQLException {
				ResultSet rs = null;
				try {
					rs = stmt.executeQuery(sql);
					return rse.extractData(rs);
				}
				finally {
					JdbcUtils.closeResultSet(rs);
				}
			}
			@Override
			public String getSql() {
				return sql;
			}
		}

		return execute(new QueryStatementCallback(), true);
	}

	@Override
	public void query(String sql, RowCallbackHandler rch) throws DataAccessException {
		query(sql, new RowCallbackHandlerResultSetExtractor(rch));
	}

	@Override
	public <T> List<T> query(String sql, RowMapper<T> rowMapper) throws DataAccessException {
		return result(query(sql, new RowMapperResultSetExtractor<>(rowMapper)));
	}

	@Override
	public <T> Stream<T> queryForStream(String sql, RowMapper<T> rowMapper) throws DataAccessException {
		class StreamStatementCallback implements StatementCallback<Stream<T>>, SqlProvider {
			@Override
			public Stream<T> doInStatement(Statement stmt) throws SQLException {
				ResultSet rs = stmt.executeQuery(sql);
				Connection con = stmt.getConnection();
				return new ResultSetSpliterator<>(rs, rowMapper).stream().onClose(() -> {
					JdbcUtils.closeResultSet(rs);
					JdbcUtils.closeStatement(stmt);
					DataSourceUtils.releaseConnection(con, getDataSource());
				});
			}
			@Override
			public String getSql() {
				return sql;
			}
		}

		return result(execute(new StreamStatementCallback(), false));
	}

	@Override
	public Map<String, Object> queryForMap(String sql) throws DataAccessException {
		return result(queryForObject(sql, getColumnMapRowMapper()));
	}

	@Override
	public <T> @Nullable T queryForObject(String sql, RowMapper<T> rowMapper) throws DataAccessException {
		List<T> results = query(sql, rowMapper);
		return DataAccessUtils.nullableSingleResult(results);
	}

	@Override
	public <T> @Nullable T queryForObject(String sql, Class<T> requiredType) throws DataAccessException {
		return queryForObject(sql, getSingleColumnRowMapper(requiredType));
	}

	@Override
	public <T> List<T> queryForList(String sql, Class<T> elementType) throws DataAccessException {
		return query(sql, getSingleColumnRowMapper(elementType));
	}

	@Override
	public List<Map<String, Object>> queryForList(String sql) throws DataAccessException {
		return query(sql, getColumnMapRowMapper());
	}

	@Override
	public SqlRowSet queryForRowSet(String sql) throws DataAccessException {
		return result(query(sql, new SqlRowSetResultSetExtractor()));
	}

	@Override
	public int update(String sql) throws DataAccessException {
		Assert.notNull(sql, "SQL must not be null");
		if (logger.isDebugEnabled()) {
			logger.debug("Executing SQL update [" + sql + "]");
		}

		// Callback to execute the update statement.
		class UpdateStatementCallback implements StatementCallback<Integer>, SqlProvider {
			@Override
			public Integer doInStatement(Statement stmt) throws SQLException {
				int rows = stmt.executeUpdate(sql);
				if (logger.isTraceEnabled()) {
					logger.trace("SQL update affected " + rows + " rows");
				}
				return rows;
			}
			@Override
			public String getSql() {
				return sql;
			}
		}

		return updateCount(execute(new UpdateStatementCallback(), true));
	}

	@Override
	public int[] batchUpdate(String... sql) throws DataAccessException {
		Assert.notEmpty(sql, "SQL array must not be empty");
		if (logger.isDebugEnabled()) {
			logger.debug("Executing SQL batch update of " + sql.length + " statements");
		}

		// Callback to execute the batch update.
		class BatchUpdateStatementCallback implements StatementCallback<int[]>, SqlProvider {

			private @Nullable String currSql;

			@Override
			public int[] doInStatement(Statement stmt) throws SQLException, DataAccessException {
				int[] rowsAffected = new int[sql.length];
				if (JdbcUtils.supportsBatchUpdates(stmt.getConnection())) {
					for (String sqlStmt : sql) {
						this.currSql = appendSql(this.currSql, sqlStmt);
						stmt.addBatch(sqlStmt);
					}
					try {
						rowsAffected = stmt.executeBatch();
					}
					catch (BatchUpdateException ex) {
						String batchExceptionSql = null;
						for (int i = 0; i < ex.getUpdateCounts().length; i++) {
							if (ex.getUpdateCounts()[i] == Statement.EXECUTE_FAILED) {
								batchExceptionSql = appendSql(batchExceptionSql, sql[i]);
							}
						}
						if (StringUtils.hasLength(batchExceptionSql)) {
							this.currSql = batchExceptionSql;
						}
						throw ex;
					}
				}
				else {
					for (int i = 0; i < sql.length; i++) {
						this.currSql = sql[i];
						if (!stmt.execute(sql[i])) {
							rowsAffected[i] = stmt.getUpdateCount();
						}
						else {
							throw new InvalidDataAccessApiUsageException("Invalid batch SQL statement: " + sql[i]);
						}
					}
				}
				return rowsAffected;
			}

			private String appendSql(@Nullable String sql, String statement) {
				return (StringUtils.hasLength(sql) ? sql + "; " + statement : statement);
			}

			@Override
			public @Nullable String getSql() {
				return this.currSql;
			}
		}

		int[] result = execute(new BatchUpdateStatementCallback(), true);
		Assert.state(result != null, "No update counts");
		return result;
	}


	//-------------------------------------------------------------------------
	// Methods dealing with prepared statements
	//-------------------------------------------------------------------------

	private <T> @Nullable T execute(PreparedStatementCreator psc, PreparedStatementCallback<T> action, boolean closeResources)
			throws DataAccessException {

		Assert.notNull(psc, "PreparedStatementCreator must not be null");
		Assert.notNull(action, "Callback object must not be null");
		if (logger.isDebugEnabled()) {
			String sql = getSql(psc);
			logger.debug("Executing prepared SQL statement" + (sql != null ? " [" + sql + "]" : ""));
		}

		Connection con = DataSourceUtils.getConnection(obtainDataSource());
		PreparedStatement ps = null;
		try {
			ps = psc.createPreparedStatement(con);
			applyStatementSettings(ps);
			T result = action.doInPreparedStatement(ps);
			handleWarnings(ps);
			return result;
		}
		catch (SQLException ex) {
			// Release Connection early, to avoid potential connection pool deadlock
			// in the case when the exception translator hasn't been initialized yet.
			if (psc instanceof ParameterDisposer parameterDisposer) {
				parameterDisposer.cleanupParameters();
			}
			if (ps != null) {
				handleWarnings(ps, ex);
			}
			String sql = getSql(psc);
			psc = null;
			JdbcUtils.closeStatement(ps);
			ps = null;
			DataSourceUtils.releaseConnection(con, getDataSource());
			con = null;
			throw translateException("PreparedStatementCallback", sql, ex);
		}
		finally {
			if (closeResources) {
				if (psc instanceof ParameterDisposer parameterDisposer) {
					parameterDisposer.cleanupParameters();
				}
				JdbcUtils.closeStatement(ps);
				DataSourceUtils.releaseConnection(con, getDataSource());
			}
		}
	}

	@Override
	public <T> @Nullable T execute(PreparedStatementCreator psc, PreparedStatementCallback<T> action)
			throws DataAccessException {

		return execute(psc, action, true);
	}

	@Override
	public <T> @Nullable T execute(String sql, PreparedStatementCallback<T> action) throws DataAccessException {
		return execute(new SimplePreparedStatementCreator(sql), action, true);
	}

	/**
	 * Query using a prepared statement, allowing for a PreparedStatementCreator
	 * and a PreparedStatementSetter. Most other query methods use this method,
	 * but application code will always work with either a creator or a setter.
	 * @param psc a callback that creates a PreparedStatement given a Connection
	 * @param pss a callback that knows how to set values on the prepared statement.
	 * If this is {@code null}, the SQL will be assumed to contain no bind parameters.
	 * @param rse a callback that will extract results
	 * @return an arbitrary result object, as returned by the ResultSetExtractor
	 * @throws DataAccessException if there is any problem
	 */
<<<<<<< HEAD
	public <T> @Nullable T query(
=======
	@Nullable
	public <T> T query(
>>>>>>> 65e5c142
			PreparedStatementCreator psc, @Nullable PreparedStatementSetter pss, ResultSetExtractor<T> rse)
			throws DataAccessException {

		Assert.notNull(rse, "ResultSetExtractor must not be null");
		logger.debug("Executing prepared SQL query");

		return execute(psc, (PreparedStatementCallback<T>) ps -> {
			ResultSet rs = null;
			try {
				if (pss != null) {
					pss.setValues(ps);
				}
				rs = ps.executeQuery();
				return rse.extractData(rs);
			}
			finally {
				JdbcUtils.closeResultSet(rs);
				if (pss instanceof ParameterDisposer parameterDisposer) {
					parameterDisposer.cleanupParameters();
				}
			}
		}, true);
	}

	@Override
	public <T> @Nullable T query(PreparedStatementCreator psc, ResultSetExtractor<T> rse) throws DataAccessException {
		return query(psc, null, rse);
	}

	@Override
	public <T> @Nullable T query(String sql, @Nullable PreparedStatementSetter pss, ResultSetExtractor<T> rse) throws DataAccessException {
		return query(new SimplePreparedStatementCreator(sql), pss, rse);
	}

	@Override
	public <T> @Nullable T query(String sql, @Nullable Object @Nullable [] args, int[] argTypes, ResultSetExtractor<T> rse) throws DataAccessException {
		return query(sql, newArgTypePreparedStatementSetter(args, argTypes), rse);
	}

	@Deprecated(since = "5.3")
	@Override
	public <T> @Nullable T query(String sql, @Nullable Object @Nullable [] args, ResultSetExtractor<T> rse) throws DataAccessException {
		return query(sql, newArgPreparedStatementSetter(args), rse);
	}

	@Override
	public <T> @Nullable T query(String sql, ResultSetExtractor<T> rse, @Nullable Object @Nullable ... args) throws DataAccessException {
		return query(sql, newArgPreparedStatementSetter(args), rse);
	}

	@Override
	public void query(PreparedStatementCreator psc, RowCallbackHandler rch) throws DataAccessException {
		query(psc, new RowCallbackHandlerResultSetExtractor(rch));
	}

	@Override
	public void query(String sql, @Nullable PreparedStatementSetter pss, RowCallbackHandler rch) throws DataAccessException {
		query(sql, pss, new RowCallbackHandlerResultSetExtractor(rch));
	}

	@Override
	public void query(String sql, @Nullable Object @Nullable [] args, int[] argTypes, RowCallbackHandler rch) throws DataAccessException {
		query(sql, newArgTypePreparedStatementSetter(args, argTypes), rch);
	}

	@Deprecated(since = "5.3")
	@Override
	public void query(String sql, @Nullable Object @Nullable [] args, RowCallbackHandler rch) throws DataAccessException {
		query(sql, newArgPreparedStatementSetter(args), rch);
	}

	@Override
	public void query(String sql, RowCallbackHandler rch, @Nullable Object @Nullable ... args) throws DataAccessException {
		query(sql, newArgPreparedStatementSetter(args), rch);
	}

	@Override
	public <T> List<T> query(PreparedStatementCreator psc, RowMapper<T> rowMapper) throws DataAccessException {
		return result(query(psc, new RowMapperResultSetExtractor<>(rowMapper)));
	}

	@Override
	public <T> List<T> query(String sql, @Nullable PreparedStatementSetter pss, RowMapper<T> rowMapper) throws DataAccessException {
		return result(query(sql, pss, new RowMapperResultSetExtractor<>(rowMapper)));
	}

	@Override
	public <T> List<T> query(String sql, @Nullable Object @Nullable [] args, int[] argTypes, RowMapper<T> rowMapper) throws DataAccessException {
		return result(query(sql, args, argTypes, new RowMapperResultSetExtractor<>(rowMapper)));
	}

	@Deprecated(since = "5.3")
	@Override
	public <T> List<T> query(String sql, @Nullable Object @Nullable [] args, RowMapper<T> rowMapper) throws DataAccessException {
		return result(query(sql, newArgPreparedStatementSetter(args), new RowMapperResultSetExtractor<>(rowMapper)));
	}

	@Override
	public <T> List<T> query(String sql, RowMapper<T> rowMapper, @Nullable Object @Nullable ... args) throws DataAccessException {
		return result(query(sql, newArgPreparedStatementSetter(args), new RowMapperResultSetExtractor<>(rowMapper)));
	}

	/**
	 * Query using a prepared statement, allowing for a PreparedStatementCreator
	 * and a PreparedStatementSetter. Most other query methods use this method,
	 * but application code will always work with either a creator or a setter.
	 * @param psc a callback that creates a PreparedStatement given a Connection
	 * @param pss a callback that knows how to set values on the prepared statement.
	 * If this is {@code null}, the SQL will be assumed to contain no bind parameters.
	 * @param rowMapper a callback that will map one object per row
	 * @return the result Stream, containing mapped objects, needing to be
	 * closed once fully processed (for example, through a try-with-resources clause)
	 * @throws DataAccessException if the query fails
	 * @since 5.3
	 */
	public <T> Stream<T> queryForStream(PreparedStatementCreator psc, @Nullable PreparedStatementSetter pss,
			RowMapper<T> rowMapper) throws DataAccessException {

		return result(execute(psc, ps -> {
			if (pss != null) {
				pss.setValues(ps);
			}
			ResultSet rs = ps.executeQuery();
			Connection con = ps.getConnection();
			return new ResultSetSpliterator<>(rs, rowMapper).stream().onClose(() -> {
				JdbcUtils.closeResultSet(rs);
				if (pss instanceof ParameterDisposer parameterDisposer) {
					parameterDisposer.cleanupParameters();
				}
				JdbcUtils.closeStatement(ps);
				DataSourceUtils.releaseConnection(con, getDataSource());
			});
		}, false));
	}

	@Override
	public <T> Stream<T> queryForStream(PreparedStatementCreator psc, RowMapper<T> rowMapper) throws DataAccessException {
		return queryForStream(psc, null, rowMapper);
	}

	@Override
	public <T> Stream<T> queryForStream(String sql, @Nullable PreparedStatementSetter pss, RowMapper<T> rowMapper) throws DataAccessException {
		return queryForStream(new SimplePreparedStatementCreator(sql), pss, rowMapper);
	}

	@Override
	public <T> Stream<T> queryForStream(String sql, RowMapper<T> rowMapper, @Nullable Object @Nullable ... args) throws DataAccessException {
		return queryForStream(new SimplePreparedStatementCreator(sql), newArgPreparedStatementSetter(args), rowMapper);
	}

	@Override
	public <T> @Nullable T queryForObject(String sql, @Nullable Object @Nullable [] args, int[] argTypes, RowMapper<T> rowMapper)
			throws DataAccessException {

		List<T> results = query(sql, args, argTypes, new RowMapperResultSetExtractor<>(rowMapper, 1));
		return DataAccessUtils.nullableSingleResult(results);
	}

	@Deprecated(since = "5.3")
	@Override
	public <T> @Nullable T queryForObject(String sql,@Nullable Object @Nullable [] args, RowMapper<T> rowMapper) throws DataAccessException {
		List<T> results = query(sql, newArgPreparedStatementSetter(args), new RowMapperResultSetExtractor<>(rowMapper, 1));
		return DataAccessUtils.nullableSingleResult(results);
	}

	@Override
	public <T> @Nullable T queryForObject(String sql, RowMapper<T> rowMapper, @Nullable Object @Nullable ... args) throws DataAccessException {
		List<T> results = query(sql, newArgPreparedStatementSetter(args), new RowMapperResultSetExtractor<>(rowMapper, 1));
		return DataAccessUtils.nullableSingleResult(results);
	}

	@Override
	public <T> @Nullable T queryForObject(String sql, @Nullable Object @Nullable [] args, int[] argTypes, Class<T> requiredType)
			throws DataAccessException {

		return queryForObject(sql, args, argTypes, getSingleColumnRowMapper(requiredType));
	}

	@Deprecated(since = "5.3")
	@Override
	public <T> @Nullable T queryForObject(String sql, @Nullable Object @Nullable [] args, Class<T> requiredType) throws DataAccessException {
		return queryForObject(sql, getSingleColumnRowMapper(requiredType), args);
	}

	@Override
	public <T> @Nullable T queryForObject(String sql, Class<T> requiredType, @Nullable Object @Nullable ... args) throws DataAccessException {
		return queryForObject(sql, getSingleColumnRowMapper(requiredType), args);
	}

	@Override
	public Map<String, Object> queryForMap(String sql, @Nullable Object @Nullable [] args, int[] argTypes) throws DataAccessException {
		return result(queryForObject(sql, args, argTypes, getColumnMapRowMapper()));
	}

	@Override
	public Map<String, Object> queryForMap(String sql, @Nullable Object @Nullable ... args) throws DataAccessException {
		return result(queryForObject(sql, getColumnMapRowMapper(), args));
	}

	@Override
	public <T> List<T> queryForList(String sql, @Nullable Object @Nullable [] args, int[] argTypes, Class<T> elementType) throws DataAccessException {
		return query(sql, args, argTypes, getSingleColumnRowMapper(elementType));
	}

	@Deprecated(since = "5.3")
	@Override
	public <T> List<T> queryForList(String sql, @Nullable Object @Nullable [] args, Class<T> elementType) throws DataAccessException {
		return query(sql, newArgPreparedStatementSetter(args), getSingleColumnRowMapper(elementType));
	}

	@Override
	public <T> List<T> queryForList(String sql, Class<T> elementType, @Nullable Object @Nullable ... args) throws DataAccessException {
		return query(sql, newArgPreparedStatementSetter(args), getSingleColumnRowMapper(elementType));
	}

	@Override
	public List<Map<String, Object>> queryForList(String sql, @Nullable Object @Nullable [] args, int[] argTypes) throws DataAccessException {
		return query(sql, args, argTypes, getColumnMapRowMapper());
	}

	@Override
	public List<Map<String, Object>> queryForList(String sql, @Nullable Object @Nullable ... args) throws DataAccessException {
		return query(sql, newArgPreparedStatementSetter(args), getColumnMapRowMapper());
	}

	@Override
	public SqlRowSet queryForRowSet(String sql, @Nullable Object @Nullable [] args, int[] argTypes) throws DataAccessException {
		return result(query(sql, args, argTypes, new SqlRowSetResultSetExtractor()));
	}

	@Override
	public SqlRowSet queryForRowSet(String sql, @Nullable Object @Nullable ... args) throws DataAccessException {
		return result(query(sql, newArgPreparedStatementSetter(args), new SqlRowSetResultSetExtractor()));
	}

	protected int update(PreparedStatementCreator psc, @Nullable PreparedStatementSetter pss)
			throws DataAccessException {

		logger.debug("Executing prepared SQL update");

		return updateCount(execute(psc, ps -> {
			try {
				if (pss != null) {
					pss.setValues(ps);
				}
				int rows = ps.executeUpdate();
				if (logger.isTraceEnabled()) {
					logger.trace("SQL update affected " + rows + " rows");
				}
				return rows;
			}
			finally {
				if (pss instanceof ParameterDisposer parameterDisposer) {
					parameterDisposer.cleanupParameters();
				}
			}
		}, true));
	}

	@Override
	public int update(PreparedStatementCreator psc) throws DataAccessException {
		return update(psc, (PreparedStatementSetter) null);
	}

	@Override
	public int update(PreparedStatementCreator psc, KeyHolder generatedKeyHolder)
			throws DataAccessException {

		Assert.notNull(generatedKeyHolder, "KeyHolder must not be null");
		logger.debug("Executing SQL update and returning generated keys");

		return updateCount(execute(psc, ps -> {
			int rows = ps.executeUpdate();
			generatedKeyHolder.getKeyList().clear();
			storeGeneratedKeys(generatedKeyHolder, ps, 1);
			if (logger.isTraceEnabled()) {
				logger.trace("SQL update affected " + rows + " rows and returned " + generatedKeyHolder.getKeyList().size() + " keys");
			}
			return rows;
		}, true));
	}

	@Override
	public int update(String sql, @Nullable PreparedStatementSetter pss) throws DataAccessException {
		return update(new SimplePreparedStatementCreator(sql), pss);
	}

	@Override
	public int update(String sql, @Nullable Object @Nullable [] args, int[] argTypes) throws DataAccessException {
		return update(sql, newArgTypePreparedStatementSetter(args, argTypes));
	}

	@Override
	public int update(String sql, @Nullable Object @Nullable ... args) throws DataAccessException {
		return update(sql, newArgPreparedStatementSetter(args));
	}

	@Override
	public int[] batchUpdate(PreparedStatementCreator psc, BatchPreparedStatementSetter pss,
			KeyHolder generatedKeyHolder) throws DataAccessException {

		int[] result = execute(psc, getPreparedStatementCallback(pss, generatedKeyHolder));

		Assert.state(result != null, "No result array");
		return result;
	}

	@Override
	public int[] batchUpdate(String sql, BatchPreparedStatementSetter pss) throws DataAccessException {
		if (logger.isDebugEnabled()) {
			logger.debug("Executing SQL batch update [" + sql + "]");
		}
		int batchSize = pss.getBatchSize();
		if (batchSize == 0) {
			return new int[0];
		}

		int[] result = execute(sql, getPreparedStatementCallback(pss, null));
		Assert.state(result != null, "No result array");
		return result;
	}

	@Override
	public int[] batchUpdate(String sql, List<Object[]> batchArgs) throws DataAccessException {
		return batchUpdate(sql, batchArgs, new int[0]);
	}

	@Override
	public int[] batchUpdate(String sql, List<Object[]> batchArgs, int[] argTypes) throws DataAccessException {
		if (batchArgs.isEmpty()) {
			return new int[0];
		}

		return batchUpdate(
				sql,
				new BatchPreparedStatementSetter() {
					@Override
					public void setValues(PreparedStatement ps, int i) throws SQLException {
						Object[] values = batchArgs.get(i);
						int colIndex = 0;
						for (Object value : values) {
							colIndex++;
							if (value instanceof SqlParameterValue paramValue) {
								StatementCreatorUtils.setParameterValue(ps, colIndex, paramValue, paramValue.getValue());
							}
							else {
								int colType;
								if (argTypes.length < colIndex) {
									colType = SqlTypeValue.TYPE_UNKNOWN;
								}
								else {
									colType = argTypes[colIndex - 1];
								}
								StatementCreatorUtils.setParameterValue(ps, colIndex, colType, value);
							}
						}
					}
					@Override
					public int getBatchSize() {
						return batchArgs.size();
					}
				});
	}

	@Override
	public <T> int[][] batchUpdate(String sql, Collection<T> batchArgs, int batchSize,
			ParameterizedPreparedStatementSetter<T> pss) throws DataAccessException {

		if (logger.isDebugEnabled()) {
			logger.debug("Executing SQL batch update [" + sql + "] with a batch size of " + batchSize);
		}
		int[][] result = execute(sql, (PreparedStatementCallback<int[][]>) ps -> {
			List<int[]> rowsAffected = new ArrayList<>();
			try {
				boolean batchSupported = JdbcUtils.supportsBatchUpdates(ps.getConnection());
				int n = 0;
				for (T obj : batchArgs) {
					pss.setValues(ps, obj);
					n++;
					if (batchSupported) {
						ps.addBatch();
						if (n % batchSize == 0 || n == batchArgs.size()) {
							if (logger.isTraceEnabled()) {
								int batchIdx = (n % batchSize == 0) ? n / batchSize : (n / batchSize) + 1;
								int items = n - ((n % batchSize == 0) ? n / batchSize - 1 : (n / batchSize)) * batchSize;
								logger.trace("Sending SQL batch update #" + batchIdx + " with " + items + " items");
							}
							try {
								int[] updateCounts = ps.executeBatch();
								rowsAffected.add(updateCounts);
							}
							catch (BatchUpdateException ex) {
								throw new AggregatedBatchUpdateException(rowsAffected.toArray(int[][]::new), ex);
							}
						}
					}
					else {
						int i = ps.executeUpdate();
						rowsAffected.add(new int[] {i});
					}
				}
				int[][] result1 = new int[rowsAffected.size()][];
				for (int i = 0; i < result1.length; i++) {
					result1[i] = rowsAffected.get(i);
				}
				return result1;
			}
			finally {
				if (pss instanceof ParameterDisposer parameterDisposer) {
					parameterDisposer.cleanupParameters();
				}
			}
		});

		Assert.state(result != null, "No result array");
		return result;
	}


	//-------------------------------------------------------------------------
	// Methods dealing with callable statements
	//-------------------------------------------------------------------------

	@Override
	public <T> @Nullable T execute(CallableStatementCreator csc, CallableStatementCallback<T> action)
			throws DataAccessException {

		Assert.notNull(csc, "CallableStatementCreator must not be null");
		Assert.notNull(action, "Callback object must not be null");
		if (logger.isDebugEnabled()) {
			String sql = getSql(csc);
			logger.debug("Calling stored procedure" + (sql != null ? " [" + sql + "]" : ""));
		}

		Connection con = DataSourceUtils.getConnection(obtainDataSource());
		CallableStatement cs = null;
		try {
			cs = csc.createCallableStatement(con);
			applyStatementSettings(cs);
			T result = action.doInCallableStatement(cs);
			handleWarnings(cs);
			return result;
		}
		catch (SQLException ex) {
			// Release Connection early, to avoid potential connection pool deadlock
			// in the case when the exception translator hasn't been initialized yet.
			if (csc instanceof ParameterDisposer parameterDisposer) {
				parameterDisposer.cleanupParameters();
			}
			if (cs != null) {
				handleWarnings(cs, ex);
			}
			String sql = getSql(csc);
			csc = null;
			JdbcUtils.closeStatement(cs);
			cs = null;
			DataSourceUtils.releaseConnection(con, getDataSource());
			con = null;
			throw translateException("CallableStatementCallback", sql, ex);
		}
		finally {
			if (csc instanceof ParameterDisposer parameterDisposer) {
				parameterDisposer.cleanupParameters();
			}
			JdbcUtils.closeStatement(cs);
			DataSourceUtils.releaseConnection(con, getDataSource());
		}
	}

	@Override
	public <T> @Nullable T execute(String callString, CallableStatementCallback<T> action) throws DataAccessException {
		return execute(new SimpleCallableStatementCreator(callString), action);
	}

	@Override
	public Map<String, Object> call(CallableStatementCreator csc, List<SqlParameter> declaredParameters)
			throws DataAccessException {

		List<SqlParameter> updateCountParameters = new ArrayList<>();
		List<SqlParameter> resultSetParameters = new ArrayList<>();
		List<SqlParameter> callParameters = new ArrayList<>();

		for (SqlParameter parameter : declaredParameters) {
			if (parameter.isResultsParameter()) {
				if (parameter instanceof SqlReturnResultSet) {
					resultSetParameters.add(parameter);
				}
				else {
					updateCountParameters.add(parameter);
				}
			}
			else {
				callParameters.add(parameter);
			}
		}

		Map<String, Object> result = execute(csc, cs -> {
			boolean retVal = cs.execute();
			int updateCount = cs.getUpdateCount();
			if (logger.isTraceEnabled()) {
				logger.trace("CallableStatement.execute() returned '" + retVal + "'");
				logger.trace("CallableStatement.getUpdateCount() returned " + updateCount);
			}
			Map<String, Object> resultsMap = createResultsMap();
			if (retVal || updateCount != -1) {
				resultsMap.putAll(extractReturnedResults(cs, updateCountParameters, resultSetParameters, updateCount));
			}
			resultsMap.putAll(extractOutputParameters(cs, callParameters));
			return resultsMap;
		});

		Assert.state(result != null, "No result map");
		return result;
	}

	/**
	 * Extract returned ResultSets from the completed stored procedure.
	 * @param cs a JDBC wrapper for the stored procedure
	 * @param updateCountParameters the parameter list of declared update count parameters for the stored procedure
	 * @param resultSetParameters the parameter list of declared resultSet parameters for the stored procedure
	 * @return a Map that contains returned results
	 */
	protected Map<String, Object> extractReturnedResults(CallableStatement cs,
			@Nullable List<SqlParameter> updateCountParameters, @Nullable List<SqlParameter> resultSetParameters,
			int updateCount) throws SQLException {

		Map<String, Object> results = new LinkedHashMap<>(4);
		int rsIndex = 0;
		int updateIndex = 0;
		boolean moreResults;
		if (!isSkipResultsProcessing()) {
			do {
				if (updateCount == -1) {
					if (resultSetParameters != null && resultSetParameters.size() > rsIndex) {
						SqlReturnResultSet declaredRsParam = (SqlReturnResultSet) resultSetParameters.get(rsIndex);
						results.putAll(processResultSet(cs.getResultSet(), declaredRsParam));
						rsIndex++;
					}
					else {
						if (!isSkipUndeclaredResults()) {
							String rsName = RETURN_RESULT_SET_PREFIX + (rsIndex + 1);
							SqlReturnResultSet undeclaredRsParam = new SqlReturnResultSet(rsName, getColumnMapRowMapper());
							if (logger.isTraceEnabled()) {
								logger.trace("Added default SqlReturnResultSet parameter named '" + rsName + "'");
							}
							results.putAll(processResultSet(cs.getResultSet(), undeclaredRsParam));
							rsIndex++;
						}
					}
				}
				else {
					if (updateCountParameters != null && updateCountParameters.size() > updateIndex) {
						SqlReturnUpdateCount ucParam = (SqlReturnUpdateCount) updateCountParameters.get(updateIndex);
						String declaredUcName = ucParam.getName();
						results.put(declaredUcName, updateCount);
						updateIndex++;
					}
					else {
						if (!isSkipUndeclaredResults()) {
							String undeclaredName = RETURN_UPDATE_COUNT_PREFIX + (updateIndex + 1);
							if (logger.isTraceEnabled()) {
								logger.trace("Added default SqlReturnUpdateCount parameter named '" + undeclaredName + "'");
							}
							results.put(undeclaredName, updateCount);
							updateIndex++;
						}
					}
				}
				moreResults = cs.getMoreResults();
				updateCount = cs.getUpdateCount();
				if (logger.isTraceEnabled()) {
					logger.trace("CallableStatement.getUpdateCount() returned " + updateCount);
				}
			}
			while (moreResults || updateCount != -1);
		}
		return results;
	}

	/**
	 * Extract output parameters from the completed stored procedure.
	 * @param cs the JDBC wrapper for the stored procedure
	 * @param parameters parameter list for the stored procedure
	 * @return a Map that contains returned results
	 */
	protected Map<String, Object> extractOutputParameters(CallableStatement cs, List<SqlParameter> parameters)
			throws SQLException {

		Map<String, Object> results = CollectionUtils.newLinkedHashMap(parameters.size());
		int sqlColIndex = 1;
		for (SqlParameter param : parameters) {
			if (param instanceof SqlOutParameter outParam) {
				Assert.state(outParam.getName() != null, "Anonymous parameters not allowed");
				SqlReturnType returnType = outParam.getSqlReturnType();
				if (returnType != null) {
					Object out = returnType.getTypeValue(cs, sqlColIndex, outParam.getSqlType(), outParam.getTypeName());
					results.put(outParam.getName(), out);
				}
				else {
					Object out = cs.getObject(sqlColIndex);
					if (out instanceof ResultSet resultSet) {
						if (outParam.isResultSetSupported()) {
							results.putAll(processResultSet(resultSet, outParam));
						}
						else {
							String rsName = outParam.getName();
							SqlReturnResultSet rsParam = new SqlReturnResultSet(rsName, getColumnMapRowMapper());
							results.putAll(processResultSet(resultSet, rsParam));
							if (logger.isTraceEnabled()) {
								logger.trace("Added default SqlReturnResultSet parameter named '" + rsName + "'");
							}
						}
					}
					else {
						results.put(outParam.getName(), out);
					}
				}
			}
			if (!param.isResultsParameter()) {
				sqlColIndex++;
			}
		}
		return results;
	}

	/**
	 * Process the given ResultSet from a stored procedure.
	 * @param rs the ResultSet to process
	 * @param param the corresponding stored procedure parameter
	 * @return a Map that contains returned results
	 */
	protected Map<String, Object> processResultSet(
			@Nullable ResultSet rs, ResultSetSupportingSqlParameter param) throws SQLException {

		if (rs != null) {
			try {
				if (param.getRowMapper() != null) {
					RowMapper<?> rowMapper = param.getRowMapper();
					Object data = (new RowMapperResultSetExtractor<>(rowMapper)).extractData(rs);
					return Collections.singletonMap(param.getName(), data);
				}
				else if (param.getRowCallbackHandler() != null) {
					RowCallbackHandler rch = param.getRowCallbackHandler();
					(new RowCallbackHandlerResultSetExtractor(rch)).extractData(rs);
					return Collections.singletonMap(param.getName(),
							"ResultSet returned from stored procedure was processed");
				}
				else if (param.getResultSetExtractor() != null) {
					Object data = param.getResultSetExtractor().extractData(rs);
					return Collections.singletonMap(param.getName(), data);
				}
			}
			finally {
				JdbcUtils.closeResultSet(rs);
			}
		}
		return Collections.emptyMap();
	}


	//-------------------------------------------------------------------------
	// Implementation hooks and helper methods
	//-------------------------------------------------------------------------

	/**
	 * Create a new RowMapper for reading columns as key-value pairs.
	 * @return the RowMapper to use
	 * @see ColumnMapRowMapper
	 */
	protected RowMapper<Map<String, Object>> getColumnMapRowMapper() {
		return new ColumnMapRowMapper();
	}

	/**
	 * Create a new RowMapper for reading result objects from a single column.
	 * @param requiredType the type that each result object is expected to match
	 * @return the RowMapper to use
	 * @see SingleColumnRowMapper
	 */
	protected <T> RowMapper<T> getSingleColumnRowMapper(Class<T> requiredType) {
		return new SingleColumnRowMapper<>(requiredType);
	}

	/**
	 * Create a Map instance to be used as the results map.
	 * <p>If {@link #resultsMapCaseInsensitive} has been set to true,
	 * a {@link LinkedCaseInsensitiveMap} will be created; otherwise, a
	 * {@link LinkedHashMap} will be created.
	 * @return the results Map instance
	 * @see #setResultsMapCaseInsensitive
	 * @see #isResultsMapCaseInsensitive
	 */
	protected Map<String, Object> createResultsMap() {
		if (isResultsMapCaseInsensitive()) {
			return new LinkedCaseInsensitiveMap<>();
		}
		else {
			return new LinkedHashMap<>();
		}
	}

	/**
	 * Prepare the given JDBC Statement (or PreparedStatement or CallableStatement),
	 * applying statement settings such as fetch size, max rows, and query timeout.
	 * @param stmt the JDBC Statement to prepare
	 * @throws SQLException if thrown by JDBC API
	 * @see #setFetchSize
	 * @see #setMaxRows
	 * @see #setQueryTimeout
	 * @see org.springframework.jdbc.datasource.DataSourceUtils#applyTransactionTimeout
	 */
	protected void applyStatementSettings(Statement stmt) throws SQLException {
		int fetchSize = getFetchSize();
		if (fetchSize != -1) {
			stmt.setFetchSize(fetchSize);
		}
		int maxRows = getMaxRows();
		if (maxRows != -1) {
			stmt.setMaxRows(maxRows);
		}
		DataSourceUtils.applyTimeout(stmt, getDataSource(), getQueryTimeout());
	}

	/**
	 * Create a new arg-based PreparedStatementSetter using the args passed in.
	 * <p>By default, we'll create an {@link ArgumentPreparedStatementSetter}.
	 * This method allows for the creation to be overridden by subclasses.
	 * @param args object array with arguments
	 * @return the new PreparedStatementSetter to use
	 */
	protected PreparedStatementSetter newArgPreparedStatementSetter(@Nullable Object @Nullable [] args) {
		return new ArgumentPreparedStatementSetter(args);
	}

	/**
	 * Create a new arg-type-based PreparedStatementSetter using the args and types passed in.
	 * <p>By default, we'll create an {@link ArgumentTypePreparedStatementSetter}.
	 * This method allows for the creation to be overridden by subclasses.
	 * @param args object array with arguments
	 * @param argTypes int array of SQLTypes for the associated arguments
	 * @return the new PreparedStatementSetter to use
	 */
	protected PreparedStatementSetter newArgTypePreparedStatementSetter(@Nullable Object @Nullable [] args, int[] argTypes) {
		return new ArgumentTypePreparedStatementSetter(args, argTypes);
	}

	/**
	 * Handle warnings before propagating a primary {@code SQLException}
	 * from executing the given statement.
	 * <p>Calls regular {@link #handleWarnings(Statement)} but catches
	 * {@link SQLWarningException} in order to chain the {@link SQLWarning}
	 * into the primary exception instead.
	 * @param stmt the current JDBC statement
	 * @param ex the primary exception after failed statement execution
	 * @since 5.3.29
	 * @see #handleWarnings(Statement)
	 * @see SQLException#setNextException
	 */
	protected void handleWarnings(Statement stmt, SQLException ex) {
		try {
			handleWarnings(stmt);
		}
		catch (SQLWarningException nonIgnoredWarning) {
			ex.setNextException(nonIgnoredWarning.getSQLWarning());
		}
		catch (SQLException warningsEx) {
			logger.debug("Failed to retrieve warnings", warningsEx);
		}
		catch (Throwable warningsEx) {
			logger.debug("Failed to process warnings", warningsEx);
		}
	}

	/**
	 * Handle the warnings for the given JDBC statement, if any.
	 * <p>Throws a {@link SQLWarningException} if we're not ignoring warnings,
	 * otherwise logs the warnings at debug level.
	 * @param stmt the current JDBC statement
	 * @throws SQLException in case of warnings retrieval failure
	 * @throws SQLWarningException for a concrete warning to raise
	 * (when not ignoring warnings)
	 * @see #setIgnoreWarnings
	 * @see #handleWarnings(SQLWarning)
	 */
	protected void handleWarnings(Statement stmt) throws SQLException, SQLWarningException {
		if (isIgnoreWarnings()) {
			if (logger.isDebugEnabled()) {
				SQLWarning warningToLog = stmt.getWarnings();
				while (warningToLog != null) {
					logger.debug("SQLWarning ignored: SQL state '" + warningToLog.getSQLState() + "', error code '" +
							warningToLog.getErrorCode() + "', message [" + warningToLog.getMessage() + "]");
					warningToLog = warningToLog.getNextWarning();
				}
			}
		}
		else {
			handleWarnings(stmt.getWarnings());
		}
	}

	/**
	 * Throw a {@link SQLWarningException} if encountering an actual warning.
	 * @param warning the warnings object from the current statement.
	 * May be {@code null}, in which case this method does nothing.
	 * @throws SQLWarningException in case of an actual warning to be raised
	 */
	protected void handleWarnings(@Nullable SQLWarning warning) throws SQLWarningException {
		if (warning != null) {
			throw new SQLWarningException("Warning not ignored", warning);
		}
	}

	/**
	 * Translate the given {@link SQLException} into a generic {@link DataAccessException}.
	 * @param task readable text describing the task being attempted
	 * @param sql the SQL query or update that caused the problem (may be {@code null})
	 * @param ex the offending {@code SQLException}
	 * @return a DataAccessException wrapping the {@code SQLException} (never {@code null})
	 * @since 5.0
	 * @see #getExceptionTranslator()
	 */
	protected DataAccessException translateException(String task, @Nullable String sql, SQLException ex) {
		DataAccessException dae = getExceptionTranslator().translate(task, sql, ex);
		return (dae != null ? dae : new UncategorizedSQLException(task, sql, ex));
	}


	/**
	 * Determine SQL from potential provider object.
	 * @param obj object which is potentially an SqlProvider
	 * @return the SQL string, or {@code null} if not known
	 * @see SqlProvider
	 */
	private static @Nullable String getSql(Object obj) {
		return (obj instanceof SqlProvider sqlProvider ? sqlProvider.getSql() : null);
	}

	private static <T> T result(@Nullable T result) {
		Assert.state(result != null, "No result");
		return result;
	}

	private static int updateCount(@Nullable Integer result) {
		Assert.state(result != null, "No update count");
		return result;
	}

	private void storeGeneratedKeys(KeyHolder generatedKeyHolder, PreparedStatement ps, int rowsExpected)
			throws SQLException {

		List<Map<String, Object>> generatedKeys = generatedKeyHolder.getKeyList();
		ResultSet keys = ps.getGeneratedKeys();
		if (keys != null) {
			try {
				RowMapperResultSetExtractor<Map<String, Object>> rse =
						new RowMapperResultSetExtractor<>(getColumnMapRowMapper(), rowsExpected);
				generatedKeys.addAll(result(rse.extractData(keys)));
			}
			finally {
				JdbcUtils.closeResultSet(keys);
			}
		}
	}

	private PreparedStatementCallback<int[]> getPreparedStatementCallback(BatchPreparedStatementSetter pss,
			@Nullable KeyHolder generatedKeyHolder) {
		return ps -> {
			try {
				int batchSize = pss.getBatchSize();
				InterruptibleBatchPreparedStatementSetter ipss =
						(pss instanceof InterruptibleBatchPreparedStatementSetter ibpss ? ibpss : null);
				if (generatedKeyHolder != null) {
					generatedKeyHolder.getKeyList().clear();
				}
				if (JdbcUtils.supportsBatchUpdates(ps.getConnection())) {
					for (int i = 0; i < batchSize; i++) {
						pss.setValues(ps, i);
						if (ipss != null && ipss.isBatchExhausted(i)) {
							break;
						}
						ps.addBatch();
					}
					int[] results = ps.executeBatch();
					if (generatedKeyHolder != null) {
						storeGeneratedKeys(generatedKeyHolder, ps, batchSize);
					}
					return results;
				}
				else {
					List<Integer> rowsAffected = new ArrayList<>();
					for (int i = 0; i < batchSize; i++) {
						pss.setValues(ps, i);
						if (ipss != null && ipss.isBatchExhausted(i)) {
							break;
						}
						rowsAffected.add(ps.executeUpdate());
						if (generatedKeyHolder != null) {
							storeGeneratedKeys(generatedKeyHolder, ps, 1);
						}
					}
					int[] rowsAffectedArray = new int[rowsAffected.size()];
					for (int i = 0; i < rowsAffectedArray.length; i++) {
						rowsAffectedArray[i] = rowsAffected.get(i);
					}
					return rowsAffectedArray;
				}
			}
			finally {
				if (pss instanceof ParameterDisposer parameterDisposer) {
					parameterDisposer.cleanupParameters();
				}
			}
		};
	}


	/**
	 * Invocation handler that suppresses close calls on JDBC Connections.
	 * Also prepares returned Statement (Prepared/CallbackStatement) objects.
	 * @see java.sql.Connection#close()
	 */
	private class CloseSuppressingInvocationHandler implements InvocationHandler {

		private final Connection target;

		public CloseSuppressingInvocationHandler(Connection target) {
			this.target = target;
		}

		@Override
		public @Nullable Object invoke(Object proxy, Method method, Object[] args) throws Throwable {
			// Invocation on ConnectionProxy interface coming in...

			return switch (method.getName()) {
				// Only consider equal when proxies are identical.
				case "equals" -> (proxy == args[0]);
				// Use hashCode of Connection proxy.
				case "hashCode" -> System.identityHashCode(proxy);
				// Handle close method: suppress, not valid.
				case "close" -> null;
				case "isClosed" -> false;
				// Handle getTargetConnection method: return underlying Connection.
				case "getTargetConnection" -> this.target;
				case "unwrap" ->
						(((Class<?>) args[0]).isInstance(proxy) ? proxy : this.target.unwrap((Class<?>) args[0]));
				case "isWrapperFor" ->
						(((Class<?>) args[0]).isInstance(proxy) || this.target.isWrapperFor((Class<?>) args[0]));
				default -> {
					try {
						// Invoke method on target Connection.
						Object retVal = method.invoke(this.target, args);

						// If return value is a JDBC Statement, apply statement settings
						// (fetch size, max rows, transaction timeout).
						if (retVal instanceof Statement statement) {
							applyStatementSettings(statement);
						}

						yield retVal;
					}
					catch (InvocationTargetException ex) {
						throw ex.getTargetException();
					}
				}
			};
		}
	}


	/**
	 * Simple adapter for PreparedStatementCreator, allowing to use a plain SQL statement.
	 */
	private static class SimplePreparedStatementCreator implements PreparedStatementCreator, SqlProvider {

		private final String sql;

		public SimplePreparedStatementCreator(String sql) {
			Assert.notNull(sql, "SQL must not be null");
			this.sql = sql;
		}

		@Override
		public PreparedStatement createPreparedStatement(Connection con) throws SQLException {
			return con.prepareStatement(this.sql);
		}

		@Override
		public String getSql() {
			return this.sql;
		}
	}


	/**
	 * Simple adapter for CallableStatementCreator, allowing to use a plain SQL statement.
	 */
	private static class SimpleCallableStatementCreator implements CallableStatementCreator, SqlProvider {

		private final String callString;

		public SimpleCallableStatementCreator(String callString) {
			Assert.notNull(callString, "Call string must not be null");
			this.callString = callString;
		}

		@Override
		public CallableStatement createCallableStatement(Connection con) throws SQLException {
			return con.prepareCall(this.callString);
		}

		@Override
		public String getSql() {
			return this.callString;
		}
	}


	/**
	 * Adapter to enable use of a RowCallbackHandler inside a ResultSetExtractor.
	 * <p>Uses a regular ResultSet, so we have to be careful when using it:
	 * We don't use it for navigating since this could lead to unpredictable consequences.
	 */
	private static class RowCallbackHandlerResultSetExtractor implements ResultSetExtractor<Object> {

		private final RowCallbackHandler rch;

		public RowCallbackHandlerResultSetExtractor(RowCallbackHandler rch) {
			this.rch = rch;
		}

		@Override
		public @Nullable Object extractData(ResultSet rs) throws SQLException {
			while (rs.next()) {
				this.rch.processRow(rs);
			}
			return null;
		}
	}


	/**
	 * Spliterator for queryForStream adaptation of a ResultSet to a Stream.
	 * @since 5.3
	 */
	private static class ResultSetSpliterator<T> implements Spliterator<T> {

		private final ResultSet rs;

		private final RowMapper<T> rowMapper;

		private int rowNum = 0;

		public ResultSetSpliterator(ResultSet rs, RowMapper<T> rowMapper) {
			this.rs = rs;
			this.rowMapper = rowMapper;
		}

		@Override
		public boolean tryAdvance(Consumer<? super T> action) {
			try {
				if (this.rs.next()) {
					action.accept(this.rowMapper.mapRow(this.rs, this.rowNum++));
					return true;
				}
				return false;
			}
			catch (SQLException ex) {
				throw new InvalidResultSetAccessException(ex);
			}
		}

		@Override
		public @Nullable Spliterator<T> trySplit() {
			return null;
		}

		@Override
		public long estimateSize() {
			return Long.MAX_VALUE;
		}

		@Override
		public int characteristics() {
			return Spliterator.ORDERED;
		}

		public Stream<T> stream() {
			return StreamSupport.stream(this, false);
		}
	}

}<|MERGE_RESOLUTION|>--- conflicted
+++ resolved
@@ -462,12 +462,7 @@
 	}
 
 	@Override
-<<<<<<< HEAD
 	public <T> @Nullable T query(String sql, ResultSetExtractor<T> rse) throws DataAccessException {
-=======
-	@Nullable
-	public <T> T query(String sql, ResultSetExtractor<T> rse) throws DataAccessException {
->>>>>>> 65e5c142
 		Assert.notNull(sql, "SQL must not be null");
 		Assert.notNull(rse, "ResultSetExtractor must not be null");
 		if (logger.isDebugEnabled()) {
@@ -725,12 +720,7 @@
 	 * @return an arbitrary result object, as returned by the ResultSetExtractor
 	 * @throws DataAccessException if there is any problem
 	 */
-<<<<<<< HEAD
 	public <T> @Nullable T query(
-=======
-	@Nullable
-	public <T> T query(
->>>>>>> 65e5c142
 			PreparedStatementCreator psc, @Nullable PreparedStatementSetter pss, ResultSetExtractor<T> rse)
 			throws DataAccessException {
 
