/*
 * Copyright 2002-2024 the original author or authors.
 *
 * Licensed under the Apache License, Version 2.0 (the "License");
 * you may not use this file except in compliance with the License.
 * You may obtain a copy of the License at
 *
 *      https://www.apache.org/licenses/LICENSE-2.0
 *
 * Unless required by applicable law or agreed to in writing, software
 * distributed under the License is distributed on an "AS IS" BASIS,
 * WITHOUT WARRANTIES OR CONDITIONS OF ANY KIND, either express or implied.
 * See the License for the specific language governing permissions and
 * limitations under the License.
 */

package org.springframework.jdbc.core;

import java.lang.reflect.InvocationHandler;
import java.lang.reflect.InvocationTargetException;
import java.lang.reflect.Method;
import java.lang.reflect.Proxy;
import java.sql.BatchUpdateException;
import java.sql.CallableStatement;
import java.sql.Connection;
import java.sql.PreparedStatement;
import java.sql.ResultSet;
import java.sql.SQLException;
import java.sql.SQLWarning;
import java.sql.Statement;
import java.util.ArrayList;
import java.util.Collection;
import java.util.Collections;
import java.util.LinkedHashMap;
import java.util.List;
import java.util.Map;
import java.util.Spliterator;
import java.util.function.Consumer;
import java.util.stream.Stream;
import java.util.stream.StreamSupport;

import javax.sql.DataSource;

import org.jspecify.annotations.Nullable;

import org.springframework.dao.DataAccessException;
import org.springframework.dao.InvalidDataAccessApiUsageException;
import org.springframework.dao.support.DataAccessUtils;
import org.springframework.jdbc.InvalidResultSetAccessException;
import org.springframework.jdbc.SQLWarningException;
import org.springframework.jdbc.UncategorizedSQLException;
import org.springframework.jdbc.datasource.ConnectionProxy;
import org.springframework.jdbc.datasource.DataSourceUtils;
import org.springframework.jdbc.support.JdbcAccessor;
import org.springframework.jdbc.support.JdbcUtils;
import org.springframework.jdbc.support.KeyHolder;
import org.springframework.jdbc.support.rowset.SqlRowSet;
import org.springframework.util.Assert;
import org.springframework.util.CollectionUtils;
import org.springframework.util.LinkedCaseInsensitiveMap;
import org.springframework.util.StringUtils;

/**
 * <b>This is the central delegate in the JDBC core package.</b>
 * It can be used directly for many data access purposes, supporting any kind
 * of JDBC operation. For a more focused and convenient facade on top of this,
 * consider {@link org.springframework.jdbc.core.simple.JdbcClient} as of 6.1.
 *
 * <p>This class simplifies the use of JDBC and helps to avoid common errors.
 * It executes core JDBC workflow, leaving application code to provide SQL
 * and extract results. This class executes SQL queries or updates, initiating
 * iteration over ResultSets and catching JDBC exceptions and translating
 * them to the common {@code org.springframework.dao} exception hierarchy.
 *
 * <p>Code using this class need only implement callback interfaces, giving
 * them a clearly defined contract. The {@link PreparedStatementCreator} callback
 * interface creates a prepared statement given a Connection, providing SQL and
 * any necessary parameters. The {@link ResultSetExtractor} interface extracts
 * values from a ResultSet. See also {@link PreparedStatementSetter} and
 * {@link RowMapper} for two popular alternative callback interfaces.
 *
 * <p>An instance of this template class is thread-safe once configured.
 * Can be used within a service implementation via direct instantiation
 * with a DataSource reference, or get prepared in an application context
 * and given to services as bean reference. Note: The DataSource should
 * always be configured as a bean in the application context, in the first case
 * given to the service directly, in the second case to the prepared template.
 *
 * <p>Because this class is parameterizable by the callback interfaces and
 * the {@link org.springframework.jdbc.support.SQLExceptionTranslator}
 * interface, there should be no need to subclass it.
 *
 * <p>All SQL operations performed by this class are logged at debug level,
 * using "org.springframework.jdbc.core.JdbcTemplate" as log category.
 *
 * <p><b>NOTE: As of 6.1, there is a unified JDBC access facade available in
 * the form of {@link org.springframework.jdbc.core.simple.JdbcClient}.</b>
 * {@code JdbcClient} provides a fluent API style for common JDBC queries/updates
 * with flexible use of indexed or named parameters. It delegates to a
 * {@code JdbcTemplate}/{@code NamedParameterJdbcTemplate} for actual execution.
 *
 * @author Rod Johnson
 * @author Juergen Hoeller
 * @author Thomas Risberg
 * @since May 3, 2001
 * @see JdbcOperations
 * @see PreparedStatementCreator
 * @see PreparedStatementSetter
 * @see CallableStatementCreator
 * @see PreparedStatementCallback
 * @see CallableStatementCallback
 * @see ResultSetExtractor
 * @see RowCallbackHandler
 * @see RowMapper
 * @see org.springframework.jdbc.support.SQLExceptionTranslator
 * @see org.springframework.jdbc.core.namedparam.NamedParameterJdbcTemplate
 */
public class JdbcTemplate extends JdbcAccessor implements JdbcOperations {

	private static final String RETURN_RESULT_SET_PREFIX = "#result-set-";

	private static final String RETURN_UPDATE_COUNT_PREFIX = "#update-count-";


	/** If this variable is {@code false}, we will throw exceptions on SQL warnings. */
	private boolean ignoreWarnings = true;

	/**
	 * If this variable is set to a non-negative value, it will be used for setting the
	 * fetchSize property on statements used for query processing.
	 */
	private int fetchSize = -1;

	/**
	 * If this variable is set to a non-negative value, it will be used for setting the
	 * maxRows property on statements used for query processing.
	 */
	private int maxRows = -1;

	/**
	 * If this variable is set to a non-negative value, it will be used for setting the
	 * queryTimeout property on statements used for query processing.
	 */
	private int queryTimeout = -1;

	/**
	 * If this variable is set to true, then all results checking will be bypassed for any
	 * callable statement processing. This can be used to avoid a bug in some older Oracle
	 * JDBC drivers like 10.1.0.2.
	 */
	private boolean skipResultsProcessing = false;

	/**
	 * If this variable is set to true then all results from a stored procedure call
	 * that don't have a corresponding SqlOutParameter declaration will be bypassed.
	 * All other results processing will be take place unless the variable
	 * {@code skipResultsProcessing} is set to {@code true}.
	 */
	private boolean skipUndeclaredResults = false;

	/**
	 * If this variable is set to true then execution of a CallableStatement will return
	 * the results in a Map that uses case-insensitive names for the parameters.
	 */
	private boolean resultsMapCaseInsensitive = false;


	/**
	 * Construct a new JdbcTemplate for bean usage.
	 * <p>Note: The DataSource has to be set before using the instance.
	 * @see #setDataSource
	 */
	public JdbcTemplate() {
	}

	/**
	 * Construct a new JdbcTemplate, given a DataSource to obtain connections from.
	 * <p>Note: This will not trigger initialization of the exception translator.
	 * @param dataSource the JDBC DataSource to obtain connections from
	 */
	public JdbcTemplate(DataSource dataSource) {
		setDataSource(dataSource);
		afterPropertiesSet();
	}

	/**
	 * Construct a new JdbcTemplate, given a DataSource to obtain connections from.
	 * <p>Note: Depending on the "lazyInit" flag, initialization of the exception translator
	 * will be triggered.
	 * @param dataSource the JDBC DataSource to obtain connections from
	 * @param lazyInit whether to lazily initialize the SQLExceptionTranslator
	 */
	public JdbcTemplate(DataSource dataSource, boolean lazyInit) {
		setDataSource(dataSource);
		setLazyInit(lazyInit);
		afterPropertiesSet();
	}


	/**
	 * Set whether we want to ignore JDBC statement warnings ({@link SQLWarning}).
	 * <p>Default is {@code true}, swallowing and logging all warnings. Switch this flag to
	 * {@code false} to make this JdbcTemplate throw a {@link SQLWarningException} instead
	 * (or chain the {@link SQLWarning} into the primary {@link SQLException}, if any).
	 * @see Statement#getWarnings()
	 * @see java.sql.SQLWarning
	 * @see org.springframework.jdbc.SQLWarningException
	 * @see #handleWarnings(Statement)
	 */
	public void setIgnoreWarnings(boolean ignoreWarnings) {
		this.ignoreWarnings = ignoreWarnings;
	}

	/**
	 * Return whether we ignore SQLWarnings.
	 */
	public boolean isIgnoreWarnings() {
		return this.ignoreWarnings;
	}

	/**
	 * Set the fetch size for this JdbcTemplate. This is important for processing large
	 * result sets: Setting this higher than the default value will increase processing
	 * speed at the cost of memory consumption; setting this lower can avoid transferring
	 * row data that will never be read by the application.
	 * <p>Default is -1, indicating to use the JDBC driver's default configuration
	 * (i.e. to not pass a specific fetch size setting on to the driver).
	 * <p>Note: As of 4.3, negative values other than -1 will get passed on to the
	 * driver, since, for example, MySQL supports special behavior for {@code Integer.MIN_VALUE}.
	 * @see java.sql.Statement#setFetchSize
	 */
	public void setFetchSize(int fetchSize) {
		this.fetchSize = fetchSize;
	}

	/**
	 * Return the fetch size specified for this JdbcTemplate.
	 */
	public int getFetchSize() {
		return this.fetchSize;
	}

	/**
	 * Set the maximum number of rows for this JdbcTemplate. This is important for
	 * processing subsets of large result sets, avoiding to read and hold the entire
	 * result set in the database or in the JDBC driver if we're never interested in
	 * the entire result in the first place (for example, when performing searches
	 * that might return a large number of matches).
	 * <p>Default is -1, indicating to use the JDBC driver's default configuration
	 * (i.e. to not pass a specific max rows setting on to the driver).
	 * <p>Note: As of 4.3, negative values other than -1 will get passed on to the
	 * driver, in sync with {@link #setFetchSize}'s support for special MySQL values.
	 * @see java.sql.Statement#setMaxRows
	 */
	public void setMaxRows(int maxRows) {
		this.maxRows = maxRows;
	}

	/**
	 * Return the maximum number of rows specified for this JdbcTemplate.
	 */
	public int getMaxRows() {
		return this.maxRows;
	}

	/**
	 * Set the query timeout for statements that this JdbcTemplate executes.
	 * <p>Default is -1, indicating to use the JDBC driver's default
	 * (i.e. to not pass a specific query timeout setting on the driver).
	 * <p>Note: Any timeout specified here will be overridden by the remaining
	 * transaction timeout when executing within a transaction that has a
	 * timeout specified at the transaction level.
	 * @see java.sql.Statement#setQueryTimeout
	 */
	public void setQueryTimeout(int queryTimeout) {
		this.queryTimeout = queryTimeout;
	}

	/**
	 * Return the query timeout for statements that this JdbcTemplate executes.
	 */
	public int getQueryTimeout() {
		return this.queryTimeout;
	}

	/**
	 * Set whether results processing should be skipped. Can be used to optimize callable
	 * statement processing when we know that no results are being passed back - the processing
	 * of out parameter will still take place. This can be used to avoid a bug in some older
	 * Oracle JDBC drivers like 10.1.0.2.
	 */
	public void setSkipResultsProcessing(boolean skipResultsProcessing) {
		this.skipResultsProcessing = skipResultsProcessing;
	}

	/**
	 * Return whether results processing should be skipped.
	 */
	public boolean isSkipResultsProcessing() {
		return this.skipResultsProcessing;
	}

	/**
	 * Set whether undeclared results should be skipped.
	 */
	public void setSkipUndeclaredResults(boolean skipUndeclaredResults) {
		this.skipUndeclaredResults = skipUndeclaredResults;
	}

	/**
	 * Return whether undeclared results should be skipped.
	 */
	public boolean isSkipUndeclaredResults() {
		return this.skipUndeclaredResults;
	}

	/**
	 * Set whether execution of a CallableStatement will return the results in a Map
	 * that uses case-insensitive names for the parameters.
	 */
	public void setResultsMapCaseInsensitive(boolean resultsMapCaseInsensitive) {
		this.resultsMapCaseInsensitive = resultsMapCaseInsensitive;
	}

	/**
	 * Return whether execution of a CallableStatement will return the results in a Map
	 * that uses case-insensitive names for the parameters.
	 */
	public boolean isResultsMapCaseInsensitive() {
		return this.resultsMapCaseInsensitive;
	}


	//-------------------------------------------------------------------------
	// Methods dealing with a plain java.sql.Connection
	//-------------------------------------------------------------------------

	@Override
	public <T> @Nullable T execute(ConnectionCallback<T> action) throws DataAccessException {
		Assert.notNull(action, "Callback object must not be null");

		Connection con = DataSourceUtils.getConnection(obtainDataSource());
		try {
			// Create close-suppressing Connection proxy, also preparing returned Statements.
			Connection conToUse = createConnectionProxy(con);
			return action.doInConnection(conToUse);
		}
		catch (SQLException ex) {
			// Release Connection early, to avoid potential connection pool deadlock
			// in the case when the exception translator hasn't been initialized yet.
			String sql = getSql(action);
			DataSourceUtils.releaseConnection(con, getDataSource());
			con = null;
			throw translateException("ConnectionCallback", sql, ex);
		}
		finally {
			DataSourceUtils.releaseConnection(con, getDataSource());
		}
	}

	/**
	 * Create a close-suppressing proxy for the given JDBC Connection.
	 * Called by the {@code execute} method.
	 * <p>The proxy also prepares returned JDBC Statements, applying
	 * statement settings such as fetch size, max rows, and query timeout.
	 * @param con the JDBC Connection to create a proxy for
	 * @return the Connection proxy
	 * @see java.sql.Connection#close()
	 * @see #execute(ConnectionCallback)
	 * @see #applyStatementSettings
	 */
	protected Connection createConnectionProxy(Connection con) {
		return (Connection) Proxy.newProxyInstance(
				ConnectionProxy.class.getClassLoader(),
				new Class<?>[] {ConnectionProxy.class},
				new CloseSuppressingInvocationHandler(con));
	}


	//-------------------------------------------------------------------------
	// Methods dealing with static SQL (java.sql.Statement)
	//-------------------------------------------------------------------------

	private <T> @Nullable T execute(StatementCallback<T> action, boolean closeResources) throws DataAccessException {
		Assert.notNull(action, "Callback object must not be null");

		Connection con = DataSourceUtils.getConnection(obtainDataSource());
		Statement stmt = null;
		try {
			stmt = con.createStatement();
			applyStatementSettings(stmt);
			T result = action.doInStatement(stmt);
			handleWarnings(stmt);
			return result;
		}
		catch (SQLException ex) {
			// Release Connection early, to avoid potential connection pool deadlock
			// in the case when the exception translator hasn't been initialized yet.
			if (stmt != null) {
				handleWarnings(stmt, ex);
			}
			String sql = getSql(action);
			JdbcUtils.closeStatement(stmt);
			stmt = null;
			DataSourceUtils.releaseConnection(con, getDataSource());
			con = null;
			throw translateException("StatementCallback", sql, ex);
		}
		finally {
			if (closeResources) {
				JdbcUtils.closeStatement(stmt);
				DataSourceUtils.releaseConnection(con, getDataSource());
			}
		}
	}

	@Override
	public <T> @Nullable T execute(StatementCallback<T> action) throws DataAccessException {
		return execute(action, true);
	}

	@Override
	public void execute(final String sql) throws DataAccessException {
		if (logger.isDebugEnabled()) {
			logger.debug("Executing SQL statement [" + sql + "]");
		}

		// Callback to execute the statement.
		class ExecuteStatementCallback implements StatementCallback<Object>, SqlProvider {
			@Override
			public @Nullable Object doInStatement(Statement stmt) throws SQLException {
				stmt.execute(sql);
				return null;
			}
			@Override
			public String getSql() {
				return sql;
			}
		}

		execute(new ExecuteStatementCallback(), true);
	}

	@Override
	public <T> @Nullable T query(final String sql, final ResultSetExtractor<T> rse) throws DataAccessException {
		Assert.notNull(sql, "SQL must not be null");
		Assert.notNull(rse, "ResultSetExtractor must not be null");
		if (logger.isDebugEnabled()) {
			logger.debug("Executing SQL query [" + sql + "]");
		}

		// Callback to execute the query.
		class QueryStatementCallback implements StatementCallback<T>, SqlProvider {
			@Override
			public @Nullable T doInStatement(Statement stmt) throws SQLException {
				ResultSet rs = null;
				try {
					rs = stmt.executeQuery(sql);
					return rse.extractData(rs);
				}
				finally {
					JdbcUtils.closeResultSet(rs);
				}
			}
			@Override
			public String getSql() {
				return sql;
			}
		}

		return execute(new QueryStatementCallback(), true);
	}

	@Override
	public void query(String sql, RowCallbackHandler rch) throws DataAccessException {
		query(sql, new RowCallbackHandlerResultSetExtractor(rch));
	}

	@Override
	public <T> List<T> query(String sql, RowMapper<T> rowMapper) throws DataAccessException {
		return result(query(sql, new RowMapperResultSetExtractor<>(rowMapper)));
	}

	@Override
	public <T> Stream<T> queryForStream(String sql, RowMapper<T> rowMapper) throws DataAccessException {
		class StreamStatementCallback implements StatementCallback<Stream<T>>, SqlProvider {
			@Override
			public Stream<T> doInStatement(Statement stmt) throws SQLException {
				ResultSet rs = stmt.executeQuery(sql);
				Connection con = stmt.getConnection();
				return new ResultSetSpliterator<>(rs, rowMapper).stream().onClose(() -> {
					JdbcUtils.closeResultSet(rs);
					JdbcUtils.closeStatement(stmt);
					DataSourceUtils.releaseConnection(con, getDataSource());
				});
			}
			@Override
			public String getSql() {
				return sql;
			}
		}

		return result(execute(new StreamStatementCallback(), false));
	}

	@Override
	public Map<String, Object> queryForMap(String sql) throws DataAccessException {
		return result(queryForObject(sql, getColumnMapRowMapper()));
	}

	@Override
	public <T> @Nullable T queryForObject(String sql, RowMapper<T> rowMapper) throws DataAccessException {
		List<T> results = query(sql, rowMapper);
		return DataAccessUtils.nullableSingleResult(results);
	}

	@Override
	public <T> @Nullable T queryForObject(String sql, Class<T> requiredType) throws DataAccessException {
		return queryForObject(sql, getSingleColumnRowMapper(requiredType));
	}

	@Override
	public <T> List<T> queryForList(String sql, Class<T> elementType) throws DataAccessException {
		return query(sql, getSingleColumnRowMapper(elementType));
	}

	@Override
	public List<Map<String, Object>> queryForList(String sql) throws DataAccessException {
		return query(sql, getColumnMapRowMapper());
	}

	@Override
	public SqlRowSet queryForRowSet(String sql) throws DataAccessException {
		return result(query(sql, new SqlRowSetResultSetExtractor()));
	}

	@Override
	public int update(final String sql) throws DataAccessException {
		Assert.notNull(sql, "SQL must not be null");
		if (logger.isDebugEnabled()) {
			logger.debug("Executing SQL update [" + sql + "]");
		}

		// Callback to execute the update statement.
		class UpdateStatementCallback implements StatementCallback<Integer>, SqlProvider {
			@Override
			public Integer doInStatement(Statement stmt) throws SQLException {
				int rows = stmt.executeUpdate(sql);
				if (logger.isTraceEnabled()) {
					logger.trace("SQL update affected " + rows + " rows");
				}
				return rows;
			}
			@Override
			public String getSql() {
				return sql;
			}
		}

		return updateCount(execute(new UpdateStatementCallback(), true));
	}

	@Override
	public int[] batchUpdate(final String... sql) throws DataAccessException {
		Assert.notEmpty(sql, "SQL array must not be empty");
		if (logger.isDebugEnabled()) {
			logger.debug("Executing SQL batch update of " + sql.length + " statements");
		}

		// Callback to execute the batch update.
		class BatchUpdateStatementCallback implements StatementCallback<int[]>, SqlProvider {

			private @Nullable String currSql;

			@Override
			public int[] doInStatement(Statement stmt) throws SQLException, DataAccessException {
				int[] rowsAffected = new int[sql.length];
				if (JdbcUtils.supportsBatchUpdates(stmt.getConnection())) {
					for (String sqlStmt : sql) {
						this.currSql = appendSql(this.currSql, sqlStmt);
						stmt.addBatch(sqlStmt);
					}
					try {
						rowsAffected = stmt.executeBatch();
					}
					catch (BatchUpdateException ex) {
						String batchExceptionSql = null;
						for (int i = 0; i < ex.getUpdateCounts().length; i++) {
							if (ex.getUpdateCounts()[i] == Statement.EXECUTE_FAILED) {
								batchExceptionSql = appendSql(batchExceptionSql, sql[i]);
							}
						}
						if (StringUtils.hasLength(batchExceptionSql)) {
							this.currSql = batchExceptionSql;
						}
						throw ex;
					}
				}
				else {
					for (int i = 0; i < sql.length; i++) {
						this.currSql = sql[i];
						if (!stmt.execute(sql[i])) {
							rowsAffected[i] = stmt.getUpdateCount();
						}
						else {
							throw new InvalidDataAccessApiUsageException("Invalid batch SQL statement: " + sql[i]);
						}
					}
				}
				return rowsAffected;
			}

			private String appendSql(@Nullable String sql, String statement) {
				return (StringUtils.hasLength(sql) ? sql + "; " + statement : statement);
			}

			@Override
			public @Nullable String getSql() {
				return this.currSql;
			}
		}

		int[] result = execute(new BatchUpdateStatementCallback(), true);
		Assert.state(result != null, "No update counts");
		return result;
	}


	//-------------------------------------------------------------------------
	// Methods dealing with prepared statements
	//-------------------------------------------------------------------------

	private <T> @Nullable T execute(PreparedStatementCreator psc, PreparedStatementCallback<T> action, boolean closeResources)
			throws DataAccessException {

		Assert.notNull(psc, "PreparedStatementCreator must not be null");
		Assert.notNull(action, "Callback object must not be null");
		if (logger.isDebugEnabled()) {
			String sql = getSql(psc);
			logger.debug("Executing prepared SQL statement" + (sql != null ? " [" + sql + "]" : ""));
		}

		Connection con = DataSourceUtils.getConnection(obtainDataSource());
		PreparedStatement ps = null;
		try {
			ps = psc.createPreparedStatement(con);
			applyStatementSettings(ps);
			T result = action.doInPreparedStatement(ps);
			handleWarnings(ps);
			return result;
		}
		catch (SQLException ex) {
			// Release Connection early, to avoid potential connection pool deadlock
			// in the case when the exception translator hasn't been initialized yet.
			if (psc instanceof ParameterDisposer parameterDisposer) {
				parameterDisposer.cleanupParameters();
			}
			if (ps != null) {
				handleWarnings(ps, ex);
			}
			String sql = getSql(psc);
			psc = null;
			JdbcUtils.closeStatement(ps);
			ps = null;
			DataSourceUtils.releaseConnection(con, getDataSource());
			con = null;
			throw translateException("PreparedStatementCallback", sql, ex);
		}
		finally {
			if (closeResources) {
				if (psc instanceof ParameterDisposer parameterDisposer) {
					parameterDisposer.cleanupParameters();
				}
				JdbcUtils.closeStatement(ps);
				DataSourceUtils.releaseConnection(con, getDataSource());
			}
		}
	}

	@Override
	public <T> @Nullable T execute(PreparedStatementCreator psc, PreparedStatementCallback<T> action)
			throws DataAccessException {

		return execute(psc, action, true);
	}

	@Override
	public <T> @Nullable T execute(String sql, PreparedStatementCallback<T> action) throws DataAccessException {
		return execute(new SimplePreparedStatementCreator(sql), action, true);
	}

	/**
	 * Query using a prepared statement, allowing for a PreparedStatementCreator
	 * and a PreparedStatementSetter. Most other query methods use this method,
	 * but application code will always work with either a creator or a setter.
	 * @param psc a callback that creates a PreparedStatement given a Connection
	 * @param pss a callback that knows how to set values on the prepared statement.
	 * If this is {@code null}, the SQL will be assumed to contain no bind parameters.
	 * @param rse a callback that will extract results
	 * @return an arbitrary result object, as returned by the ResultSetExtractor
	 * @throws DataAccessException if there is any problem
	 */
	public <T> @Nullable T query(
			PreparedStatementCreator psc, final @Nullable PreparedStatementSetter pss, final ResultSetExtractor<T> rse)
			throws DataAccessException {

		Assert.notNull(rse, "ResultSetExtractor must not be null");
		logger.debug("Executing prepared SQL query");

		return execute(psc, new PreparedStatementCallback<>() {
			@Override
			public @Nullable T doInPreparedStatement(PreparedStatement ps) throws SQLException {
				ResultSet rs = null;
				try {
					if (pss != null) {
						pss.setValues(ps);
					}
					rs = ps.executeQuery();
					return rse.extractData(rs);
				}
				finally {
					JdbcUtils.closeResultSet(rs);
					if (pss instanceof ParameterDisposer parameterDisposer) {
						parameterDisposer.cleanupParameters();
					}
				}
			}
		}, true);
	}

	@Override
	public <T> @Nullable T query(PreparedStatementCreator psc, ResultSetExtractor<T> rse) throws DataAccessException {
		return query(psc, null, rse);
	}

	@Override
	public <T> @Nullable T query(String sql, @Nullable PreparedStatementSetter pss, ResultSetExtractor<T> rse) throws DataAccessException {
		return query(new SimplePreparedStatementCreator(sql), pss, rse);
	}

	@Override
	public <T> @Nullable T query(String sql, @Nullable Object @Nullable [] args, int[] argTypes, ResultSetExtractor<T> rse) throws DataAccessException {
		return query(sql, newArgTypePreparedStatementSetter(args, argTypes), rse);
	}

	@Deprecated
	@Override
	public <T> @Nullable T query(String sql, @Nullable Object @Nullable [] args, ResultSetExtractor<T> rse) throws DataAccessException {
		return query(sql, newArgPreparedStatementSetter(args), rse);
	}

	@Override
	public <T> @Nullable T query(String sql, ResultSetExtractor<T> rse, @Nullable Object @Nullable ... args) throws DataAccessException {
		return query(sql, newArgPreparedStatementSetter(args), rse);
	}

	@Override
	public void query(PreparedStatementCreator psc, RowCallbackHandler rch) throws DataAccessException {
		query(psc, new RowCallbackHandlerResultSetExtractor(rch));
	}

	@Override
	public void query(String sql, @Nullable PreparedStatementSetter pss, RowCallbackHandler rch) throws DataAccessException {
		query(sql, pss, new RowCallbackHandlerResultSetExtractor(rch));
	}

	@Override
	public void query(String sql, @Nullable Object @Nullable [] args, int[] argTypes, RowCallbackHandler rch) throws DataAccessException {
		query(sql, newArgTypePreparedStatementSetter(args, argTypes), rch);
	}

	@Deprecated
	@Override
	public void query(String sql, @Nullable Object @Nullable [] args, RowCallbackHandler rch) throws DataAccessException {
		query(sql, newArgPreparedStatementSetter(args), rch);
	}

	@Override
	public void query(String sql, RowCallbackHandler rch, @Nullable Object @Nullable ... args) throws DataAccessException {
		query(sql, newArgPreparedStatementSetter(args), rch);
	}

	@Override
	public <T> List<T> query(PreparedStatementCreator psc, RowMapper<T> rowMapper) throws DataAccessException {
		return result(query(psc, new RowMapperResultSetExtractor<>(rowMapper)));
	}

	@Override
	public <T> List<T> query(String sql, @Nullable PreparedStatementSetter pss, RowMapper<T> rowMapper) throws DataAccessException {
		return result(query(sql, pss, new RowMapperResultSetExtractor<>(rowMapper)));
	}

	@Override
	public <T> List<T> query(String sql, @Nullable Object @Nullable [] args, int[] argTypes, RowMapper<T> rowMapper) throws DataAccessException {
		return result(query(sql, args, argTypes, new RowMapperResultSetExtractor<>(rowMapper)));
	}

	@Deprecated
	@Override
	public <T> List<T> query(String sql, @Nullable Object @Nullable [] args, RowMapper<T> rowMapper) throws DataAccessException {
		return result(query(sql, args, new RowMapperResultSetExtractor<>(rowMapper)));
	}

	@Override
	public <T> List<T> query(String sql, RowMapper<T> rowMapper, @Nullable Object @Nullable ... args) throws DataAccessException {
		return result(query(sql, args, new RowMapperResultSetExtractor<>(rowMapper)));
	}

	/**
	 * Query using a prepared statement, allowing for a PreparedStatementCreator
	 * and a PreparedStatementSetter. Most other query methods use this method,
	 * but application code will always work with either a creator or a setter.
	 * @param psc a callback that creates a PreparedStatement given a Connection
	 * @param pss a callback that knows how to set values on the prepared statement.
	 * If this is {@code null}, the SQL will be assumed to contain no bind parameters.
	 * @param rowMapper a callback that will map one object per row
	 * @return the result Stream, containing mapped objects, needing to be
	 * closed once fully processed (for example, through a try-with-resources clause)
	 * @throws DataAccessException if the query fails
	 * @since 5.3
	 */
	public <T> Stream<T> queryForStream(PreparedStatementCreator psc, @Nullable PreparedStatementSetter pss,
			RowMapper<T> rowMapper) throws DataAccessException {

		return result(execute(psc, ps -> {
			if (pss != null) {
				pss.setValues(ps);
			}
			ResultSet rs = ps.executeQuery();
			Connection con = ps.getConnection();
			return new ResultSetSpliterator<>(rs, rowMapper).stream().onClose(() -> {
				JdbcUtils.closeResultSet(rs);
				if (pss instanceof ParameterDisposer parameterDisposer) {
					parameterDisposer.cleanupParameters();
				}
				JdbcUtils.closeStatement(ps);
				DataSourceUtils.releaseConnection(con, getDataSource());
			});
		}, false));
	}

	@Override
	public <T> Stream<T> queryForStream(PreparedStatementCreator psc, RowMapper<T> rowMapper) throws DataAccessException {
		return queryForStream(psc, null, rowMapper);
	}

	@Override
	public <T> Stream<T> queryForStream(String sql, @Nullable PreparedStatementSetter pss, RowMapper<T> rowMapper) throws DataAccessException {
		return queryForStream(new SimplePreparedStatementCreator(sql), pss, rowMapper);
	}

	@Override
	public <T> Stream<T> queryForStream(String sql, RowMapper<T> rowMapper, @Nullable Object @Nullable ... args) throws DataAccessException {
		return queryForStream(new SimplePreparedStatementCreator(sql), newArgPreparedStatementSetter(args), rowMapper);
	}

	@Override
	public <T> @Nullable T queryForObject(String sql, @Nullable Object @Nullable [] args, int[] argTypes, RowMapper<T> rowMapper)
			throws DataAccessException {

		List<T> results = query(sql, args, argTypes, new RowMapperResultSetExtractor<>(rowMapper, 1));
		return DataAccessUtils.nullableSingleResult(results);
	}

	@Deprecated
	@Override
	public <T> @Nullable T queryForObject(String sql,@Nullable Object @Nullable [] args, RowMapper<T> rowMapper) throws DataAccessException {
		List<T> results = query(sql, args, new RowMapperResultSetExtractor<>(rowMapper, 1));
		return DataAccessUtils.nullableSingleResult(results);
	}

	@Override
	public <T> @Nullable T queryForObject(String sql, RowMapper<T> rowMapper, @Nullable Object @Nullable ... args) throws DataAccessException {
		List<T> results = query(sql, args, new RowMapperResultSetExtractor<>(rowMapper, 1));
		return DataAccessUtils.nullableSingleResult(results);
	}

	@Override
	public <T> @Nullable T queryForObject(String sql, @Nullable Object @Nullable [] args, int[] argTypes, Class<T> requiredType)
			throws DataAccessException {

		return queryForObject(sql, args, argTypes, getSingleColumnRowMapper(requiredType));
	}

	@Deprecated
	@Override
<<<<<<< HEAD
	@Nullable
	public <T> T queryForObject(String sql, @Nullable Object[] args, Class<T> requiredType) throws DataAccessException {
=======
	public <T> @Nullable T queryForObject(String sql, @Nullable Object @Nullable [] args, Class<T> requiredType) throws DataAccessException {
>>>>>>> bf06d748
		return queryForObject(sql, args, getSingleColumnRowMapper(requiredType));
	}

	@Override
<<<<<<< HEAD
	@Nullable
	public <T> T queryForObject(String sql, Class<T> requiredType, @Nullable Object... args) throws DataAccessException {
=======
	public <T> @Nullable T queryForObject(String sql, Class<T> requiredType, @Nullable Object @Nullable ... args) throws DataAccessException {
>>>>>>> bf06d748
		return queryForObject(sql, args, getSingleColumnRowMapper(requiredType));
	}

	@Override
	public Map<String, Object> queryForMap(String sql, @Nullable Object @Nullable [] args, int[] argTypes) throws DataAccessException {
		return result(queryForObject(sql, args, argTypes, getColumnMapRowMapper()));
	}

	@Override
	public Map<String, Object> queryForMap(String sql, @Nullable Object @Nullable ... args) throws DataAccessException {
		return result(queryForObject(sql, args, getColumnMapRowMapper()));
	}

	@Override
	public <T> List<T> queryForList(String sql, @Nullable Object @Nullable [] args, int[] argTypes, Class<T> elementType) throws DataAccessException {
		return query(sql, args, argTypes, getSingleColumnRowMapper(elementType));
	}

	@Deprecated
	@Override
	public <T> List<T> queryForList(String sql, @Nullable Object @Nullable [] args, Class<T> elementType) throws DataAccessException {
		return query(sql, args, getSingleColumnRowMapper(elementType));
	}

	@Override
	public <T> List<T> queryForList(String sql, Class<T> elementType, @Nullable Object @Nullable ... args) throws DataAccessException {
		return query(sql, args, getSingleColumnRowMapper(elementType));
	}

	@Override
	public List<Map<String, Object>> queryForList(String sql, @Nullable Object @Nullable [] args, int[] argTypes) throws DataAccessException {
		return query(sql, args, argTypes, getColumnMapRowMapper());
	}

	@Override
	public List<Map<String, Object>> queryForList(String sql, @Nullable Object @Nullable ... args) throws DataAccessException {
		return query(sql, args, getColumnMapRowMapper());
	}

	@Override
	public SqlRowSet queryForRowSet(String sql, @Nullable Object @Nullable [] args, int[] argTypes) throws DataAccessException {
		return result(query(sql, args, argTypes, new SqlRowSetResultSetExtractor()));
	}

	@Override
	public SqlRowSet queryForRowSet(String sql, @Nullable Object @Nullable ... args) throws DataAccessException {
		return result(query(sql, args, new SqlRowSetResultSetExtractor()));
	}

	protected int update(final PreparedStatementCreator psc, final @Nullable PreparedStatementSetter pss)
			throws DataAccessException {

		logger.debug("Executing prepared SQL update");

		return updateCount(execute(psc, ps -> {
			try {
				if (pss != null) {
					pss.setValues(ps);
				}
				int rows = ps.executeUpdate();
				if (logger.isTraceEnabled()) {
					logger.trace("SQL update affected " + rows + " rows");
				}
				return rows;
			}
			finally {
				if (pss instanceof ParameterDisposer parameterDisposer) {
					parameterDisposer.cleanupParameters();
				}
			}
		}, true));
	}

	@Override
	public int update(PreparedStatementCreator psc) throws DataAccessException {
		return update(psc, (PreparedStatementSetter) null);
	}

	@Override
	public int update(final PreparedStatementCreator psc, final KeyHolder generatedKeyHolder)
			throws DataAccessException {

		Assert.notNull(generatedKeyHolder, "KeyHolder must not be null");
		logger.debug("Executing SQL update and returning generated keys");

		return updateCount(execute(psc, ps -> {
			int rows = ps.executeUpdate();
			generatedKeyHolder.getKeyList().clear();
			storeGeneratedKeys(generatedKeyHolder, ps, 1);
			if (logger.isTraceEnabled()) {
				logger.trace("SQL update affected " + rows + " rows and returned " + generatedKeyHolder.getKeyList().size() + " keys");
			}
			return rows;
		}, true));
	}

	@Override
	public int update(String sql, @Nullable PreparedStatementSetter pss) throws DataAccessException {
		return update(new SimplePreparedStatementCreator(sql), pss);
	}

	@Override
	public int update(String sql, @Nullable Object @Nullable [] args, int[] argTypes) throws DataAccessException {
		return update(sql, newArgTypePreparedStatementSetter(args, argTypes));
	}

	@Override
	public int update(String sql, @Nullable Object @Nullable ... args) throws DataAccessException {
		return update(sql, newArgPreparedStatementSetter(args));
	}

	@Override
	public int[] batchUpdate(final PreparedStatementCreator psc, final BatchPreparedStatementSetter pss,
			final KeyHolder generatedKeyHolder) throws DataAccessException {

		int[] result = execute(psc, getPreparedStatementCallback(pss, generatedKeyHolder));

		Assert.state(result != null, "No result array");
		return result;
	}

	@Override
	public int[] batchUpdate(String sql, final BatchPreparedStatementSetter pss) throws DataAccessException {
		if (logger.isDebugEnabled()) {
			logger.debug("Executing SQL batch update [" + sql + "]");
		}
		int batchSize = pss.getBatchSize();
		if (batchSize == 0) {
			return new int[0];
		}

		int[] result = execute(sql, getPreparedStatementCallback(pss, null));
		Assert.state(result != null, "No result array");
		return result;
	}

	@Override
	public int[] batchUpdate(String sql, List<Object[]> batchArgs) throws DataAccessException {
		return batchUpdate(sql, batchArgs, new int[0]);
	}

	@Override
	public int[] batchUpdate(String sql, List<Object[]> batchArgs, final int[] argTypes) throws DataAccessException {
		if (batchArgs.isEmpty()) {
			return new int[0];
		}

		return batchUpdate(
				sql,
				new BatchPreparedStatementSetter() {
					@Override
					public void setValues(PreparedStatement ps, int i) throws SQLException {
						Object[] values = batchArgs.get(i);
						int colIndex = 0;
						for (Object value : values) {
							colIndex++;
							if (value instanceof SqlParameterValue paramValue) {
								StatementCreatorUtils.setParameterValue(ps, colIndex, paramValue, paramValue.getValue());
							}
							else {
								int colType;
								if (argTypes.length < colIndex) {
									colType = SqlTypeValue.TYPE_UNKNOWN;
								}
								else {
									colType = argTypes[colIndex - 1];
								}
								StatementCreatorUtils.setParameterValue(ps, colIndex, colType, value);
							}
						}
					}
					@Override
					public int getBatchSize() {
						return batchArgs.size();
					}
				});
	}

	@Override
	public <T> int[][] batchUpdate(String sql, final Collection<T> batchArgs, final int batchSize,
			final ParameterizedPreparedStatementSetter<T> pss) throws DataAccessException {

		if (logger.isDebugEnabled()) {
			logger.debug("Executing SQL batch update [" + sql + "] with a batch size of " + batchSize);
		}
		int[][] result = execute(sql, (PreparedStatementCallback<int[][]>) ps -> {
			List<int[]> rowsAffected = new ArrayList<>();
			try {
				boolean batchSupported = JdbcUtils.supportsBatchUpdates(ps.getConnection());
				int n = 0;
				for (T obj : batchArgs) {
					pss.setValues(ps, obj);
					n++;
					if (batchSupported) {
						ps.addBatch();
						if (n % batchSize == 0 || n == batchArgs.size()) {
							if (logger.isTraceEnabled()) {
								int batchIdx = (n % batchSize == 0) ? n / batchSize : (n / batchSize) + 1;
								int items = n - ((n % batchSize == 0) ? n / batchSize - 1 : (n / batchSize)) * batchSize;
								logger.trace("Sending SQL batch update #" + batchIdx + " with " + items + " items");
							}
							try {
								int[] updateCounts = ps.executeBatch();
								rowsAffected.add(updateCounts);
							}
							catch (BatchUpdateException ex) {
								throw new AggregatedBatchUpdateException(rowsAffected.toArray(int[][]::new), ex);
							}
						}
					}
					else {
						int i = ps.executeUpdate();
						rowsAffected.add(new int[] {i});
					}
				}
				int[][] result1 = new int[rowsAffected.size()][];
				for (int i = 0; i < result1.length; i++) {
					result1[i] = rowsAffected.get(i);
				}
				return result1;
			}
			finally {
				if (pss instanceof ParameterDisposer parameterDisposer) {
					parameterDisposer.cleanupParameters();
				}
			}
		});

		Assert.state(result != null, "No result array");
		return result;
	}


	//-------------------------------------------------------------------------
	// Methods dealing with callable statements
	//-------------------------------------------------------------------------

	@Override
	public <T> @Nullable T execute(CallableStatementCreator csc, CallableStatementCallback<T> action)
			throws DataAccessException {

		Assert.notNull(csc, "CallableStatementCreator must not be null");
		Assert.notNull(action, "Callback object must not be null");
		if (logger.isDebugEnabled()) {
			String sql = getSql(csc);
			logger.debug("Calling stored procedure" + (sql != null ? " [" + sql + "]" : ""));
		}

		Connection con = DataSourceUtils.getConnection(obtainDataSource());
		CallableStatement cs = null;
		try {
			cs = csc.createCallableStatement(con);
			applyStatementSettings(cs);
			T result = action.doInCallableStatement(cs);
			handleWarnings(cs);
			return result;
		}
		catch (SQLException ex) {
			// Release Connection early, to avoid potential connection pool deadlock
			// in the case when the exception translator hasn't been initialized yet.
			if (csc instanceof ParameterDisposer parameterDisposer) {
				parameterDisposer.cleanupParameters();
			}
			if (cs != null) {
				handleWarnings(cs, ex);
			}
			String sql = getSql(csc);
			csc = null;
			JdbcUtils.closeStatement(cs);
			cs = null;
			DataSourceUtils.releaseConnection(con, getDataSource());
			con = null;
			throw translateException("CallableStatementCallback", sql, ex);
		}
		finally {
			if (csc instanceof ParameterDisposer parameterDisposer) {
				parameterDisposer.cleanupParameters();
			}
			JdbcUtils.closeStatement(cs);
			DataSourceUtils.releaseConnection(con, getDataSource());
		}
	}

	@Override
	public <T> @Nullable T execute(String callString, CallableStatementCallback<T> action) throws DataAccessException {
		return execute(new SimpleCallableStatementCreator(callString), action);
	}

	@Override
	public Map<String, Object> call(CallableStatementCreator csc, List<SqlParameter> declaredParameters)
			throws DataAccessException {

		final List<SqlParameter> updateCountParameters = new ArrayList<>();
		final List<SqlParameter> resultSetParameters = new ArrayList<>();
		final List<SqlParameter> callParameters = new ArrayList<>();

		for (SqlParameter parameter : declaredParameters) {
			if (parameter.isResultsParameter()) {
				if (parameter instanceof SqlReturnResultSet) {
					resultSetParameters.add(parameter);
				}
				else {
					updateCountParameters.add(parameter);
				}
			}
			else {
				callParameters.add(parameter);
			}
		}

		Map<String, Object> result = execute(csc, cs -> {
			boolean retVal = cs.execute();
			int updateCount = cs.getUpdateCount();
			if (logger.isTraceEnabled()) {
				logger.trace("CallableStatement.execute() returned '" + retVal + "'");
				logger.trace("CallableStatement.getUpdateCount() returned " + updateCount);
			}
			Map<String, Object> resultsMap = createResultsMap();
			if (retVal || updateCount != -1) {
				resultsMap.putAll(extractReturnedResults(cs, updateCountParameters, resultSetParameters, updateCount));
			}
			resultsMap.putAll(extractOutputParameters(cs, callParameters));
			return resultsMap;
		});

		Assert.state(result != null, "No result map");
		return result;
	}

	/**
	 * Extract returned ResultSets from the completed stored procedure.
	 * @param cs a JDBC wrapper for the stored procedure
	 * @param updateCountParameters the parameter list of declared update count parameters for the stored procedure
	 * @param resultSetParameters the parameter list of declared resultSet parameters for the stored procedure
	 * @return a Map that contains returned results
	 */
	protected Map<String, Object> extractReturnedResults(CallableStatement cs,
			@Nullable List<SqlParameter> updateCountParameters, @Nullable List<SqlParameter> resultSetParameters,
			int updateCount) throws SQLException {

		Map<String, Object> results = new LinkedHashMap<>(4);
		int rsIndex = 0;
		int updateIndex = 0;
		boolean moreResults;
		if (!this.skipResultsProcessing) {
			do {
				if (updateCount == -1) {
					if (resultSetParameters != null && resultSetParameters.size() > rsIndex) {
						SqlReturnResultSet declaredRsParam = (SqlReturnResultSet) resultSetParameters.get(rsIndex);
						results.putAll(processResultSet(cs.getResultSet(), declaredRsParam));
						rsIndex++;
					}
					else {
						if (!this.skipUndeclaredResults) {
							String rsName = RETURN_RESULT_SET_PREFIX + (rsIndex + 1);
							SqlReturnResultSet undeclaredRsParam = new SqlReturnResultSet(rsName, getColumnMapRowMapper());
							if (logger.isTraceEnabled()) {
								logger.trace("Added default SqlReturnResultSet parameter named '" + rsName + "'");
							}
							results.putAll(processResultSet(cs.getResultSet(), undeclaredRsParam));
							rsIndex++;
						}
					}
				}
				else {
					if (updateCountParameters != null && updateCountParameters.size() > updateIndex) {
						SqlReturnUpdateCount ucParam = (SqlReturnUpdateCount) updateCountParameters.get(updateIndex);
						String declaredUcName = ucParam.getName();
						results.put(declaredUcName, updateCount);
						updateIndex++;
					}
					else {
						if (!this.skipUndeclaredResults) {
							String undeclaredName = RETURN_UPDATE_COUNT_PREFIX + (updateIndex + 1);
							if (logger.isTraceEnabled()) {
								logger.trace("Added default SqlReturnUpdateCount parameter named '" + undeclaredName + "'");
							}
							results.put(undeclaredName, updateCount);
							updateIndex++;
						}
					}
				}
				moreResults = cs.getMoreResults();
				updateCount = cs.getUpdateCount();
				if (logger.isTraceEnabled()) {
					logger.trace("CallableStatement.getUpdateCount() returned " + updateCount);
				}
			}
			while (moreResults || updateCount != -1);
		}
		return results;
	}

	/**
	 * Extract output parameters from the completed stored procedure.
	 * @param cs the JDBC wrapper for the stored procedure
	 * @param parameters parameter list for the stored procedure
	 * @return a Map that contains returned results
	 */
	protected Map<String, Object> extractOutputParameters(CallableStatement cs, List<SqlParameter> parameters)
			throws SQLException {

		Map<String, Object> results = CollectionUtils.newLinkedHashMap(parameters.size());
		int sqlColIndex = 1;
		for (SqlParameter param : parameters) {
			if (param instanceof SqlOutParameter outParam) {
				Assert.state(outParam.getName() != null, "Anonymous parameters not allowed");
				SqlReturnType returnType = outParam.getSqlReturnType();
				if (returnType != null) {
					Object out = returnType.getTypeValue(cs, sqlColIndex, outParam.getSqlType(), outParam.getTypeName());
					results.put(outParam.getName(), out);
				}
				else {
					Object out = cs.getObject(sqlColIndex);
					if (out instanceof ResultSet resultSet) {
						if (outParam.isResultSetSupported()) {
							results.putAll(processResultSet(resultSet, outParam));
						}
						else {
							String rsName = outParam.getName();
							SqlReturnResultSet rsParam = new SqlReturnResultSet(rsName, getColumnMapRowMapper());
							results.putAll(processResultSet(resultSet, rsParam));
							if (logger.isTraceEnabled()) {
								logger.trace("Added default SqlReturnResultSet parameter named '" + rsName + "'");
							}
						}
					}
					else {
						results.put(outParam.getName(), out);
					}
				}
			}
			if (!param.isResultsParameter()) {
				sqlColIndex++;
			}
		}
		return results;
	}

	/**
	 * Process the given ResultSet from a stored procedure.
	 * @param rs the ResultSet to process
	 * @param param the corresponding stored procedure parameter
	 * @return a Map that contains returned results
	 */
	protected Map<String, Object> processResultSet(
			@Nullable ResultSet rs, ResultSetSupportingSqlParameter param) throws SQLException {

		if (rs != null) {
			try {
				if (param.getRowMapper() != null) {
					RowMapper<?> rowMapper = param.getRowMapper();
					Object data = (new RowMapperResultSetExtractor<>(rowMapper)).extractData(rs);
					return Collections.singletonMap(param.getName(), data);
				}
				else if (param.getRowCallbackHandler() != null) {
					RowCallbackHandler rch = param.getRowCallbackHandler();
					(new RowCallbackHandlerResultSetExtractor(rch)).extractData(rs);
					return Collections.singletonMap(param.getName(),
							"ResultSet returned from stored procedure was processed");
				}
				else if (param.getResultSetExtractor() != null) {
					Object data = param.getResultSetExtractor().extractData(rs);
					return Collections.singletonMap(param.getName(), data);
				}
			}
			finally {
				JdbcUtils.closeResultSet(rs);
			}
		}
		return Collections.emptyMap();
	}


	//-------------------------------------------------------------------------
	// Implementation hooks and helper methods
	//-------------------------------------------------------------------------

	/**
	 * Create a new RowMapper for reading columns as key-value pairs.
	 * @return the RowMapper to use
	 * @see ColumnMapRowMapper
	 */
	protected RowMapper<Map<String, Object>> getColumnMapRowMapper() {
		return new ColumnMapRowMapper();
	}

	/**
	 * Create a new RowMapper for reading result objects from a single column.
	 * @param requiredType the type that each result object is expected to match
	 * @return the RowMapper to use
	 * @see SingleColumnRowMapper
	 */
	protected <T> RowMapper<T> getSingleColumnRowMapper(Class<T> requiredType) {
		return new SingleColumnRowMapper<>(requiredType);
	}

	/**
	 * Create a Map instance to be used as the results map.
	 * <p>If {@link #resultsMapCaseInsensitive} has been set to true,
	 * a {@link LinkedCaseInsensitiveMap} will be created; otherwise, a
	 * {@link LinkedHashMap} will be created.
	 * @return the results Map instance
	 * @see #setResultsMapCaseInsensitive
	 * @see #isResultsMapCaseInsensitive
	 */
	protected Map<String, Object> createResultsMap() {
		if (isResultsMapCaseInsensitive()) {
			return new LinkedCaseInsensitiveMap<>();
		}
		else {
			return new LinkedHashMap<>();
		}
	}

	/**
	 * Prepare the given JDBC Statement (or PreparedStatement or CallableStatement),
	 * applying statement settings such as fetch size, max rows, and query timeout.
	 * @param stmt the JDBC Statement to prepare
	 * @throws SQLException if thrown by JDBC API
	 * @see #setFetchSize
	 * @see #setMaxRows
	 * @see #setQueryTimeout
	 * @see org.springframework.jdbc.datasource.DataSourceUtils#applyTransactionTimeout
	 */
	protected void applyStatementSettings(Statement stmt) throws SQLException {
		int fetchSize = getFetchSize();
		if (fetchSize != -1) {
			stmt.setFetchSize(fetchSize);
		}
		int maxRows = getMaxRows();
		if (maxRows != -1) {
			stmt.setMaxRows(maxRows);
		}
		DataSourceUtils.applyTimeout(stmt, getDataSource(), getQueryTimeout());
	}

	/**
	 * Create a new arg-based PreparedStatementSetter using the args passed in.
	 * <p>By default, we'll create an {@link ArgumentPreparedStatementSetter}.
	 * This method allows for the creation to be overridden by subclasses.
	 * @param args object array with arguments
	 * @return the new PreparedStatementSetter to use
	 */
	protected PreparedStatementSetter newArgPreparedStatementSetter(@Nullable Object @Nullable [] args) {
		return new ArgumentPreparedStatementSetter(args);
	}

	/**
	 * Create a new arg-type-based PreparedStatementSetter using the args and types passed in.
	 * <p>By default, we'll create an {@link ArgumentTypePreparedStatementSetter}.
	 * This method allows for the creation to be overridden by subclasses.
	 * @param args object array with arguments
	 * @param argTypes int array of SQLTypes for the associated arguments
	 * @return the new PreparedStatementSetter to use
	 */
	protected PreparedStatementSetter newArgTypePreparedStatementSetter(@Nullable Object @Nullable [] args, int[] argTypes) {
		return new ArgumentTypePreparedStatementSetter(args, argTypes);
	}

	/**
	 * Handle warnings before propagating a primary {@code SQLException}
	 * from executing the given statement.
	 * <p>Calls regular {@link #handleWarnings(Statement)} but catches
	 * {@link SQLWarningException} in order to chain the {@link SQLWarning}
	 * into the primary exception instead.
	 * @param stmt the current JDBC statement
	 * @param ex the primary exception after failed statement execution
	 * @since 5.3.29
	 * @see #handleWarnings(Statement)
	 * @see SQLException#setNextException
	 */
	protected void handleWarnings(Statement stmt, SQLException ex) {
		try {
			handleWarnings(stmt);
		}
		catch (SQLWarningException nonIgnoredWarning) {
			ex.setNextException(nonIgnoredWarning.getSQLWarning());
		}
		catch (SQLException warningsEx) {
			logger.debug("Failed to retrieve warnings", warningsEx);
		}
		catch (Throwable warningsEx) {
			logger.debug("Failed to process warnings", warningsEx);
		}
	}

	/**
	 * Handle the warnings for the given JDBC statement, if any.
	 * <p>Throws a {@link SQLWarningException} if we're not ignoring warnings,
	 * otherwise logs the warnings at debug level.
	 * @param stmt the current JDBC statement
	 * @throws SQLException in case of warnings retrieval failure
	 * @throws SQLWarningException for a concrete warning to raise
	 * (when not ignoring warnings)
	 * @see #setIgnoreWarnings
	 * @see #handleWarnings(SQLWarning)
	 */
	protected void handleWarnings(Statement stmt) throws SQLException, SQLWarningException {
		if (isIgnoreWarnings()) {
			if (logger.isDebugEnabled()) {
				SQLWarning warningToLog = stmt.getWarnings();
				while (warningToLog != null) {
					logger.debug("SQLWarning ignored: SQL state '" + warningToLog.getSQLState() + "', error code '" +
							warningToLog.getErrorCode() + "', message [" + warningToLog.getMessage() + "]");
					warningToLog = warningToLog.getNextWarning();
				}
			}
		}
		else {
			handleWarnings(stmt.getWarnings());
		}
	}

	/**
	 * Throw a {@link SQLWarningException} if encountering an actual warning.
	 * @param warning the warnings object from the current statement.
	 * May be {@code null}, in which case this method does nothing.
	 * @throws SQLWarningException in case of an actual warning to be raised
	 */
	protected void handleWarnings(@Nullable SQLWarning warning) throws SQLWarningException {
		if (warning != null) {
			throw new SQLWarningException("Warning not ignored", warning);
		}
	}

	/**
	 * Translate the given {@link SQLException} into a generic {@link DataAccessException}.
	 * @param task readable text describing the task being attempted
	 * @param sql the SQL query or update that caused the problem (may be {@code null})
	 * @param ex the offending {@code SQLException}
	 * @return a DataAccessException wrapping the {@code SQLException} (never {@code null})
	 * @since 5.0
	 * @see #getExceptionTranslator()
	 */
	protected DataAccessException translateException(String task, @Nullable String sql, SQLException ex) {
		DataAccessException dae = getExceptionTranslator().translate(task, sql, ex);
		return (dae != null ? dae : new UncategorizedSQLException(task, sql, ex));
	}


	/**
	 * Determine SQL from potential provider object.
	 * @param obj object which is potentially an SqlProvider
	 * @return the SQL string, or {@code null} if not known
	 * @see SqlProvider
	 */
	private static @Nullable String getSql(Object obj) {
		return (obj instanceof SqlProvider sqlProvider ? sqlProvider.getSql() : null);
	}

	private static <T> T result(@Nullable T result) {
		Assert.state(result != null, "No result");
		return result;
	}

	private static int updateCount(@Nullable Integer result) {
		Assert.state(result != null, "No update count");
		return result;
	}

	private void storeGeneratedKeys(KeyHolder generatedKeyHolder, PreparedStatement ps, int rowsExpected)
			throws SQLException {

		List<Map<String, Object>> generatedKeys = generatedKeyHolder.getKeyList();
		ResultSet keys = ps.getGeneratedKeys();
		if (keys != null) {
			try {
				RowMapperResultSetExtractor<Map<String, Object>> rse =
						new RowMapperResultSetExtractor<>(getColumnMapRowMapper(), rowsExpected);
				generatedKeys.addAll(result(rse.extractData(keys)));
			}
			finally {
				JdbcUtils.closeResultSet(keys);
			}
		}
	}

	private PreparedStatementCallback<int[]> getPreparedStatementCallback(BatchPreparedStatementSetter pss,
			@Nullable KeyHolder generatedKeyHolder) {
		return ps -> {
			try {
				int batchSize = pss.getBatchSize();
				InterruptibleBatchPreparedStatementSetter ipss =
						(pss instanceof InterruptibleBatchPreparedStatementSetter ibpss ? ibpss : null);
				if (generatedKeyHolder != null) {
					generatedKeyHolder.getKeyList().clear();
				}
				if (JdbcUtils.supportsBatchUpdates(ps.getConnection())) {
					for (int i = 0; i < batchSize; i++) {
						pss.setValues(ps, i);
						if (ipss != null && ipss.isBatchExhausted(i)) {
							break;
						}
						ps.addBatch();
					}
					int[] results = ps.executeBatch();
					if (generatedKeyHolder != null) {
						storeGeneratedKeys(generatedKeyHolder, ps, batchSize);
					}
					return results;
				}
				else {
					List<Integer> rowsAffected = new ArrayList<>();
					for (int i = 0; i < batchSize; i++) {
						pss.setValues(ps, i);
						if (ipss != null && ipss.isBatchExhausted(i)) {
							break;
						}
						rowsAffected.add(ps.executeUpdate());
						if (generatedKeyHolder != null) {
							storeGeneratedKeys(generatedKeyHolder, ps, 1);
						}
					}
					int[] rowsAffectedArray = new int[rowsAffected.size()];
					for (int i = 0; i < rowsAffectedArray.length; i++) {
						rowsAffectedArray[i] = rowsAffected.get(i);
					}
					return rowsAffectedArray;
				}
			}
			finally {
				if (pss instanceof ParameterDisposer parameterDisposer) {
					parameterDisposer.cleanupParameters();
				}
			}
		};
	}


	/**
	 * Invocation handler that suppresses close calls on JDBC Connections.
	 * Also prepares returned Statement (Prepared/CallbackStatement) objects.
	 * @see java.sql.Connection#close()
	 */
	private class CloseSuppressingInvocationHandler implements InvocationHandler {

		private final Connection target;

		public CloseSuppressingInvocationHandler(Connection target) {
			this.target = target;
		}

		@Override
		public @Nullable Object invoke(Object proxy, Method method, Object[] args) throws Throwable {
			// Invocation on ConnectionProxy interface coming in...

			return switch (method.getName()) {
				// Only consider equal when proxies are identical.
				case "equals" -> (proxy == args[0]);
				// Use hashCode of Connection proxy.
				case "hashCode" -> System.identityHashCode(proxy);
				// Handle close method: suppress, not valid.
				case "close" -> null;
				case "isClosed" -> false;
				// Handle getTargetConnection method: return underlying Connection.
				case "getTargetConnection" -> this.target;
				case "unwrap" ->
						(((Class<?>) args[0]).isInstance(proxy) ? proxy : this.target.unwrap((Class<?>) args[0]));
				case "isWrapperFor" ->
						(((Class<?>) args[0]).isInstance(proxy) || this.target.isWrapperFor((Class<?>) args[0]));
				default -> {
					try {
						// Invoke method on target Connection.
						Object retVal = method.invoke(this.target, args);

						// If return value is a JDBC Statement, apply statement settings
						// (fetch size, max rows, transaction timeout).
						if (retVal instanceof Statement statement) {
							applyStatementSettings(statement);
						}

						yield retVal;
					}
					catch (InvocationTargetException ex) {
						throw ex.getTargetException();
					}
				}
			};
		}
	}


	/**
	 * Simple adapter for PreparedStatementCreator, allowing to use a plain SQL statement.
	 */
	private static class SimplePreparedStatementCreator implements PreparedStatementCreator, SqlProvider {

		private final String sql;

		public SimplePreparedStatementCreator(String sql) {
			Assert.notNull(sql, "SQL must not be null");
			this.sql = sql;
		}

		@Override
		public PreparedStatement createPreparedStatement(Connection con) throws SQLException {
			return con.prepareStatement(this.sql);
		}

		@Override
		public String getSql() {
			return this.sql;
		}
	}


	/**
	 * Simple adapter for CallableStatementCreator, allowing to use a plain SQL statement.
	 */
	private static class SimpleCallableStatementCreator implements CallableStatementCreator, SqlProvider {

		private final String callString;

		public SimpleCallableStatementCreator(String callString) {
			Assert.notNull(callString, "Call string must not be null");
			this.callString = callString;
		}

		@Override
		public CallableStatement createCallableStatement(Connection con) throws SQLException {
			return con.prepareCall(this.callString);
		}

		@Override
		public String getSql() {
			return this.callString;
		}
	}


	/**
	 * Adapter to enable use of a RowCallbackHandler inside a ResultSetExtractor.
	 * <p>Uses a regular ResultSet, so we have to be careful when using it:
	 * We don't use it for navigating since this could lead to unpredictable consequences.
	 */
	private static class RowCallbackHandlerResultSetExtractor implements ResultSetExtractor<Object> {

		private final RowCallbackHandler rch;

		public RowCallbackHandlerResultSetExtractor(RowCallbackHandler rch) {
			this.rch = rch;
		}

		@Override
		public @Nullable Object extractData(ResultSet rs) throws SQLException {
			while (rs.next()) {
				this.rch.processRow(rs);
			}
			return null;
		}
	}


	/**
	 * Spliterator for queryForStream adaptation of a ResultSet to a Stream.
	 * @since 5.3
	 */
	private static class ResultSetSpliterator<T> implements Spliterator<T> {

		private final ResultSet rs;

		private final RowMapper<T> rowMapper;

		private int rowNum = 0;

		public ResultSetSpliterator(ResultSet rs, RowMapper<T> rowMapper) {
			this.rs = rs;
			this.rowMapper = rowMapper;
		}

		@Override
		public boolean tryAdvance(Consumer<? super T> action) {
			try {
				if (this.rs.next()) {
					action.accept(this.rowMapper.mapRow(this.rs, this.rowNum++));
					return true;
				}
				return false;
			}
			catch (SQLException ex) {
				throw new InvalidResultSetAccessException(ex);
			}
		}

		@Override
		public @Nullable Spliterator<T> trySplit() {
			return null;
		}

		@Override
		public long estimateSize() {
			return Long.MAX_VALUE;
		}

		@Override
		public int characteristics() {
			return Spliterator.ORDERED;
		}

		public Stream<T> stream() {
			return StreamSupport.stream(this, false);
		}
	}

}<|MERGE_RESOLUTION|>--- conflicted
+++ resolved
@@ -884,22 +884,12 @@
 
 	@Deprecated
 	@Override
-<<<<<<< HEAD
-	@Nullable
-	public <T> T queryForObject(String sql, @Nullable Object[] args, Class<T> requiredType) throws DataAccessException {
-=======
 	public <T> @Nullable T queryForObject(String sql, @Nullable Object @Nullable [] args, Class<T> requiredType) throws DataAccessException {
->>>>>>> bf06d748
 		return queryForObject(sql, args, getSingleColumnRowMapper(requiredType));
 	}
 
 	@Override
-<<<<<<< HEAD
-	@Nullable
-	public <T> T queryForObject(String sql, Class<T> requiredType, @Nullable Object... args) throws DataAccessException {
-=======
 	public <T> @Nullable T queryForObject(String sql, Class<T> requiredType, @Nullable Object @Nullable ... args) throws DataAccessException {
->>>>>>> bf06d748
 		return queryForObject(sql, args, getSingleColumnRowMapper(requiredType));
 	}
 
