--- conflicted
+++ resolved
@@ -27,11 +27,7 @@
             /**/framework-api-*.zip::zip.name=spring-framework,zip.deployed=false
             /**/framework-api-*-docs.zip::zip.type=docs
             /**/framework-api-*-schema.zip::zip.type=schema
-<<<<<<< HEAD
-          build-name: 'spring-framework-6.2.x'
-=======
           build-name: 'spring-framework-7.0.x'
->>>>>>> bf06d748
           folder: 'deployment-repository'
           password: ${{ secrets.ARTIFACTORY_PASSWORD }}
           repository: 'libs-snapshot-local'
