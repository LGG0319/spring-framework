--- conflicted
+++ resolved
@@ -200,37 +200,6 @@
 						.handlerExceptionResolver(webMvcConfig.mvcContentNegotiationManager());
 
 		assertThat(composite.getExceptionResolvers()).hasSize(1);
-<<<<<<< HEAD
-	}
-
-	@Test
-	public void addErrorResponseInterceptors() {
-		ErrorResponse.Interceptor interceptor = (detail, errorResponse) -> {};
-		WebMvcConfigurer configurer = new WebMvcConfigurer() {
-			@Override
-			public void addErrorResponseInterceptors(List<ErrorResponse.Interceptor> interceptors) {
-				interceptors.add(interceptor);
-			}
-		};
-		webMvcConfig.setConfigurers(Collections.singletonList(configurer));
-
-		RequestMappingHandlerAdapter adapter = webMvcConfig.requestMappingHandlerAdapter(
-				webMvcConfig.mvcContentNegotiationManager(),
-				webMvcConfig.mvcConversionService(),
-				webMvcConfig.getValidator());
-
-		assertThat(adapter.getErrorResponseInterceptors()).containsExactly(interceptor);
-
-		HandlerExceptionResolverComposite composite =
-				(HandlerExceptionResolverComposite) webMvcConfig.handlerExceptionResolver(
-						webMvcConfig.mvcContentNegotiationManager());
-
-		ExceptionHandlerExceptionResolver resolver =
-				(ExceptionHandlerExceptionResolver) composite.getExceptionResolvers().get(0);
-
-		assertThat(resolver.getErrorResponseInterceptors()).containsExactly(interceptor);
-=======
->>>>>>> bf06d748
 	}
 
 	@Test
