/*
 * Copyright 2002-2024 the original author or authors.
 *
 * Licensed under the Apache License, Version 2.0 (the "License");
 * you may not use this file except in compliance with the License.
 * You may obtain a copy of the License at
 *
 *      https://www.apache.org/licenses/LICENSE-2.0
 *
 * Unless required by applicable law or agreed to in writing, software
 * distributed under the License is distributed on an "AS IS" BASIS,
 * WITHOUT WARRANTIES OR CONDITIONS OF ANY KIND, either express or implied.
 * See the License for the specific language governing permissions and
 * limitations under the License.
 */

package org.springframework.web.servlet.mvc.method.annotation;

import jakarta.servlet.http.HttpServletResponse;
import org.apache.commons.logging.Log;
import org.apache.commons.logging.LogFactory;
import org.jspecify.annotations.Nullable;

import org.springframework.beans.ConversionNotSupportedException;
import org.springframework.beans.TypeMismatchException;
import org.springframework.context.MessageSource;
import org.springframework.context.MessageSourceAware;
import org.springframework.context.i18n.LocaleContextHolder;
import org.springframework.http.HttpHeaders;
import org.springframework.http.HttpStatus;
import org.springframework.http.HttpStatusCode;
import org.springframework.http.ProblemDetail;
import org.springframework.http.ResponseEntity;
import org.springframework.http.converter.HttpMessageNotReadableException;
import org.springframework.http.converter.HttpMessageNotWritableException;
import org.springframework.validation.BindException;
import org.springframework.validation.method.MethodValidationException;
import org.springframework.web.ErrorResponse;
import org.springframework.web.ErrorResponseException;
import org.springframework.web.HttpMediaTypeNotAcceptableException;
import org.springframework.web.HttpMediaTypeNotSupportedException;
import org.springframework.web.HttpRequestMethodNotSupportedException;
import org.springframework.web.bind.MethodArgumentNotValidException;
import org.springframework.web.bind.MissingPathVariableException;
import org.springframework.web.bind.MissingServletRequestParameterException;
import org.springframework.web.bind.ServletRequestBindingException;
import org.springframework.web.bind.annotation.ControllerAdvice;
import org.springframework.web.bind.annotation.ExceptionHandler;
import org.springframework.web.context.request.ServletWebRequest;
import org.springframework.web.context.request.WebRequest;
import org.springframework.web.context.request.async.AsyncRequestNotUsableException;
import org.springframework.web.context.request.async.AsyncRequestTimeoutException;
import org.springframework.web.method.annotation.HandlerMethodValidationException;
import org.springframework.web.multipart.MaxUploadSizeExceededException;
import org.springframework.web.multipart.support.MissingServletRequestPartException;
import org.springframework.web.servlet.NoHandlerFoundException;
import org.springframework.web.servlet.resource.NoResourceFoundException;
import org.springframework.web.util.WebUtils;

/**
 * A class with an {@code @ExceptionHandler} method that handles all Spring MVC
 * raised exceptions by returning a {@link ResponseEntity} with RFC 9457
 * formatted error details in the body.
 *
 * <p>Convenient as a base class of an {@link ControllerAdvice @ControllerAdvice}
 * for global exception handling in an application. Subclasses can override
 * individual methods that handle a specific exception, override
 * {@link #handleExceptionInternal} to override common handling of all exceptions,
 * or override {@link #createResponseEntity} to intercept the final step of creating
 * the {@link ResponseEntity} from the selected HTTP status code, headers, and body.
 *
 * @author Rossen Stoyanchev
 * @since 3.2
 */
public abstract class ResponseEntityExceptionHandler implements MessageSourceAware {

	/**
	 * Log category to use when no mapped handler is found for a request.
	 * @see #pageNotFoundLogger
	 */
	public static final String PAGE_NOT_FOUND_LOG_CATEGORY = "org.springframework.web.servlet.PageNotFound";

	/**
	 * Specific logger to use when no mapped handler is found for a request.
	 * @see #PAGE_NOT_FOUND_LOG_CATEGORY
	 */
	protected static final Log pageNotFoundLogger = LogFactory.getLog(PAGE_NOT_FOUND_LOG_CATEGORY);

	/**
	 * Common logger for use in subclasses.
	 */
	protected final Log logger = LogFactory.getLog(getClass());


	private @Nullable MessageSource messageSource;


	@Override
	public void setMessageSource(MessageSource messageSource) {
		this.messageSource = messageSource;
	}

	/**
	 * Get the {@link MessageSource} that this exception handler uses.
	 * @since 6.0.3
	 */
	protected @Nullable MessageSource getMessageSource() {
		return this.messageSource;
	}


	/**
	 * Handle all exceptions raised within Spring MVC handling of the request.
	 * @param ex the exception to handle
	 * @param request the current request
	 */
	@ExceptionHandler({
			HttpRequestMethodNotSupportedException.class,
			HttpMediaTypeNotSupportedException.class,
			HttpMediaTypeNotAcceptableException.class,
			MissingPathVariableException.class,
			MissingServletRequestParameterException.class,
			MissingServletRequestPartException.class,
			ServletRequestBindingException.class,
			MethodArgumentNotValidException.class,
			HandlerMethodValidationException.class,
			NoHandlerFoundException.class,
			NoResourceFoundException.class,
			AsyncRequestTimeoutException.class,
			ErrorResponseException.class,
			MaxUploadSizeExceededException.class,
			ConversionNotSupportedException.class,
			TypeMismatchException.class,
			HttpMessageNotReadableException.class,
			HttpMessageNotWritableException.class,
			MethodValidationException.class,
			BindException.class,
			AsyncRequestNotUsableException.class
		})
	public final @Nullable ResponseEntity<Object> handleException(Exception ex, WebRequest request) throws Exception {
		if (ex instanceof HttpRequestMethodNotSupportedException subEx) {
			return handleHttpRequestMethodNotSupported(subEx, subEx.getHeaders(), subEx.getStatusCode(), request);
		}
		else if (ex instanceof HttpMediaTypeNotSupportedException subEx) {
			return handleHttpMediaTypeNotSupported(subEx, subEx.getHeaders(), subEx.getStatusCode(), request);
		}
		else if (ex instanceof HttpMediaTypeNotAcceptableException subEx) {
			return handleHttpMediaTypeNotAcceptable(subEx, subEx.getHeaders(), subEx.getStatusCode(), request);
		}
		else if (ex instanceof MissingPathVariableException subEx) {
			return handleMissingPathVariable(subEx, subEx.getHeaders(), subEx.getStatusCode(), request);
		}
		else if (ex instanceof MissingServletRequestParameterException subEx) {
			return handleMissingServletRequestParameter(subEx, subEx.getHeaders(), subEx.getStatusCode(), request);
		}
		else if (ex instanceof MissingServletRequestPartException subEx) {
			return handleMissingServletRequestPart(subEx, subEx.getHeaders(), subEx.getStatusCode(), request);
		}
		else if (ex instanceof ServletRequestBindingException subEx) {
			return handleServletRequestBindingException(subEx, subEx.getHeaders(), subEx.getStatusCode(), request);
		}
		else if (ex instanceof MethodArgumentNotValidException subEx) {
			return handleMethodArgumentNotValid(subEx, subEx.getHeaders(), subEx.getStatusCode(), request);
		}
		else if (ex instanceof HandlerMethodValidationException subEx) {
			return handleHandlerMethodValidationException(subEx, subEx.getHeaders(), subEx.getStatusCode(), request);
		}
		else if (ex instanceof NoHandlerFoundException subEx) {
			return handleNoHandlerFoundException(subEx, subEx.getHeaders(), subEx.getStatusCode(), request);
		}
		else if (ex instanceof NoResourceFoundException subEx) {
			return handleNoResourceFoundException(subEx, subEx.getHeaders(), subEx.getStatusCode(), request);
		}
		else if (ex instanceof AsyncRequestTimeoutException subEx) {
			return handleAsyncRequestTimeoutException(subEx, subEx.getHeaders(), subEx.getStatusCode(), request);
		}
		else if (ex instanceof ErrorResponseException subEx) {
			return handleErrorResponseException(subEx, subEx.getHeaders(), subEx.getStatusCode(), request);
		}
		else if (ex instanceof MaxUploadSizeExceededException subEx) {
			return handleMaxUploadSizeExceededException(subEx, subEx.getHeaders(), subEx.getStatusCode(), request);
		}

		// Lower level exceptions, and exceptions used symmetrically on client and server

		HttpHeaders headers = new HttpHeaders();
		if (ex instanceof ConversionNotSupportedException theEx) {
			return handleConversionNotSupported(theEx, headers, HttpStatus.INTERNAL_SERVER_ERROR, request);
		}
		else if (ex instanceof TypeMismatchException theEx) {
			return handleTypeMismatch(theEx, headers, HttpStatus.BAD_REQUEST, request);
		}
		else if (ex instanceof HttpMessageNotReadableException theEx) {
			return handleHttpMessageNotReadable(theEx, headers, HttpStatus.BAD_REQUEST, request);
		}
		else if (ex instanceof HttpMessageNotWritableException theEx) {
			return handleHttpMessageNotWritable(theEx, headers, HttpStatus.INTERNAL_SERVER_ERROR, request);
		}
		else if (ex instanceof MethodValidationException theEx) {
			return handleMethodValidationException(theEx, headers, HttpStatus.INTERNAL_SERVER_ERROR, request);
		}
		else if (ex instanceof AsyncRequestNotUsableException theEx) {
			return handleAsyncRequestNotUsableException(theEx, request);
		}
		else {
			// Unknown exception, typically a wrapper with a common MVC exception as cause
			// (since @ExceptionHandler type declarations also match nested causes):
			// We only deal with top-level MVC exceptions here, so let's rethrow the given
			// exception for further processing through the HandlerExceptionResolver chain.
			throw ex;
		}
	}

	/**
	 * Customize the handling of {@link HttpRequestMethodNotSupportedException}.
	 * <p>This method logs a warning and delegates to {@link #handleExceptionInternal}.
	 * @param ex the exception to handle
	 * @param headers the headers to use for the response
	 * @param status the status code to use for the response
	 * @param request the current request
	 * @return a {@code ResponseEntity} for the response to use, possibly
	 * {@code null} when the response is already committed
	 */
	protected @Nullable ResponseEntity<Object> handleHttpRequestMethodNotSupported(
			HttpRequestMethodNotSupportedException ex, HttpHeaders headers, HttpStatusCode status, WebRequest request) {

		pageNotFoundLogger.warn(ex.getMessage());
		return handleExceptionInternal(ex, null, headers, status, request);
	}

	/**
	 * Customize the handling of {@link HttpMediaTypeNotSupportedException}.
	 * <p>This method delegates to {@link #handleExceptionInternal}.
	 * @param ex the exception to handle
	 * @param headers the headers to use for the response
	 * @param status the status code to use for the response
	 * @param request the current request
	 * @return a {@code ResponseEntity} for the response to use, possibly
	 * {@code null} when the response is already committed
	 */
	protected @Nullable ResponseEntity<Object> handleHttpMediaTypeNotSupported(
			HttpMediaTypeNotSupportedException ex, HttpHeaders headers, HttpStatusCode status, WebRequest request) {

		return handleExceptionInternal(ex, null, headers, status, request);
	}

	/**
	 * Customize the handling of {@link HttpMediaTypeNotAcceptableException}.
	 * <p>This method delegates to {@link #handleExceptionInternal}.
	 * @param ex the exception to handle
	 * @param headers the headers to use for the response
	 * @param status the status code to use for the response
	 * @param request the current request
	 * @return a {@code ResponseEntity} for the response to use, possibly
	 * {@code null} when the response is already committed
	 */
	protected @Nullable ResponseEntity<Object> handleHttpMediaTypeNotAcceptable(
			HttpMediaTypeNotAcceptableException ex, HttpHeaders headers, HttpStatusCode status, WebRequest request) {

		return handleExceptionInternal(ex, null, headers, status, request);
	}

	/**
	 * Customize the handling of {@link MissingPathVariableException}.
	 * <p>This method delegates to {@link #handleExceptionInternal}.
	 * @param ex the exception to handle
	 * @param headers the headers to use for the response
	 * @param status the status code to use for the response
	 * @param request the current request
	 * @return a {@code ResponseEntity} for the response to use, possibly
	 * {@code null} when the response is already committed
	 * @since 4.2
	 */
	protected @Nullable ResponseEntity<Object> handleMissingPathVariable(
			MissingPathVariableException ex, HttpHeaders headers, HttpStatusCode status, WebRequest request) {

		return handleExceptionInternal(ex, null, headers, status, request);
	}

	/**
	 * Customize the handling of {@link MissingServletRequestParameterException}.
	 * <p>This method delegates to {@link #handleExceptionInternal}.
	 * @param ex the exception to handle
	 * @param headers the headers to use for the response
	 * @param status the status code to use for the response
	 * @param request the current request
	 * @return a {@code ResponseEntity} for the response to use, possibly
	 * {@code null} when the response is already committed
	 */
	protected @Nullable ResponseEntity<Object> handleMissingServletRequestParameter(
			MissingServletRequestParameterException ex, HttpHeaders headers, HttpStatusCode status, WebRequest request) {

		return handleExceptionInternal(ex, null, headers, status, request);
	}

	/**
	 * Customize the handling of {@link MissingServletRequestPartException}.
	 * <p>This method delegates to {@link #handleExceptionInternal}.
	 * @param ex the exception to handle
	 * @param headers the headers to use for the response
	 * @param status the status code to use for the response
	 * @param request the current request
	 * @return a {@code ResponseEntity} for the response to use, possibly
	 * {@code null} when the response is already committed
	 */
	protected @Nullable ResponseEntity<Object> handleMissingServletRequestPart(
			MissingServletRequestPartException ex, HttpHeaders headers, HttpStatusCode status, WebRequest request) {

		return handleExceptionInternal(ex, null, headers, status, request);
	}

	/**
	 * Customize the handling of {@link ServletRequestBindingException}.
	 * <p>This method delegates to {@link #handleExceptionInternal}.
	 * @param ex the exception to handle
	 * @param headers the headers to use for the response
	 * @param status the status code to use for the response
	 * @param request the current request
	 * @return a {@code ResponseEntity} for the response to use, possibly
	 * {@code null} when the response is already committed
	 */
	protected @Nullable ResponseEntity<Object> handleServletRequestBindingException(
			ServletRequestBindingException ex, HttpHeaders headers, HttpStatusCode status, WebRequest request) {

		return handleExceptionInternal(ex, null, headers, status, request);
	}

	/**
	 * Customize the handling of {@link MethodArgumentNotValidException}.
	 * <p>This method delegates to {@link #handleExceptionInternal}.
	 * @param ex the exception to handle
	 * @param headers the headers to be written to the response
	 * @param status the selected response status
	 * @param request the current request
	 * @return a {@code ResponseEntity} for the response to use, possibly
	 * {@code null} when the response is already committed
	 */
	protected @Nullable ResponseEntity<Object> handleMethodArgumentNotValid(
			MethodArgumentNotValidException ex, HttpHeaders headers, HttpStatusCode status, WebRequest request) {

		return handleExceptionInternal(ex, null, headers, status, request);
	}

	/**
	 * Customize the handling of {@link HandlerMethodValidationException}.
	 * <p>This method delegates to {@link #handleExceptionInternal}.
	 * @param ex the exception to handle
	 * @param headers the headers to be written to the response
	 * @param status the selected response status
	 * @param request the current request
	 * @return a {@code ResponseEntity} for the response to use, possibly
	 * {@code null} when the response is already committed
	 * @since 6.1
	 */
	protected @Nullable ResponseEntity<Object> handleHandlerMethodValidationException(
			HandlerMethodValidationException ex, HttpHeaders headers, HttpStatusCode status, WebRequest request) {

		return handleExceptionInternal(ex, null, headers, status, request);
	}

	/**
	 * Customize the handling of {@link NoHandlerFoundException}.
	 * <p>This method delegates to {@link #handleExceptionInternal}.
	 * @param ex the exception to handle
	 * @param headers the headers to use for the response
	 * @param status the status code to use for the response
	 * @param request the current request
	 * @return a {@code ResponseEntity} for the response to use, possibly
	 * {@code null} when the response is already committed
	 * @since 4.0
	 */
	protected @Nullable ResponseEntity<Object> handleNoHandlerFoundException(
			NoHandlerFoundException ex, HttpHeaders headers, HttpStatusCode status, WebRequest request) {

		return handleExceptionInternal(ex, null, headers, status, request);
	}

	/**
	 * Customize the handling of {@link NoResourceFoundException}.
	 * <p>This method delegates to {@link #handleExceptionInternal}.
	 * @param ex the exception to handle
	 * @param headers the headers to use for the response
	 * @param status the status code to use for the response
	 * @param request the current request
	 * @return a {@code ResponseEntity} for the response to use, possibly
	 * {@code null} when the response is already committed
	 * @since 6.1
	 */
	protected @Nullable ResponseEntity<Object> handleNoResourceFoundException(
			NoResourceFoundException ex, HttpHeaders headers, HttpStatusCode status, WebRequest request) {

		return handleExceptionInternal(ex, null, headers, status, request);
	}

	/**
	 * Customize the handling of {@link AsyncRequestTimeoutException}.
	 * <p>This method delegates to {@link #handleExceptionInternal}.
	 * @param ex the exception to handle
	 * @param headers the headers to use for the response
	 * @param status the status code to use for the response
	 * @param request the current request
	 * @return a {@code ResponseEntity} for the response to use, possibly
	 * {@code null} when the response is already committed
	 * @since 4.2.8
	 */
	protected @Nullable ResponseEntity<Object> handleAsyncRequestTimeoutException(
			AsyncRequestTimeoutException ex, HttpHeaders headers, HttpStatusCode status, WebRequest request) {

		return handleExceptionInternal(ex, null, headers, status, request);
	}

	/**
	 * Customize the handling of any {@link ErrorResponseException}.
	 * <p>This method delegates to {@link #handleExceptionInternal}.
	 * @param ex the exception to handle
	 * @param headers the headers to use for the response
	 * @param status the status code to use for the response
	 * @param request the current request
	 * @return a {@code ResponseEntity} for the response to use, possibly
	 * {@code null} when the response is already committed
	 * @since 6.0
	 */
	protected @Nullable ResponseEntity<Object> handleErrorResponseException(
			ErrorResponseException ex, HttpHeaders headers, HttpStatusCode status, WebRequest request) {

		return handleExceptionInternal(ex, null, headers, status, request);
	}

	/**
	 * Customize the handling of any {@link MaxUploadSizeExceededException}.
	 * <p>This method delegates to {@link #handleExceptionInternal}.
	 * @param ex the exception to handle
	 * @param headers the headers to use for the response
	 * @param status the status code to use for the response
	 * @param request the current request
	 * @return a {@code ResponseEntity} for the response to use, possibly
	 * {@code null} when the response is already committed
	 * @since 6.1
	 */
	protected @Nullable ResponseEntity<Object> handleMaxUploadSizeExceededException(
			MaxUploadSizeExceededException ex, HttpHeaders headers, HttpStatusCode status, WebRequest request) {

		return handleExceptionInternal(ex, null, headers, status, request);
	}

	/**
	 * Customize the handling of {@link ConversionNotSupportedException}.
	 * <p>By default this method creates a {@link ProblemDetail} with the status
	 * and a short detail message, and also looks up an override for the detail
	 * via {@link MessageSource}, before delegating to
	 * {@link #handleExceptionInternal}.
	 * @param ex the exception to handle
	 * @param headers the headers to use for the response
	 * @param status the status code to use for the response
	 * @param request the current request
	 * @return a {@code ResponseEntity} for the response to use, possibly
	 * {@code null} when the response is already committed
	 */
	protected @Nullable ResponseEntity<Object> handleConversionNotSupported(
			ConversionNotSupportedException ex, HttpHeaders headers, HttpStatusCode status, WebRequest request) {

		Object[] args = {ex.getPropertyName(), ex.getValue()};
		String defaultDetail = "Failed to convert '" + args[0] + "' with value: '" + args[1] + "'";
		ProblemDetail body = createProblemDetail(ex, status, defaultDetail, null, args, request);

		return handleExceptionInternal(ex, body, headers, status, request);
	}

	/**
	 * Customize the handling of {@link TypeMismatchException}.
	 * <p>By default this method creates a {@link ProblemDetail} with the status
	 * and a short detail message, and also looks up an override for the detail
	 * via {@link MessageSource}, before delegating to
	 * {@link #handleExceptionInternal}.
	 * @param ex the exception to handle
	 * @param headers the headers to use for the response
	 * @param status the status code to use for the response
	 * @param request the current request
	 * @return a {@code ResponseEntity} for the response to use, possibly
	 * {@code null} when the response is already committed
	 */
	protected @Nullable ResponseEntity<Object> handleTypeMismatch(
			TypeMismatchException ex, HttpHeaders headers, HttpStatusCode status, WebRequest request) {

		Object[] args = {ex.getPropertyName(), ex.getValue()};
		String defaultDetail = "Failed to convert '" + args[0] + "' with value: '" + args[1] + "'";
		String messageCode = ErrorResponse.getDefaultDetailMessageCode(TypeMismatchException.class, null);
		ProblemDetail body = createProblemDetail(ex, status, defaultDetail, messageCode, args, request);

		return handleExceptionInternal(ex, body, headers, status, request);
	}

	/**
	 * Customize the handling of {@link HttpMessageNotReadableException}.
	 * <p>By default this method creates a {@link ProblemDetail} with the status
	 * and a short detail message, and also looks up an override for the detail
	 * via {@link MessageSource}, before delegating to
	 * {@link #handleExceptionInternal}.
	 * @param ex the exception to handle
	 * @param headers the headers to use for the response
	 * @param status the status code to use for the response
	 * @param request the current request
	 * @return a {@code ResponseEntity} for the response to use, possibly
	 * {@code null} when the response is already committed
	 */
	protected @Nullable ResponseEntity<Object> handleHttpMessageNotReadable(
			HttpMessageNotReadableException ex, HttpHeaders headers, HttpStatusCode status, WebRequest request) {

		ProblemDetail body = createProblemDetail(ex, status, "Failed to read request", null, null, request);
		return handleExceptionInternal(ex, body, headers, status, request);
	}

	/**
	 * Customize the handling of {@link HttpMessageNotWritableException}.
	 * <p>By default this method creates a {@link ProblemDetail} with the status
	 * and a short detail message, and also looks up an override for the detail
	 * via {@link MessageSource}, before delegating to
	 * {@link #handleExceptionInternal}.
	 * @param ex the exception to handle
	 * @param headers the headers to use for the response
	 * @param status the status code to use for the response
	 * @param request the current request
	 * @return a {@code ResponseEntity} for the response to use, possibly
	 * {@code null} when the response is already committed
	 */
	protected @Nullable ResponseEntity<Object> handleHttpMessageNotWritable(
			HttpMessageNotWritableException ex, HttpHeaders headers, HttpStatusCode status, WebRequest request) {

		ProblemDetail body = createProblemDetail(ex, status, "Failed to write request", null, null, request);
		return handleExceptionInternal(ex, body, headers, status, request);
	}

	/**
	 * Customize the handling of {@link MethodValidationException}.
	 * <p>By default this method creates a {@link ProblemDetail} with the status
	 * and a short detail message, and also looks up an override for the detail
	 * via {@link MessageSource}, before delegating to
	 * {@link #handleExceptionInternal}.
	 * @param ex the exception to handle
	 * @param headers the headers to use for the response
	 * @param status the status code to use for the response
	 * @param request the current request
	 * @return a {@code ResponseEntity} for the response to use, possibly
	 * {@code null} when the response is already committed
	 * @since 6.1
	 */
<<<<<<< HEAD
	@Nullable
	protected ResponseEntity<Object> handleMethodValidationException(
=======
	protected @Nullable ResponseEntity<Object> handleMethodValidationException(
>>>>>>> bf06d748
			MethodValidationException ex, HttpHeaders headers, HttpStatus status, WebRequest request) {

		ProblemDetail body = createProblemDetail(ex, status, "Validation failed", null, null, request);
		return handleExceptionInternal(ex, body, headers, status, request);
	}

	/**
	 * Customize the handling of {@link AsyncRequestNotUsableException}.
	 * <p>By default, return {@code null} since the response is not usable.
	 * @param ex the exception to handle
	 * @param request the current request
	 * @return a {@code ResponseEntity} for the response to use, possibly
	 * {@code null} when the response is already committed
	 * @since 6.2
	 */
<<<<<<< HEAD
	@Nullable
	protected ResponseEntity<Object> handleAsyncRequestNotUsableException(
=======
	protected @Nullable ResponseEntity<Object> handleAsyncRequestNotUsableException(
>>>>>>> bf06d748
			AsyncRequestNotUsableException ex, WebRequest request) {

		return null;
	}

	/**
	 * Convenience method to create a {@link ProblemDetail} for any exception
	 * that doesn't implement {@link ErrorResponse}, also performing a
	 * {@link MessageSource} lookup for the "detail" field.
	 * @param ex the exception being handled
	 * @param status the status to associate with the exception
	 * @param defaultDetail default value for the "detail" field
	 * @param detailMessageCode the code to use to look up the "detail" field
	 * through a {@code MessageSource}; if {@code null} then
	 * {@link ErrorResponse#getDefaultDetailMessageCode(Class, String)} is used
	 * to determine the default message code to use
	 * @param detailMessageArguments the arguments to go with the detailMessageCode
	 * @param request the current request
	 * @return the created {@code ProblemDetail} instance
	 * @since 6.0
	 */
	protected ProblemDetail createProblemDetail(
			Exception ex, HttpStatusCode status, String defaultDetail, @Nullable String detailMessageCode,
			Object @Nullable [] detailMessageArguments, WebRequest request) {

		ErrorResponse.Builder builder = ErrorResponse.builder(ex, status, defaultDetail);
		if (detailMessageCode != null) {
			builder.detailMessageCode(detailMessageCode);
		}
		if (detailMessageArguments != null) {
			builder.detailMessageArguments(detailMessageArguments);
		}
		return builder.build().updateAndGetBody(this.messageSource, LocaleContextHolder.getLocale());
	}

	/**
	 * Internal handler method that all others in this class delegate to, for
	 * common handling, and for the creation of a {@link ResponseEntity}.
	 * <p>The default implementation does the following:
	 * <ul>
	 * <li>return {@code null} if response is already committed
	 * <li>set the {@code "jakarta.servlet.error.exception"} request attribute
	 * if the response status is 500 (INTERNAL_SERVER_ERROR).
	 * <li>extract the {@link ErrorResponse#getBody() body} from
	 * {@link ErrorResponse} exceptions, if the {@code body} is {@code null}.
	 * </ul>
	 * @param ex the exception to handle
	 * @param body the body to use for the response
	 * @param headers the headers to use for the response
	 * @param statusCode the status code to use for the response
	 * @param request the current request
	 * @return a {@code ResponseEntity} for the response to use, possibly
	 * {@code null} when the response is already committed
	 */
	protected @Nullable ResponseEntity<Object> handleExceptionInternal(
			Exception ex, @Nullable Object body, HttpHeaders headers, HttpStatusCode statusCode, WebRequest request) {

		if (request instanceof ServletWebRequest servletWebRequest) {
			HttpServletResponse response = servletWebRequest.getResponse();
			if (response != null && response.isCommitted()) {
				if (logger.isWarnEnabled()) {
					logger.warn("Response already committed. Ignoring: " + ex);
				}
				return null;
			}
		}

		if (body == null && ex instanceof ErrorResponse errorResponse) {
			body = errorResponse.updateAndGetBody(this.messageSource, LocaleContextHolder.getLocale());
		}

		if (statusCode.equals(HttpStatus.INTERNAL_SERVER_ERROR) && body == null) {
			request.setAttribute(WebUtils.ERROR_EXCEPTION_ATTRIBUTE, ex, WebRequest.SCOPE_REQUEST);
		}

		return createResponseEntity(body, headers, statusCode, request);
	}

	/**
	 * Create the {@link ResponseEntity} to use from the given body, headers,
	 * and statusCode. Subclasses can override this method to inspect and possibly
	 * modify the body, headers, or statusCode, for example, to re-create an instance of
	 * {@link ProblemDetail} as an extension of {@link ProblemDetail}.
	 * @param body the body to use for the response
	 * @param headers the headers to use for the response
	 * @param statusCode the status code to use for the response
	 * @param request the current request
	 * @return the {@code ResponseEntity} instance to use
	 * @since 6.0
	 */
	protected ResponseEntity<Object> createResponseEntity(
			@Nullable Object body, HttpHeaders headers, HttpStatusCode statusCode, WebRequest request) {

		return new ResponseEntity<>(body, headers, statusCode);
	}

}<|MERGE_RESOLUTION|>--- conflicted
+++ resolved
@@ -544,12 +544,7 @@
 	 * {@code null} when the response is already committed
 	 * @since 6.1
 	 */
-<<<<<<< HEAD
-	@Nullable
-	protected ResponseEntity<Object> handleMethodValidationException(
-=======
 	protected @Nullable ResponseEntity<Object> handleMethodValidationException(
->>>>>>> bf06d748
 			MethodValidationException ex, HttpHeaders headers, HttpStatus status, WebRequest request) {
 
 		ProblemDetail body = createProblemDetail(ex, status, "Validation failed", null, null, request);
@@ -565,12 +560,7 @@
 	 * {@code null} when the response is already committed
 	 * @since 6.2
 	 */
-<<<<<<< HEAD
-	@Nullable
-	protected ResponseEntity<Object> handleAsyncRequestNotUsableException(
-=======
 	protected @Nullable ResponseEntity<Object> handleAsyncRequestNotUsableException(
->>>>>>> bf06d748
 			AsyncRequestNotUsableException ex, WebRequest request) {
 
 		return null;
