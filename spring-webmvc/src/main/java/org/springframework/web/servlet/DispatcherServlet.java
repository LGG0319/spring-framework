/*
 * Copyright 2002-2024 the original author or authors.
 *
 * Licensed under the Apache License, Version 2.0 (the "License");
 * you may not use this file except in compliance with the License.
 * You may obtain a copy of the License at
 *
 *      https://www.apache.org/licenses/LICENSE-2.0
 *
 * Unless required by applicable law or agreed to in writing, software
 * distributed under the License is distributed on an "AS IS" BASIS,
 * WITHOUT WARRANTIES OR CONDITIONS OF ANY KIND, either express or implied.
 * See the License for the specific language governing permissions and
 * limitations under the License.
 */

package org.springframework.web.servlet;

import java.io.IOException;
import java.util.ArrayList;
import java.util.Arrays;
import java.util.Collections;
import java.util.Enumeration;
import java.util.HashMap;
import java.util.HashSet;
import java.util.List;
import java.util.Locale;
import java.util.Map;
import java.util.Properties;
import java.util.Set;
import java.util.stream.Collectors;

import jakarta.servlet.DispatcherType;
import jakarta.servlet.ServletContext;
import jakarta.servlet.ServletException;
import jakarta.servlet.http.HttpServletRequest;
import jakarta.servlet.http.HttpServletResponse;
import org.apache.commons.logging.Log;
import org.apache.commons.logging.LogFactory;
import org.jspecify.annotations.Nullable;

import org.springframework.beans.factory.BeanFactoryUtils;
import org.springframework.beans.factory.BeanInitializationException;
import org.springframework.beans.factory.NoSuchBeanDefinitionException;
import org.springframework.context.ApplicationContext;
import org.springframework.context.ConfigurableApplicationContext;
import org.springframework.context.i18n.LocaleContext;
import org.springframework.core.annotation.AnnotationAwareOrderComparator;
import org.springframework.core.io.ClassPathResource;
import org.springframework.core.io.support.PropertiesLoaderUtils;
import org.springframework.core.log.LogFormatUtils;
import org.springframework.http.HttpMethod;
import org.springframework.http.MediaType;
import org.springframework.http.server.RequestPath;
import org.springframework.http.server.ServletServerHttpRequest;
import org.springframework.util.ClassUtils;
import org.springframework.util.StringUtils;
import org.springframework.web.context.WebApplicationContext;
import org.springframework.web.context.request.ServletWebRequest;
import org.springframework.web.context.request.async.WebAsyncManager;
import org.springframework.web.context.request.async.WebAsyncUtils;
import org.springframework.web.multipart.MultipartException;
import org.springframework.web.multipart.MultipartHttpServletRequest;
import org.springframework.web.multipart.MultipartResolver;
import org.springframework.web.util.ServletRequestPathUtils;
import org.springframework.web.util.WebUtils;

/**
 * Central dispatcher for HTTP request handlers/controllers, for example, for web UI controllers
 * or HTTP-based remote service exporters. Dispatches to registered handlers for processing
 * a web request, providing convenient mapping and exception handling facilities.
 *
 * <p>This servlet is very flexible: It can be used with just about any workflow, with the
 * installation of the appropriate adapter classes. It offers the following functionality
 * that distinguishes it from other request-driven web MVC frameworks:
 *
 * <ul>
 * <li>It is based around a JavaBeans configuration mechanism.
 *
 * <li>It can use any {@link HandlerMapping} implementation - pre-built or provided as part
 * of an application - to control the routing of requests to handler objects. Default is
 * {@link org.springframework.web.servlet.handler.BeanNameUrlHandlerMapping} and
 * {@link org.springframework.web.servlet.mvc.method.annotation.RequestMappingHandlerMapping}.
 * HandlerMapping objects can be defined as beans in the servlet's application context,
 * implementing the HandlerMapping interface, overriding the default HandlerMapping if
 * present. HandlerMappings can be given any bean name (they are tested by type).
 *
 * <li>It can use any {@link HandlerAdapter}; this allows for using any handler interface.
 * Default adapters are {@link org.springframework.web.servlet.mvc.HttpRequestHandlerAdapter},
 * {@link org.springframework.web.servlet.mvc.SimpleControllerHandlerAdapter}, for Spring's
 * {@link org.springframework.web.HttpRequestHandler} and
 * {@link org.springframework.web.servlet.mvc.Controller} interfaces, respectively. A default
 * {@link org.springframework.web.servlet.mvc.method.annotation.RequestMappingHandlerAdapter}
 * will be registered as well. HandlerAdapter objects can be added as beans in the
 * application context, overriding the default HandlerAdapters. Like HandlerMappings,
 * HandlerAdapters can be given any bean name (they are tested by type).
 *
 * <li>The dispatcher's exception resolution strategy can be specified via a
 * {@link HandlerExceptionResolver}, for example mapping certain exceptions to error pages.
 * Default are
 * {@link org.springframework.web.servlet.mvc.method.annotation.ExceptionHandlerExceptionResolver},
 * {@link org.springframework.web.servlet.mvc.annotation.ResponseStatusExceptionResolver}, and
 * {@link org.springframework.web.servlet.mvc.support.DefaultHandlerExceptionResolver}.
 * These HandlerExceptionResolvers can be overridden through the application context.
 * HandlerExceptionResolver can be given any bean name (they are tested by type).
 *
 * <li>Its view resolution strategy can be specified via a {@link ViewResolver}
 * implementation, resolving symbolic view names into View objects. Default is
 * {@link org.springframework.web.servlet.view.InternalResourceViewResolver}.
 * ViewResolver objects can be added as beans in the application context, overriding the
 * default ViewResolver. ViewResolvers can be given any bean name (they are tested by type).
 *
 * <li>If a {@link View} or view name is not supplied by the user, then the configured
 * {@link RequestToViewNameTranslator} will translate the current request into a view name.
 * The corresponding bean name is "viewNameTranslator"; the default is
 * {@link org.springframework.web.servlet.view.DefaultRequestToViewNameTranslator}.
 *
 * <li>The dispatcher's strategy for resolving multipart requests is determined by a
 * {@link org.springframework.web.multipart.MultipartResolver} implementation.
 * An implementation for standard Servlet multipart processing is included.
 * The MultipartResolver bean name is "multipartResolver"; default is none.
 *
 * <li>Its locale resolution strategy is determined by a {@link LocaleResolver}.
 * Out-of-the-box implementations work via HTTP accept header, cookie, or session.
 * The LocaleResolver bean name is "localeResolver"; default is
 * {@link org.springframework.web.servlet.i18n.AcceptHeaderLocaleResolver}.
 *
 * <li>Its theme resolution strategy is determined by a {@link ThemeResolver}.
 * Implementations for a fixed theme and for cookie and session storage are included.
 * The ThemeResolver bean name is "themeResolver"; default is
 * {@link org.springframework.web.servlet.theme.FixedThemeResolver}.
 * Theme support is deprecated as of 6.0 with no direct replacement.
 * </ul>
 *
 * <p><b>NOTE: The {@code @RequestMapping} annotation will only be processed if a
 * corresponding {@code HandlerMapping} (for type-level annotations) and/or
 * {@code HandlerAdapter} (for method-level annotations) is present in the dispatcher.</b>
 * This is the case by default. However, if you are defining custom {@code HandlerMappings}
 * or {@code HandlerAdapters}, then you need to make sure that a corresponding custom
 * {@code RequestMappingHandlerMapping} and/or {@code RequestMappingHandlerAdapter}
 * is defined as well - provided that you intend to use {@code @RequestMapping}.
 *
 * <p><b>A web application can define any number of DispatcherServlets.</b>
 * Each servlet will operate in its own namespace, loading its own application context
 * with mappings, handlers, etc. Only the root application context as loaded by
 * {@link org.springframework.web.context.ContextLoaderListener}, if any, will be shared.
 *
 * <p>{@code DispatcherServlet} may be injected with a web application context,
 * rather than creating its own internally. This is useful in Servlet 3.0+
 * environments, which support programmatic registration of servlet instances.
 * See the {@link #DispatcherServlet(WebApplicationContext)} javadoc for details.
 *
 * @author Rod Johnson
 * @author Juergen Hoeller
 * @author Rob Harrop
 * @author Chris Beams
 * @author Rossen Stoyanchev
 * @author Sebastien Deleuze
 * @see org.springframework.web.HttpRequestHandler
 * @see org.springframework.web.servlet.mvc.Controller
 * @see org.springframework.web.context.ContextLoaderListener
 */
@SuppressWarnings("serial")
public class DispatcherServlet extends FrameworkServlet {

	/** Well-known name for the MultipartResolver object in the bean factory for this namespace. */
	public static final String MULTIPART_RESOLVER_BEAN_NAME = "multipartResolver";

	/** Well-known name for the LocaleResolver object in the bean factory for this namespace. */
	public static final String LOCALE_RESOLVER_BEAN_NAME = "localeResolver";

	/**
	 * Well-known name for the ThemeResolver object in the bean factory for this namespace.
	 * @deprecated as of 6.0, with no direct replacement
	 */
	@Deprecated
	public static final String THEME_RESOLVER_BEAN_NAME = "themeResolver";

	/**
	 * Well-known name for the HandlerMapping object in the bean factory for this namespace.
	 * Only used when "detectAllHandlerMappings" is turned off.
	 * @see #setDetectAllHandlerMappings
	 */
	public static final String HANDLER_MAPPING_BEAN_NAME = "handlerMapping";

	/**
	 * Well-known name for the HandlerAdapter object in the bean factory for this namespace.
	 * Only used when "detectAllHandlerAdapters" is turned off.
	 * @see #setDetectAllHandlerAdapters
	 */
	public static final String HANDLER_ADAPTER_BEAN_NAME = "handlerAdapter";

	/**
	 * Well-known name for the HandlerExceptionResolver object in the bean factory for this namespace.
	 * Only used when "detectAllHandlerExceptionResolvers" is turned off.
	 * @see #setDetectAllHandlerExceptionResolvers
	 */
	public static final String HANDLER_EXCEPTION_RESOLVER_BEAN_NAME = "handlerExceptionResolver";

	/**
	 * Well-known name for the RequestToViewNameTranslator object in the bean factory for this namespace.
	 */
	public static final String REQUEST_TO_VIEW_NAME_TRANSLATOR_BEAN_NAME = "viewNameTranslator";

	/**
	 * Well-known name for the ViewResolver object in the bean factory for this namespace.
	 * Only used when "detectAllViewResolvers" is turned off.
	 * @see #setDetectAllViewResolvers
	 */
	public static final String VIEW_RESOLVER_BEAN_NAME = "viewResolver";

	/**
	 * Well-known name for the FlashMapManager object in the bean factory for this namespace.
	 */
	public static final String FLASH_MAP_MANAGER_BEAN_NAME = "flashMapManager";

	/**
	 * Request attribute to hold the current web application context.
	 * Otherwise only the global web app context is obtainable by tags etc.
	 * @see org.springframework.web.servlet.support.RequestContextUtils#findWebApplicationContext
	 */
	public static final String WEB_APPLICATION_CONTEXT_ATTRIBUTE = DispatcherServlet.class.getName() + ".CONTEXT";

	/**
	 * Request attribute to hold the current LocaleResolver, retrievable by views.
	 * @see org.springframework.web.servlet.support.RequestContextUtils#getLocaleResolver
	 */
	public static final String LOCALE_RESOLVER_ATTRIBUTE = DispatcherServlet.class.getName() + ".LOCALE_RESOLVER";

	/**
	 * Request attribute to hold the current ThemeResolver, retrievable by views.
	 * @see org.springframework.web.servlet.support.RequestContextUtils#getThemeResolver
	 * @deprecated as of 6.0, with no direct replacement
	 */
	@Deprecated
	public static final String THEME_RESOLVER_ATTRIBUTE = DispatcherServlet.class.getName() + ".THEME_RESOLVER";

	/**
	 * Request attribute to hold the current ThemeSource, retrievable by views.
	 * @see org.springframework.web.servlet.support.RequestContextUtils#getThemeSource
	 * @deprecated as of 6.0, with no direct replacement
	 */
	@Deprecated
	public static final String THEME_SOURCE_ATTRIBUTE = DispatcherServlet.class.getName() + ".THEME_SOURCE";

	/**
	 * Name of request attribute that holds a read-only {@code Map<String,?>}
	 * with "input" flash attributes saved by a previous request, if any.
	 * @see org.springframework.web.servlet.support.RequestContextUtils#getInputFlashMap(HttpServletRequest)
	 */
	public static final String INPUT_FLASH_MAP_ATTRIBUTE = DispatcherServlet.class.getName() + ".INPUT_FLASH_MAP";

	/**
	 * Name of request attribute that holds the "output" {@link FlashMap} with
	 * attributes to save for a subsequent request.
	 * @see org.springframework.web.servlet.support.RequestContextUtils#getOutputFlashMap(HttpServletRequest)
	 */
	public static final String OUTPUT_FLASH_MAP_ATTRIBUTE = DispatcherServlet.class.getName() + ".OUTPUT_FLASH_MAP";

	/**
	 * Name of request attribute that holds the {@link FlashMapManager}.
	 * @see org.springframework.web.servlet.support.RequestContextUtils#getFlashMapManager(HttpServletRequest)
	 */
	public static final String FLASH_MAP_MANAGER_ATTRIBUTE = DispatcherServlet.class.getName() + ".FLASH_MAP_MANAGER";

	/**
	 * Name of request attribute that exposes an Exception resolved with a
	 * {@link HandlerExceptionResolver} but where no view was rendered
	 * (for example, setting the status code).
	 */
	public static final String EXCEPTION_ATTRIBUTE = DispatcherServlet.class.getName() + ".EXCEPTION";

	/** Log category to use when no mapped handler is found for a request. */
	public static final String PAGE_NOT_FOUND_LOG_CATEGORY = "org.springframework.web.servlet.PageNotFound";

	/**
	 * Name of the class path resource (relative to the DispatcherServlet class)
	 * that defines DispatcherServlet's default strategy names.
	 */
	private static final String DEFAULT_STRATEGIES_PATH = "DispatcherServlet.properties";

	/**
	 * Common prefix that DispatcherServlet's default strategy attributes start with.
	 */
	private static final String DEFAULT_STRATEGIES_PREFIX = "org.springframework.web.servlet";


	/** Additional logger to use when no mapped handler is found for a request. */
	protected static final Log pageNotFoundLogger = LogFactory.getLog(PAGE_NOT_FOUND_LOG_CATEGORY);

	/** Store default strategy implementations. */
	private static @Nullable Properties defaultStrategies;

	/** Detect all HandlerMappings or just expect "handlerMapping" bean?. */
	private boolean detectAllHandlerMappings = true;

	/** Detect all HandlerAdapters or just expect "handlerAdapter" bean?. */
	private boolean detectAllHandlerAdapters = true;

	/** Detect all HandlerExceptionResolvers or just expect "handlerExceptionResolver" bean?. */
	private boolean detectAllHandlerExceptionResolvers = true;

	/** Detect all ViewResolvers or just expect "viewResolver" bean?. */
	private boolean detectAllViewResolvers = true;

	/** Perform cleanup of request attributes after include request?. */
	private boolean cleanupAfterInclude = true;

	/** MultipartResolver used by this servlet. */
	private @Nullable MultipartResolver multipartResolver;

	/** LocaleResolver used by this servlet. */
	private @Nullable LocaleResolver localeResolver;

	/** ThemeResolver used by this servlet. */
	@Deprecated
	private @Nullable ThemeResolver themeResolver;

	/** List of HandlerMappings used by this servlet. */
	private @Nullable List<HandlerMapping> handlerMappings;

	/** List of HandlerAdapters used by this servlet. */
	private @Nullable List<HandlerAdapter> handlerAdapters;

	/** List of HandlerExceptionResolvers used by this servlet. */
	private @Nullable List<HandlerExceptionResolver> handlerExceptionResolvers;

	/** RequestToViewNameTranslator used by this servlet. */
	private @Nullable RequestToViewNameTranslator viewNameTranslator;

	/** FlashMapManager used by this servlet. */
	private @Nullable FlashMapManager flashMapManager;

	/** List of ViewResolvers used by this servlet. */
	private @Nullable List<ViewResolver> viewResolvers;

	private boolean parseRequestPath;


	/**
	 * Create a new {@code DispatcherServlet} that will create its own internal web
	 * application context based on defaults and values provided through servlet
	 * init-params. Typically used in Servlet 2.5 or earlier environments, where the only
	 * option for servlet registration is through {@code web.xml} which requires the use
	 * of a no-arg constructor.
	 * <p>Calling {@link #setContextConfigLocation} (init-param 'contextConfigLocation')
	 * will dictate which XML files will be loaded by the
	 * {@linkplain #DEFAULT_CONTEXT_CLASS default XmlWebApplicationContext}
	 * <p>Calling {@link #setContextClass} (init-param 'contextClass') overrides the
	 * default {@code XmlWebApplicationContext} and allows for specifying an alternative class,
	 * such as {@code AnnotationConfigWebApplicationContext}.
	 * <p>Calling {@link #setContextInitializerClasses} (init-param 'contextInitializerClasses')
	 * indicates which {@code ApplicationContextInitializer} classes should be used to
	 * further configure the internal application context prior to refresh().
	 * @see #DispatcherServlet(WebApplicationContext)
	 */
	public DispatcherServlet() {
		setDispatchOptionsRequest(true);
	}

	/**
	 * Create a new {@code DispatcherServlet} with the given web application context. This
	 * constructor is useful in Servlet environments where instance-based registration
	 * of servlets is possible through the {@link ServletContext#addServlet} API.
	 * <p>Using this constructor indicates that the following properties / init-params
	 * will be ignored:
	 * <ul>
	 * <li>{@link #setContextClass(Class)} / 'contextClass'</li>
	 * <li>{@link #setContextConfigLocation(String)} / 'contextConfigLocation'</li>
	 * <li>{@link #setContextAttribute(String)} / 'contextAttribute'</li>
	 * <li>{@link #setNamespace(String)} / 'namespace'</li>
	 * </ul>
	 * <p>The given web application context may or may not yet be {@linkplain
	 * ConfigurableApplicationContext#refresh() refreshed}. If it has <strong>not</strong>
	 * already been refreshed (the recommended approach), then the following will occur:
	 * <ul>
	 * <li>If the given context does not already have a {@linkplain
	 * ConfigurableApplicationContext#setParent parent}, the root application context
	 * will be set as the parent.</li>
	 * <li>If the given context has not already been assigned an {@linkplain
	 * ConfigurableApplicationContext#setId id}, one will be assigned to it</li>
	 * <li>{@code ServletContext} and {@code ServletConfig} objects will be delegated to
	 * the application context</li>
	 * <li>{@link #postProcessWebApplicationContext} will be called</li>
	 * <li>Any {@code ApplicationContextInitializer}s specified through the
	 * "contextInitializerClasses" init-param or through the {@link
	 * #setContextInitializers} property will be applied.</li>
	 * <li>{@link ConfigurableApplicationContext#refresh refresh()} will be called if the
	 * context implements {@link ConfigurableApplicationContext}</li>
	 * </ul>
	 * If the context has already been refreshed, none of the above will occur, under the
	 * assumption that the user has performed these actions (or not) per their specific
	 * needs.
	 * <p>See {@link org.springframework.web.WebApplicationInitializer} for usage examples.
	 * @param webApplicationContext the context to use
	 * @see #initWebApplicationContext
	 * @see #configureAndRefreshWebApplicationContext
	 * @see org.springframework.web.WebApplicationInitializer
	 */
	public DispatcherServlet(WebApplicationContext webApplicationContext) {
		super(webApplicationContext);
		setDispatchOptionsRequest(true);
	}


	/**
	 * Set whether to detect all HandlerMapping beans in this servlet's context. Otherwise,
	 * just a single bean with name "handlerMapping" will be expected.
	 * <p>Default is "true". Turn this off if you want this servlet to use a single
	 * HandlerMapping, despite multiple HandlerMapping beans being defined in the context.
	 */
	public void setDetectAllHandlerMappings(boolean detectAllHandlerMappings) {
		this.detectAllHandlerMappings = detectAllHandlerMappings;
	}

	/**
	 * Set whether to detect all HandlerAdapter beans in this servlet's context. Otherwise,
	 * just a single bean with name "handlerAdapter" will be expected.
	 * <p>Default is "true". Turn this off if you want this servlet to use a single
	 * HandlerAdapter, despite multiple HandlerAdapter beans being defined in the context.
	 */
	public void setDetectAllHandlerAdapters(boolean detectAllHandlerAdapters) {
		this.detectAllHandlerAdapters = detectAllHandlerAdapters;
	}

	/**
	 * Set whether to detect all HandlerExceptionResolver beans in this servlet's context. Otherwise,
	 * just a single bean with name "handlerExceptionResolver" will be expected.
	 * <p>Default is "true". Turn this off if you want this servlet to use a single
	 * HandlerExceptionResolver, despite multiple HandlerExceptionResolver beans being defined in the context.
	 */
	public void setDetectAllHandlerExceptionResolvers(boolean detectAllHandlerExceptionResolvers) {
		this.detectAllHandlerExceptionResolvers = detectAllHandlerExceptionResolvers;
	}

	/**
	 * Set whether to detect all ViewResolver beans in this servlet's context. Otherwise,
	 * just a single bean with name "viewResolver" will be expected.
	 * <p>Default is "true". Turn this off if you want this servlet to use a single
	 * ViewResolver, despite multiple ViewResolver beans being defined in the context.
	 */
	public void setDetectAllViewResolvers(boolean detectAllViewResolvers) {
		this.detectAllViewResolvers = detectAllViewResolvers;
	}

	/**
	 * Set whether to perform cleanup of request attributes after an include request, that is,
	 * whether to reset the original state of all request attributes after the DispatcherServlet
	 * has processed within an include request. Otherwise, just the DispatcherServlet's own
	 * request attributes will be reset, but not model attributes for JSPs or special attributes
	 * set by views (for example, JSTL's).
	 * <p>Default is "true", which is strongly recommended. Views should not rely on request attributes
	 * having been set by (dynamic) includes. This allows JSP views rendered by an included controller
	 * to use any model attributes, even with the same names as in the main JSP, without causing side
	 * effects. Only turn this off for special needs, for example to deliberately allow main JSPs to
	 * access attributes from JSP views rendered by an included controller.
	 */
	public void setCleanupAfterInclude(boolean cleanupAfterInclude) {
		this.cleanupAfterInclude = cleanupAfterInclude;
	}


	/**
	 * This implementation calls {@link #initStrategies}.
	 */
	@Override
	protected void onRefresh(ApplicationContext context) {
		initStrategies(context);
	}

	/**
	 * Initialize the strategy objects that this servlet uses.
	 * <p>May be overridden in subclasses in order to initialize further strategy objects.
	 */
	protected void initStrategies(ApplicationContext context) {
		initMultipartResolver(context);
		initLocaleResolver(context);
		initThemeResolver(context);
		initHandlerMappings(context);
		initHandlerAdapters(context);
		initHandlerExceptionResolvers(context);
		initRequestToViewNameTranslator(context);
		initViewResolvers(context);
		initFlashMapManager(context);
	}

	/**
	 * Initialize the MultipartResolver used by this class.
	 * <p>If no bean is defined with the given name in the BeanFactory for this namespace,
	 * no multipart handling is provided.
	 */
	private void initMultipartResolver(ApplicationContext context) {
		try {
			this.multipartResolver = context.getBean(MULTIPART_RESOLVER_BEAN_NAME, MultipartResolver.class);
			if (logger.isTraceEnabled()) {
				logger.trace("Detected " + this.multipartResolver);
			}
			else if (logger.isDebugEnabled()) {
				logger.debug("Detected " + this.multipartResolver.getClass().getSimpleName());
			}
		}
		catch (NoSuchBeanDefinitionException ex) {
			// Default is no multipart resolver.
			this.multipartResolver = null;
			if (logger.isTraceEnabled()) {
				logger.trace("No MultipartResolver '" + MULTIPART_RESOLVER_BEAN_NAME + "' declared");
			}
		}
	}

	/**
	 * Initialize the LocaleResolver used by this class.
	 * <p>If no bean is defined with the given name in the BeanFactory for this namespace,
	 * we default to AcceptHeaderLocaleResolver.
	 */
	private void initLocaleResolver(ApplicationContext context) {
		try {
			this.localeResolver = context.getBean(LOCALE_RESOLVER_BEAN_NAME, LocaleResolver.class);
			if (logger.isTraceEnabled()) {
				logger.trace("Detected " + this.localeResolver);
			}
			else if (logger.isDebugEnabled()) {
				logger.debug("Detected " + this.localeResolver.getClass().getSimpleName());
			}
		}
		catch (NoSuchBeanDefinitionException ex) {
			// We need to use the default.
			this.localeResolver = getDefaultStrategy(context, LocaleResolver.class);
			if (logger.isTraceEnabled()) {
				logger.trace("No LocaleResolver '" + LOCALE_RESOLVER_BEAN_NAME +
						"': using default [" + this.localeResolver.getClass().getSimpleName() + "]");
			}
		}
	}

	/**
	 * Initialize the ThemeResolver used by this class.
	 * <p>If no bean is defined with the given name in the BeanFactory for this namespace,
	 * we default to a FixedThemeResolver.
	 */
	@Deprecated
	private void initThemeResolver(ApplicationContext context) {
		try {
			this.themeResolver = context.getBean(THEME_RESOLVER_BEAN_NAME, ThemeResolver.class);
			if (logger.isTraceEnabled()) {
				logger.trace("Detected " + this.themeResolver);
			}
			else if (logger.isDebugEnabled()) {
				logger.debug("Detected " + this.themeResolver.getClass().getSimpleName());
			}
		}
		catch (NoSuchBeanDefinitionException ex) {
			// We need to use the default.
			this.themeResolver = getDefaultStrategy(context, ThemeResolver.class);
			if (logger.isTraceEnabled()) {
				logger.trace("No ThemeResolver '" + THEME_RESOLVER_BEAN_NAME +
						"': using default [" + this.themeResolver.getClass().getSimpleName() + "]");
			}
		}
	}

	/**
	 * Initialize the HandlerMappings used by this class.
	 * <p>If no HandlerMapping beans are defined in the BeanFactory for this namespace,
	 * we default to BeanNameUrlHandlerMapping.
	 */
	private void initHandlerMappings(ApplicationContext context) {
		this.handlerMappings = null;

		if (this.detectAllHandlerMappings) {
			// Find all HandlerMappings in the ApplicationContext, including ancestor contexts.
			Map<String, HandlerMapping> matchingBeans =
					BeanFactoryUtils.beansOfTypeIncludingAncestors(context, HandlerMapping.class, true, false);
			if (!matchingBeans.isEmpty()) {
				this.handlerMappings = new ArrayList<>(matchingBeans.values());
				// We keep HandlerMappings in sorted order.
				AnnotationAwareOrderComparator.sort(this.handlerMappings);
			}
		}
		else {
			try {
				HandlerMapping hm = context.getBean(HANDLER_MAPPING_BEAN_NAME, HandlerMapping.class);
				this.handlerMappings = Collections.singletonList(hm);
			}
			catch (NoSuchBeanDefinitionException ex) {
				// Ignore, we'll add a default HandlerMapping later.
			}
		}

		// Ensure we have at least one HandlerMapping, by registering
		// a default HandlerMapping if no other mappings are found.
		if (this.handlerMappings == null) {
			this.handlerMappings = getDefaultStrategies(context, HandlerMapping.class);
			if (logger.isTraceEnabled()) {
				logger.trace("No HandlerMappings declared for servlet '" + getServletName() +
						"': using default strategies from DispatcherServlet.properties");
			}
		}

		for (HandlerMapping mapping : this.handlerMappings) {
			if (mapping.usesPathPatterns()) {
				this.parseRequestPath = true;
				break;
			}
		}
	}

	/**
	 * Initialize the HandlerAdapters used by this class.
	 * <p>If no HandlerAdapter beans are defined in the BeanFactory for this namespace,
	 * we default to SimpleControllerHandlerAdapter.
	 */
	private void initHandlerAdapters(ApplicationContext context) {
		this.handlerAdapters = null;

		if (this.detectAllHandlerAdapters) {
			// Find all HandlerAdapters in the ApplicationContext, including ancestor contexts.
			Map<String, HandlerAdapter> matchingBeans =
					BeanFactoryUtils.beansOfTypeIncludingAncestors(context, HandlerAdapter.class, true, false);
			if (!matchingBeans.isEmpty()) {
				this.handlerAdapters = new ArrayList<>(matchingBeans.values());
				// We keep HandlerAdapters in sorted order.
				AnnotationAwareOrderComparator.sort(this.handlerAdapters);
			}
		}
		else {
			try {
				HandlerAdapter ha = context.getBean(HANDLER_ADAPTER_BEAN_NAME, HandlerAdapter.class);
				this.handlerAdapters = Collections.singletonList(ha);
			}
			catch (NoSuchBeanDefinitionException ex) {
				// Ignore, we'll add a default HandlerAdapter later.
			}
		}

		// Ensure we have at least some HandlerAdapters, by registering
		// default HandlerAdapters if no other adapters are found.
		if (this.handlerAdapters == null) {
			this.handlerAdapters = getDefaultStrategies(context, HandlerAdapter.class);
			if (logger.isTraceEnabled()) {
				logger.trace("No HandlerAdapters declared for servlet '" + getServletName() +
						"': using default strategies from DispatcherServlet.properties");
			}
		}
	}

	/**
	 * Initialize the HandlerExceptionResolver used by this class.
	 * <p>If no bean is defined with the given name in the BeanFactory for this namespace,
	 * we default to no exception resolver.
	 */
	private void initHandlerExceptionResolvers(ApplicationContext context) {
		this.handlerExceptionResolvers = null;

		if (this.detectAllHandlerExceptionResolvers) {
			// Find all HandlerExceptionResolvers in the ApplicationContext, including ancestor contexts.
			Map<String, HandlerExceptionResolver> matchingBeans = BeanFactoryUtils
					.beansOfTypeIncludingAncestors(context, HandlerExceptionResolver.class, true, false);
			if (!matchingBeans.isEmpty()) {
				this.handlerExceptionResolvers = new ArrayList<>(matchingBeans.values());
				// We keep HandlerExceptionResolvers in sorted order.
				AnnotationAwareOrderComparator.sort(this.handlerExceptionResolvers);
			}
		}
		else {
			try {
				HandlerExceptionResolver her =
						context.getBean(HANDLER_EXCEPTION_RESOLVER_BEAN_NAME, HandlerExceptionResolver.class);
				this.handlerExceptionResolvers = Collections.singletonList(her);
			}
			catch (NoSuchBeanDefinitionException ex) {
				// Ignore, no HandlerExceptionResolver is fine too.
			}
		}

		// Ensure we have at least some HandlerExceptionResolvers, by registering
		// default HandlerExceptionResolvers if no other resolvers are found.
		if (this.handlerExceptionResolvers == null) {
			this.handlerExceptionResolvers = getDefaultStrategies(context, HandlerExceptionResolver.class);
			if (logger.isTraceEnabled()) {
				logger.trace("No HandlerExceptionResolvers declared in servlet '" + getServletName() +
						"': using default strategies from DispatcherServlet.properties");
			}
		}
	}

	/**
	 * Initialize the RequestToViewNameTranslator used by this servlet instance.
	 * <p>If no implementation is configured then we default to DefaultRequestToViewNameTranslator.
	 */
	private void initRequestToViewNameTranslator(ApplicationContext context) {
		try {
			this.viewNameTranslator =
					context.getBean(REQUEST_TO_VIEW_NAME_TRANSLATOR_BEAN_NAME, RequestToViewNameTranslator.class);
			if (logger.isTraceEnabled()) {
				logger.trace("Detected " + this.viewNameTranslator.getClass().getSimpleName());
			}
			else if (logger.isDebugEnabled()) {
				logger.debug("Detected " + this.viewNameTranslator);
			}
		}
		catch (NoSuchBeanDefinitionException ex) {
			// We need to use the default.
			this.viewNameTranslator = getDefaultStrategy(context, RequestToViewNameTranslator.class);
			if (logger.isTraceEnabled()) {
				logger.trace("No RequestToViewNameTranslator '" + REQUEST_TO_VIEW_NAME_TRANSLATOR_BEAN_NAME +
						"': using default [" + this.viewNameTranslator.getClass().getSimpleName() + "]");
			}
		}
	}

	/**
	 * Initialize the ViewResolvers used by this class.
	 * <p>If no ViewResolver beans are defined in the BeanFactory for this
	 * namespace, we default to InternalResourceViewResolver.
	 */
	private void initViewResolvers(ApplicationContext context) {
		this.viewResolvers = null;

		if (this.detectAllViewResolvers) {
			// Find all ViewResolvers in the ApplicationContext, including ancestor contexts.
			Map<String, ViewResolver> matchingBeans =
					BeanFactoryUtils.beansOfTypeIncludingAncestors(context, ViewResolver.class, true, false);
			if (!matchingBeans.isEmpty()) {
				this.viewResolvers = new ArrayList<>(matchingBeans.values());
				// We keep ViewResolvers in sorted order.
				AnnotationAwareOrderComparator.sort(this.viewResolvers);
			}
		}
		else {
			try {
				ViewResolver vr = context.getBean(VIEW_RESOLVER_BEAN_NAME, ViewResolver.class);
				this.viewResolvers = Collections.singletonList(vr);
			}
			catch (NoSuchBeanDefinitionException ex) {
				// Ignore, we'll add a default ViewResolver later.
			}
		}

		// Ensure we have at least one ViewResolver, by registering
		// a default ViewResolver if no other resolvers are found.
		if (this.viewResolvers == null) {
			this.viewResolvers = getDefaultStrategies(context, ViewResolver.class);
			if (logger.isTraceEnabled()) {
				logger.trace("No ViewResolvers declared for servlet '" + getServletName() +
						"': using default strategies from DispatcherServlet.properties");
			}
		}
	}

	/**
	 * Initialize the {@link FlashMapManager} used by this servlet instance.
	 * <p>If no implementation is configured then we default to
	 * {@code org.springframework.web.servlet.support.DefaultFlashMapManager}.
	 */
	private void initFlashMapManager(ApplicationContext context) {
		try {
			this.flashMapManager = context.getBean(FLASH_MAP_MANAGER_BEAN_NAME, FlashMapManager.class);
			if (logger.isTraceEnabled()) {
				logger.trace("Detected " + this.flashMapManager.getClass().getSimpleName());
			}
			else if (logger.isDebugEnabled()) {
				logger.debug("Detected " + this.flashMapManager);
			}
		}
		catch (NoSuchBeanDefinitionException ex) {
			// We need to use the default.
			this.flashMapManager = getDefaultStrategy(context, FlashMapManager.class);
			if (logger.isTraceEnabled()) {
				logger.trace("No FlashMapManager '" + FLASH_MAP_MANAGER_BEAN_NAME +
						"': using default [" + this.flashMapManager.getClass().getSimpleName() + "]");
			}
		}
	}

	/**
	 * Return this servlet's ThemeSource, if any; else return {@code null}.
	 * <p>Default is to return the WebApplicationContext as ThemeSource,
	 * provided that it implements the ThemeSource interface.
	 * @return the ThemeSource, if any
	 * @see #getWebApplicationContext()
	 */
	@Deprecated
	public final org.springframework.ui.context.@Nullable ThemeSource getThemeSource() {
		return (getWebApplicationContext() instanceof org.springframework.ui.context.ThemeSource themeSource ?
				themeSource : null);
	}

	/**
	 * Obtain this servlet's MultipartResolver, if any.
	 * @return the MultipartResolver used by this servlet, or {@code null} if none
	 * (indicating that no multipart support is available)
	 */
	public final @Nullable MultipartResolver getMultipartResolver() {
		return this.multipartResolver;
	}

	/**
	 * Return the configured {@link HandlerMapping} beans that were detected by
	 * type in the {@link WebApplicationContext} or initialized based on the
	 * default set of strategies from {@literal DispatcherServlet.properties}.
	 * <p><strong>Note:</strong> This method may return {@code null} if invoked
	 * prior to {@link #onRefresh(ApplicationContext)}.
	 * @return an immutable list with the configured mappings, or {@code null}
	 * if not initialized yet
	 * @since 5.0
	 */
	public final @Nullable List<HandlerMapping> getHandlerMappings() {
		return (this.handlerMappings != null ? Collections.unmodifiableList(this.handlerMappings) : null);
	}

	/**
	 * Return the default strategy object for the given strategy interface.
	 * <p>The default implementation delegates to {@link #getDefaultStrategies},
	 * expecting a single object in the list.
	 * @param context the current WebApplicationContext
	 * @param strategyInterface the strategy interface
	 * @return the corresponding strategy object
	 * @see #getDefaultStrategies
	 */
	protected <T> T getDefaultStrategy(ApplicationContext context, Class<T> strategyInterface) {
		List<T> strategies = getDefaultStrategies(context, strategyInterface);
		if (strategies.size() != 1) {
			throw new BeanInitializationException(
					"DispatcherServlet needs exactly 1 strategy for interface [" + strategyInterface.getName() + "]");
		}
		return strategies.get(0);
	}

	/**
	 * Create a List of default strategy objects for the given strategy interface.
	 * <p>The default implementation uses the "DispatcherServlet.properties" file (in the same
	 * package as the DispatcherServlet class) to determine the class names. It instantiates
	 * the strategy objects through the context's BeanFactory.
	 * @param context the current WebApplicationContext
	 * @param strategyInterface the strategy interface
	 * @return the List of corresponding strategy objects
	 */
	@SuppressWarnings("unchecked")
	protected <T> List<T> getDefaultStrategies(ApplicationContext context, Class<T> strategyInterface) {
		if (defaultStrategies == null) {
			try {
				// Load default strategy implementations from properties file.
				// This is currently strictly internal and not meant to be customized
				// by application developers.
				ClassPathResource resource = new ClassPathResource(DEFAULT_STRATEGIES_PATH, DispatcherServlet.class);
				defaultStrategies = PropertiesLoaderUtils.loadProperties(resource);
			}
			catch (IOException ex) {
				throw new IllegalStateException("Could not load '" + DEFAULT_STRATEGIES_PATH + "': " + ex.getMessage());
			}
		}

		String key = strategyInterface.getName();
		String value = defaultStrategies.getProperty(key);
		if (value != null) {
			String[] classNames = StringUtils.commaDelimitedListToStringArray(value);
			List<T> strategies = new ArrayList<>(classNames.length);
			for (String className : classNames) {
				try {
					Class<?> clazz = ClassUtils.forName(className, DispatcherServlet.class.getClassLoader());
					Object strategy = createDefaultStrategy(context, clazz);
					strategies.add((T) strategy);
				}
				catch (ClassNotFoundException ex) {
					throw new BeanInitializationException(
							"Could not find DispatcherServlet's default strategy class [" + className +
							"] for interface [" + key + "]", ex);
				}
				catch (LinkageError err) {
					throw new BeanInitializationException(
							"Unresolvable class definition for DispatcherServlet's default strategy class [" +
							className + "] for interface [" + key + "]", err);
				}
			}
			return strategies;
		}
		else {
			return Collections.emptyList();
		}
	}

	/**
	 * Create a default strategy.
	 * <p>The default implementation uses
	 * {@link org.springframework.beans.factory.config.AutowireCapableBeanFactory#createBean(Class)}.
	 * @param context the current WebApplicationContext
	 * @param clazz the strategy implementation class to instantiate
	 * @return the fully configured strategy instance
	 * @see org.springframework.context.ApplicationContext#getAutowireCapableBeanFactory()
	 * @see org.springframework.beans.factory.config.AutowireCapableBeanFactory#createBean(Class)
	 */
	protected Object createDefaultStrategy(ApplicationContext context, Class<?> clazz) {
		return context.getAutowireCapableBeanFactory().createBean(clazz);
	}


	/**
	 * Exposes the DispatcherServlet-specific request attributes and delegates to {@link #doDispatch}
	 * for the actual dispatching.
	 */
	@Override
	protected void doService(HttpServletRequest request, HttpServletResponse response) throws Exception {
		logRequest(request);

		// Keep a snapshot of the request attributes in case of an include,
		// to be able to restore the original attributes after the include.
		Map<String, Object> attributesSnapshot = null;
		if (WebUtils.isIncludeRequest(request)) {
			attributesSnapshot = new HashMap<>();
			Enumeration<?> attrNames = request.getAttributeNames();
			while (attrNames.hasMoreElements()) {
				String attrName = (String) attrNames.nextElement();
				if (this.cleanupAfterInclude || attrName.startsWith(DEFAULT_STRATEGIES_PREFIX)) {
					attributesSnapshot.put(attrName, request.getAttribute(attrName));
				}
			}
		}

		// Make framework objects available to handlers and view objects.
		request.setAttribute(WEB_APPLICATION_CONTEXT_ATTRIBUTE, getWebApplicationContext());
		request.setAttribute(LOCALE_RESOLVER_ATTRIBUTE, this.localeResolver);
		request.setAttribute(THEME_RESOLVER_ATTRIBUTE, this.themeResolver);
		request.setAttribute(THEME_SOURCE_ATTRIBUTE, getThemeSource());

		if (this.flashMapManager != null) {
			FlashMap inputFlashMap = this.flashMapManager.retrieveAndUpdate(request, response);
			if (inputFlashMap != null) {
				request.setAttribute(INPUT_FLASH_MAP_ATTRIBUTE, Collections.unmodifiableMap(inputFlashMap));
			}
			request.setAttribute(OUTPUT_FLASH_MAP_ATTRIBUTE, new FlashMap());
			request.setAttribute(FLASH_MAP_MANAGER_ATTRIBUTE, this.flashMapManager);
		}

		RequestPath previousRequestPath = null;
		if (this.parseRequestPath) {
			previousRequestPath = (RequestPath) request.getAttribute(ServletRequestPathUtils.PATH_ATTRIBUTE);
			ServletRequestPathUtils.parseAndCache(request);
		}

		try {
			doDispatch(request, response);
		}
		finally {
			if (!WebAsyncUtils.getAsyncManager(request).isConcurrentHandlingStarted()) {
				// Restore the original attribute snapshot, in case of an include.
				if (attributesSnapshot != null) {
					restoreAttributesAfterInclude(request, attributesSnapshot);
				}
			}
			if (this.parseRequestPath) {
				ServletRequestPathUtils.setParsedRequestPath(previousRequestPath, request);
			}
		}
	}

	private void logRequest(HttpServletRequest request) {
		LogFormatUtils.traceDebug(logger, traceOn -> {
			String params;
			String contentType = request.getContentType();
			if (StringUtils.startsWithIgnoreCase(contentType, "multipart/")) {
				params = "multipart";
			}
			else if (isEnableLoggingRequestDetails()) {
				params = request.getParameterMap().entrySet().stream()
						.map(entry -> entry.getKey() + ":" + Arrays.toString(entry.getValue()))
						.collect(Collectors.joining(", "));
			}
			else {
				// Avoid request body parsing for form data
				params = (StringUtils.startsWithIgnoreCase(contentType, MediaType.APPLICATION_FORM_URLENCODED_VALUE) ||
						!request.getParameterMap().isEmpty() ? "masked" : "");
			}

			String queryString = request.getQueryString();
			String queryClause = (StringUtils.hasLength(queryString) ? "?" + queryString : "");
			String dispatchType = (!DispatcherType.REQUEST.equals(request.getDispatcherType()) ?
					"\"" + request.getDispatcherType() + "\" dispatch for " : "");
			String message = (dispatchType + request.getMethod() + " \"" + getRequestUri(request) +
					queryClause + "\", parameters={" + params + "}");

			if (traceOn) {
				List<String> values = Collections.list(request.getHeaderNames());
				String headers;
				if (isEnableLoggingRequestDetails()) {
					headers = values.stream().map(name -> name + ":" + Collections.list(request.getHeaders(name)))
							.collect(Collectors.joining(", "));
				}
				else {
					headers = (!values.isEmpty() ? "masked" : "");
				}
				return message + ", headers={" + headers + "} in DispatcherServlet '" + getServletName() + "'";
			}
			else {
				return message;
			}
		});
	}

	/**
	 * Process the actual dispatching to the handler.
	 * <p>The handler will be obtained by applying the servlet's HandlerMappings in order.
	 * The HandlerAdapter will be obtained by querying the servlet's installed HandlerAdapters
	 * to find the first that supports the handler class.
	 * <p>All HTTP methods are handled by this method. It's up to HandlerAdapters or handlers
	 * themselves to decide which methods are acceptable.
	 * @param request current HTTP request
	 * @param response current HTTP response
	 * @throws Exception in case of any kind of processing failure
	 */
	@SuppressWarnings("deprecation")
	protected void doDispatch(HttpServletRequest request, HttpServletResponse response) throws Exception {
		HttpServletRequest processedRequest = request;
		HandlerExecutionChain mappedHandler = null;
		boolean multipartRequestParsed = false;

		WebAsyncManager asyncManager = WebAsyncUtils.getAsyncManager(request);

		try {
			ModelAndView mv = null;
			Exception dispatchException = null;

			try {
				processedRequest = checkMultipart(request);
				multipartRequestParsed = (processedRequest != request);

				// Determine handler for the current request.
				mappedHandler = getHandler(processedRequest);
				if (mappedHandler == null) {
					noHandlerFound(processedRequest, response);
					return;
				}

				// Determine handler adapter for the current request.
				HandlerAdapter ha = getHandlerAdapter(mappedHandler.getHandler());

				// Process last-modified header, if supported by the handler.
				String method = request.getMethod();
				boolean isGet = HttpMethod.GET.matches(method);
				if (isGet || HttpMethod.HEAD.matches(method)) {
					long lastModified = ha.getLastModified(request, mappedHandler.getHandler());
					if (new ServletWebRequest(request, response).checkNotModified(lastModified) && isGet) {
						return;
					}
				}

				if (!mappedHandler.applyPreHandle(processedRequest, response)) {
					return;
				}

				// Actually invoke the handler.
				mv = ha.handle(processedRequest, response, mappedHandler.getHandler());

				if (asyncManager.isConcurrentHandlingStarted()) {
					return;
				}

				applyDefaultViewName(processedRequest, mv);
				mappedHandler.applyPostHandle(processedRequest, response, mv);
			}
			catch (Exception ex) {
				dispatchException = ex;
			}
			catch (Throwable err) {
				// As of 4.3, we're processing Errors thrown from handler methods as well,
				// making them available for @ExceptionHandler methods and other scenarios.
				dispatchException = new ServletException("Handler dispatch failed: " + err, err);
			}
			processDispatchResult(processedRequest, response, mappedHandler, mv, dispatchException);
		}
		catch (Exception ex) {
			triggerAfterCompletion(processedRequest, response, mappedHandler, ex);
		}
		catch (Throwable err) {
			triggerAfterCompletion(processedRequest, response, mappedHandler,
					new ServletException("Handler processing failed: " + err, err));
		}
		finally {
			if (asyncManager.isConcurrentHandlingStarted()) {
				// Instead of postHandle and afterCompletion
				if (mappedHandler != null) {
					mappedHandler.applyAfterConcurrentHandlingStarted(processedRequest, response);
				}
				asyncManager.setMultipartRequestParsed(multipartRequestParsed);
			}
			else {
				// Clean up any resources used by a multipart request.
				if (multipartRequestParsed || asyncManager.isMultipartRequestParsed()) {
					cleanupMultipart(processedRequest);
				}
			}
		}
	}

	/**
	 * Do we need view name translation?
	 */
	private void applyDefaultViewName(HttpServletRequest request, @Nullable ModelAndView mv) throws Exception {
		if (mv != null && !mv.hasView()) {
			String defaultViewName = getDefaultViewName(request);
			if (defaultViewName != null) {
				mv.setViewName(defaultViewName);
			}
		}
	}

	/**
	 * Handle the result of handler selection and handler invocation, which is
	 * either a ModelAndView or an Exception to be resolved to a ModelAndView.
	 */
	private void processDispatchResult(HttpServletRequest request, HttpServletResponse response,
			@Nullable HandlerExecutionChain mappedHandler, @Nullable ModelAndView mv,
			@Nullable Exception exception) throws Exception {

		boolean errorView = false;

		if (exception != null) {
			if (exception instanceof ModelAndViewDefiningException mavDefiningException) {
				logger.debug("ModelAndViewDefiningException encountered", exception);
				mv = mavDefiningException.getModelAndView();
			}
			else {
				Object handler = (mappedHandler != null ? mappedHandler.getHandler() : null);
				mv = processHandlerException(request, response, handler, exception);
				errorView = (mv != null);
			}
		}

		// Did the handler return a view to render?
		if (mv != null && !mv.wasCleared()) {
			render(mv, request, response);
			if (errorView) {
				WebUtils.clearErrorRequestAttributes(request);
			}
		}
		else {
			if (logger.isTraceEnabled()) {
				logger.trace("No view rendering, null ModelAndView returned.");
			}
		}

		if (WebAsyncUtils.getAsyncManager(request).isConcurrentHandlingStarted()) {
			// Concurrent handling started during a forward
			return;
		}

		if (mappedHandler != null) {
			// Exception (if any) is already handled..
			mappedHandler.triggerAfterCompletion(request, response, null);
		}
	}

	/**
	 * Build a LocaleContext for the given request, exposing the request's primary locale as current locale.
	 * <p>The default implementation uses the dispatcher's LocaleResolver to obtain the current locale,
	 * which might change during a request.
	 * @param request current HTTP request
	 * @return the corresponding LocaleContext
	 */
	@Override
	protected LocaleContext buildLocaleContext(final HttpServletRequest request) {
		LocaleResolver lr = this.localeResolver;
		if (lr instanceof LocaleContextResolver localeContextResolver) {
			return localeContextResolver.resolveLocaleContext(request);
		}
		else {
			return () -> (lr != null ? lr.resolveLocale(request) : request.getLocale());
		}
	}

	/**
	 * Convert the request into a multipart request, and make multipart resolver available.
	 * <p>If no multipart resolver is set, simply use the existing request.
	 * @param request current HTTP request
	 * @return the processed request (multipart wrapper if necessary)
	 * @see MultipartResolver#resolveMultipart
	 */
	protected HttpServletRequest checkMultipart(HttpServletRequest request) throws MultipartException {
		if (this.multipartResolver != null && this.multipartResolver.isMultipart(request)) {
			if (WebUtils.getNativeRequest(request, MultipartHttpServletRequest.class) != null) {
				if (DispatcherType.REQUEST.equals(request.getDispatcherType())) {
					logger.trace("Request already resolved to MultipartHttpServletRequest, for example, by MultipartFilter");
				}
			}
			else if (hasMultipartException(request)) {
				logger.debug("Multipart resolution previously failed for current request - " +
						"skipping re-resolution for undisturbed error rendering");
			}
			else {
				try {
					return this.multipartResolver.resolveMultipart(request);
				}
				catch (MultipartException ex) {
					if (request.getAttribute(WebUtils.ERROR_EXCEPTION_ATTRIBUTE) != null) {
						logger.debug("Multipart resolution failed for error dispatch", ex);
						// Keep processing error dispatch with regular request handle below
					}
					else {
						throw ex;
					}
				}
			}
		}
		// If not returned before: return original request.
		return request;
	}

	/**
	 * Check "jakarta.servlet.error.exception" attribute for a multipart exception.
	 */
	private static boolean hasMultipartException(HttpServletRequest request) {
		Throwable error = (Throwable) request.getAttribute(WebUtils.ERROR_EXCEPTION_ATTRIBUTE);
		while (error != null) {
			if (error instanceof MultipartException) {
				return true;
			}
			error = error.getCause();
		}
		return false;
	}

	/**
	 * Clean up any resources used by the given multipart request (if any).
	 * @param request current HTTP request
	 * @see MultipartResolver#cleanupMultipart
	 */
	protected void cleanupMultipart(HttpServletRequest request) {
		if (this.multipartResolver != null) {
			MultipartHttpServletRequest multipartRequest =
					WebUtils.getNativeRequest(request, MultipartHttpServletRequest.class);
			if (multipartRequest != null) {
				this.multipartResolver.cleanupMultipart(multipartRequest);
			}
		}
	}

	/**
	 * Return the HandlerExecutionChain for this request.
	 * <p>Tries all handler mappings in order.
	 * @param request current HTTP request
	 * @return the HandlerExecutionChain, or {@code null} if no handler could be found
	 */
	protected @Nullable HandlerExecutionChain getHandler(HttpServletRequest request) throws Exception {
		if (this.handlerMappings != null) {
			for (HandlerMapping mapping : this.handlerMappings) {
				HandlerExecutionChain handler = mapping.getHandler(request);
				if (handler != null) {
					return handler;
				}
			}
		}
		return null;
	}

	/**
	 * No handler found &rarr; set appropriate HTTP response status.
	 * @param request current HTTP request
	 * @param response current HTTP response
	 * @throws Exception if preparing the response failed
	 */
	protected void noHandlerFound(HttpServletRequest request, HttpServletResponse response) throws Exception {
		if (pageNotFoundLogger.isWarnEnabled()) {
			pageNotFoundLogger.warn("No mapping for " + request.getMethod() + " " + getRequestUri(request));
		}
		throw new NoHandlerFoundException(request.getMethod(), getRequestUri(request),
				new ServletServerHttpRequest(request).getHeaders());
	}

	/**
	 * Return the HandlerAdapter for this handler object.
	 * @param handler the handler object to find an adapter for
	 * @throws ServletException if no HandlerAdapter can be found for the handler. This is a fatal error.
	 */
	protected HandlerAdapter getHandlerAdapter(Object handler) throws ServletException {
		if (this.handlerAdapters != null) {
			for (HandlerAdapter adapter : this.handlerAdapters) {
				if (adapter.supports(handler)) {
					return adapter;
				}
			}
		}
		throw new ServletException("No adapter for handler [" + handler +
				"]: The DispatcherServlet configuration needs to include a HandlerAdapter that supports this handler");
	}

	/**
	 * Determine an error ModelAndView via the registered HandlerExceptionResolvers.
	 * @param request current HTTP request
	 * @param response current HTTP response
	 * @param handler the executed handler, or {@code null} if none chosen at the time of the exception
	 * (for example, if multipart resolution failed)
	 * @param ex the exception that got thrown during handler execution
	 * @return a corresponding ModelAndView to forward to
	 * @throws Exception if no error ModelAndView found
	 */
	protected @Nullable ModelAndView processHandlerException(HttpServletRequest request, HttpServletResponse response,
			@Nullable Object handler, Exception ex) throws Exception {

		// Success and error responses may use different content types
		request.removeAttribute(HandlerMapping.PRODUCIBLE_MEDIA_TYPES_ATTRIBUTE);
		// Reset the response body buffer if the response is not committed already,
		// leaving the response headers in place.
		try {
			response.resetBuffer();
		}
		catch (IllegalStateException illegalStateException) {
			// the response is already committed, leave it to exception handlers anyway
		}

		// Check registered HandlerExceptionResolvers...
		ModelAndView exMv = null;
		if (this.handlerExceptionResolvers != null) {
			for (HandlerExceptionResolver resolver : this.handlerExceptionResolvers) {
				exMv = resolver.resolveException(request, response, handler, ex);
				if (exMv != null) {
					break;
				}
			}
		}
		if (exMv != null) {
			if (exMv.isEmpty()) {
				request.setAttribute(EXCEPTION_ATTRIBUTE, ex);
				return null;
			}
			// We might still need view name translation for a plain error model...
			if (!exMv.hasView()) {
				String defaultViewName = getDefaultViewName(request);
				if (defaultViewName != null) {
					exMv.setViewName(defaultViewName);
				}
			}
			if (logger.isTraceEnabled()) {
				logger.trace("Using resolved error view: " + exMv, ex);
			}
			else if (logger.isDebugEnabled()) {
				logger.debug("Using resolved error view: " + exMv);
			}
			WebUtils.exposeErrorRequestAttributes(request, ex, getServletName());
			return exMv;
		}

		throw ex;
	}

	/**
	 * Render the given ModelAndView.
	 * <p>This is the last stage in handling a request. It may involve resolving the view by name.
	 * @param mv the ModelAndView to render
	 * @param request current HTTP servlet request
	 * @param response current HTTP servlet response
	 * @throws ServletException if view is missing or cannot be resolved
	 * @throws Exception if there's a problem rendering the view
	 */
	protected void render(ModelAndView mv, HttpServletRequest request, HttpServletResponse response) throws Exception {
		// Determine locale for request and apply it to the response.
		Locale locale =
				(this.localeResolver != null ? this.localeResolver.resolveLocale(request) : request.getLocale());
		response.setLocale(locale);

		View view;
		String viewName = mv.getViewName();
		if (viewName != null) {
			// We need to resolve the view name.
			view = resolveViewName(viewName, mv.getModelInternal(), locale, request);
			if (view == null) {
				throw new ServletException("Could not resolve view with name '" + mv.getViewName() +
						"' in servlet with name '" + getServletName() + "'");
			}
		}
		else {
			// No need to lookup: the ModelAndView object contains the actual View object.
			view = mv.getView();
			if (view == null) {
				throw new ServletException("ModelAndView [" + mv + "] neither contains a view name nor a " +
						"View object in servlet with name '" + getServletName() + "'");
			}
		}

		if (view instanceof SmartView smartView) {
			smartView.resolveNestedViews(this::resolveViewNameInternal, locale);
		}

		// Delegate to the View object for rendering.
		if (logger.isTraceEnabled()) {
			logger.trace("Rendering view [" + view + "] ");
		}
		try {
			if (mv.getStatus() != null) {
				request.setAttribute(View.RESPONSE_STATUS_ATTRIBUTE, mv.getStatus());
				response.setStatus(mv.getStatus().value());
			}
			view.render(mv.getModelInternal(), request, response);
		}
		catch (Exception ex) {
			if (logger.isDebugEnabled()) {
				logger.debug("Error rendering view [" + view + "]", ex);
			}
			throw ex;
		}
	}

	/**
	 * Translate the supplied request into a default view name.
	 * @param request current HTTP servlet request
	 * @return the view name (or {@code null} if no default found)
	 * @throws Exception if view name translation failed
	 */
	protected @Nullable String getDefaultViewName(HttpServletRequest request) throws Exception {
		return (this.viewNameTranslator != null ? this.viewNameTranslator.getViewName(request) : null);
	}

	/**
	 * Resolve the given view name into a View object (to be rendered).
	 * <p>The default implementations asks all ViewResolvers of this dispatcher.
	 * Can be overridden for custom resolution strategies, potentially based on
	 * specific model attributes or request parameters.
	 * @param viewName the name of the view to resolve
	 * @param model the model to be passed to the view
	 * @param locale the current locale
	 * @param request current HTTP servlet request
	 * @return the View object, or {@code null} if none found
	 * @throws Exception if the view cannot be resolved
	 * (typically in case of problems creating an actual View object)
	 * @see ViewResolver#resolveViewName
	 */
	protected @Nullable View resolveViewName(String viewName, @Nullable Map<String, Object> model,
			Locale locale, HttpServletRequest request) throws Exception {

		return resolveViewNameInternal(viewName, locale);
	}

<<<<<<< HEAD
	@Nullable
	private View resolveViewNameInternal(String viewName, Locale locale) throws Exception {
=======
	private @Nullable View resolveViewNameInternal(String viewName, Locale locale) throws Exception {
>>>>>>> bf06d748
		if (this.viewResolvers != null) {
			for (ViewResolver viewResolver : this.viewResolvers) {
				View view = viewResolver.resolveViewName(viewName, locale);
				if (view != null) {
					return view;
				}
			}
		}
		return null;
	}

	private static void triggerAfterCompletion(HttpServletRequest request, HttpServletResponse response,
			@Nullable HandlerExecutionChain mappedHandler, Exception ex) throws Exception {

		if (mappedHandler != null) {
			mappedHandler.triggerAfterCompletion(request, response, ex);
		}
		throw ex;
	}

	/**
	 * Restore the request attributes after an include.
	 * @param request current HTTP request
	 * @param attributesSnapshot the snapshot of the request attributes before the include
	 */
	@SuppressWarnings("unchecked")
	private void restoreAttributesAfterInclude(HttpServletRequest request, Map<?, ?> attributesSnapshot) {
		// Need to copy into separate Collection here, to avoid side effects
		// on the Enumeration when removing attributes.
		Set<String> attrsToCheck = new HashSet<>();
		Enumeration<?> attrNames = request.getAttributeNames();
		while (attrNames.hasMoreElements()) {
			String attrName = (String) attrNames.nextElement();
			if (this.cleanupAfterInclude || attrName.startsWith(DEFAULT_STRATEGIES_PREFIX)) {
				attrsToCheck.add(attrName);
			}
		}

		// Add attributes that may have been removed
		attrsToCheck.addAll((Set<String>) attributesSnapshot.keySet());

		// Iterate over the attributes to check, restoring the original value
		// or removing the attribute, respectively, if appropriate.
		for (String attrName : attrsToCheck) {
			Object attrValue = attributesSnapshot.get(attrName);
			if (attrValue == null) {
				request.removeAttribute(attrName);
			}
			else if (attrValue != request.getAttribute(attrName)) {
				request.setAttribute(attrName, attrValue);
			}
		}
	}

	private static String getRequestUri(HttpServletRequest request) {
		String uri = (String) request.getAttribute(WebUtils.INCLUDE_REQUEST_URI_ATTRIBUTE);
		if (uri == null) {
			uri = request.getRequestURI();
		}
		return uri;
	}

}<|MERGE_RESOLUTION|>--- conflicted
+++ resolved
@@ -1429,12 +1429,7 @@
 		return resolveViewNameInternal(viewName, locale);
 	}
 
-<<<<<<< HEAD
-	@Nullable
-	private View resolveViewNameInternal(String viewName, Locale locale) throws Exception {
-=======
 	private @Nullable View resolveViewNameInternal(String viewName, Locale locale) throws Exception {
->>>>>>> bf06d748
 		if (this.viewResolvers != null) {
 			for (ViewResolver viewResolver : this.viewResolvers) {
 				View view = viewResolver.resolveViewName(viewName, locale);
