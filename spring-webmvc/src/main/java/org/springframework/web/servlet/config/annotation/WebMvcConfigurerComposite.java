--- conflicted
+++ resolved
@@ -169,12 +169,7 @@
 	}
 
 	@Override
-<<<<<<< HEAD
-	@Nullable
-	public Validator getValidator() {
-=======
 	public @Nullable Validator getValidator() {
->>>>>>> bf06d748
 		Validator selected = null;
 		for (WebMvcConfigurer configurer : this.delegates) {
 			Validator validator = configurer.getValidator();
