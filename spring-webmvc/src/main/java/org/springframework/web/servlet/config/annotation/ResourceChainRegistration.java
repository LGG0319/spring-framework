/*
 * Copyright 2002-2024 the original author or authors.
 *
 * Licensed under the Apache License, Version 2.0 (the "License");
 * you may not use this file except in compliance with the License.
 * You may obtain a copy of the License at
 *
 *      https://www.apache.org/licenses/LICENSE-2.0
 *
 * Unless required by applicable law or agreed to in writing, software
 * distributed under the License is distributed on an "AS IS" BASIS,
 * WITHOUT WARRANTIES OR CONDITIONS OF ANY KIND, either express or implied.
 * See the License for the specific language governing permissions and
 * limitations under the License.
 */

package org.springframework.web.servlet.config.annotation;

import java.util.ArrayList;
import java.util.List;

import org.jspecify.annotations.Nullable;

import org.springframework.cache.Cache;
import org.springframework.cache.concurrent.ConcurrentMapCache;
import org.springframework.util.Assert;
import org.springframework.util.ClassUtils;
import org.springframework.web.servlet.resource.CachingResourceResolver;
import org.springframework.web.servlet.resource.CachingResourceTransformer;
import org.springframework.web.servlet.resource.CssLinkResourceTransformer;
import org.springframework.web.servlet.resource.LiteWebJarsResourceResolver;
import org.springframework.web.servlet.resource.PathResourceResolver;
import org.springframework.web.servlet.resource.ResourceResolver;
import org.springframework.web.servlet.resource.ResourceTransformer;
import org.springframework.web.servlet.resource.VersionResourceResolver;

/**
 * Assists with the registration of resource resolvers and transformers.
 *
 * @author Rossen Stoyanchev
 * @since 4.1
 */
public class ResourceChainRegistration {

	private static final String DEFAULT_CACHE_NAME = "spring-resource-chain-cache";

<<<<<<< HEAD
	private static final boolean isWebJarAssetLocatorPresent = ClassUtils.isPresent(
			"org.webjars.WebJarAssetLocator", ResourceChainRegistration.class.getClassLoader());
=======
	private static final boolean webJarsPresent = ClassUtils.isPresent(
			"org.webjars.WebJarVersionLocator", ResourceChainRegistration.class.getClassLoader());
>>>>>>> bf06d748

	private static final boolean isWebJarVersionLocatorPresent = ClassUtils.isPresent(
			"org.webjars.WebJarVersionLocator", ResourceChainRegistration.class.getClassLoader());


	private final List<ResourceResolver> resolvers = new ArrayList<>(4);

	private final List<ResourceTransformer> transformers = new ArrayList<>(4);

	private boolean hasVersionResolver;

	private boolean hasPathResolver;

	private boolean hasCssLinkTransformer;

	private boolean hasWebjarsResolver;


	public ResourceChainRegistration(boolean cacheResources) {
		this(cacheResources, (cacheResources ? new ConcurrentMapCache(DEFAULT_CACHE_NAME) : null));
	}

	@SuppressWarnings("NullAway")
	public ResourceChainRegistration(boolean cacheResources, @Nullable Cache cache) {
		Assert.isTrue(!cacheResources || cache != null, "'cache' is required when cacheResources=true");
		if (cacheResources) {
			this.resolvers.add(new CachingResourceResolver(cache));
			this.transformers.add(new CachingResourceTransformer(cache));
		}
	}


	/**
	 * Add a resource resolver to the chain.
	 * @param resolver the resolver to add
	 * @return the current instance for chained method invocation
	 */
	@SuppressWarnings("removal")
	public ResourceChainRegistration addResolver(ResourceResolver resolver) {
		Assert.notNull(resolver, "The provided ResourceResolver should not be null");
		this.resolvers.add(resolver);
		if (resolver instanceof VersionResourceResolver) {
			this.hasVersionResolver = true;
		}
		else if (resolver instanceof PathResourceResolver) {
			this.hasPathResolver = true;
		}
<<<<<<< HEAD
		else if (resolver instanceof WebJarsResourceResolver || resolver instanceof LiteWebJarsResourceResolver) {
=======
		else if (resolver instanceof LiteWebJarsResourceResolver) {
>>>>>>> bf06d748
			this.hasWebjarsResolver = true;
		}
		return this;
	}

	/**
	 * Add a resource transformer to the chain.
	 * @param transformer the transformer to add
	 * @return the current instance for chained method invocation
	 */
	public ResourceChainRegistration addTransformer(ResourceTransformer transformer) {
		Assert.notNull(transformer, "The provided ResourceTransformer should not be null");
		this.transformers.add(transformer);
		if (transformer instanceof CssLinkResourceTransformer) {
			this.hasCssLinkTransformer = true;
		}
		return this;
	}

	@SuppressWarnings("removal")
	protected List<ResourceResolver> getResourceResolvers() {
		if (!this.hasPathResolver) {
			List<ResourceResolver> result = new ArrayList<>(this.resolvers);
<<<<<<< HEAD
			if (isWebJarVersionLocatorPresent && !this.hasWebjarsResolver) {
				result.add(new LiteWebJarsResourceResolver());
			}
			else if (isWebJarAssetLocatorPresent && !this.hasWebjarsResolver) {
				result.add(new WebJarsResourceResolver());
=======
			if (webJarsPresent && !this.hasWebjarsResolver) {
				result.add(new LiteWebJarsResourceResolver());
>>>>>>> bf06d748
			}
			result.add(new PathResourceResolver());
			return result;
		}
		return this.resolvers;
	}

	protected List<ResourceTransformer> getResourceTransformers() {
		if (this.hasVersionResolver && !this.hasCssLinkTransformer) {
			List<ResourceTransformer> result = new ArrayList<>(this.transformers);
			boolean hasTransformers = !this.transformers.isEmpty();
			boolean hasCaching = hasTransformers && this.transformers.get(0) instanceof CachingResourceTransformer;
			result.add(hasCaching ? 1 : 0, new CssLinkResourceTransformer());
			return result;
		}
		return this.transformers;
	}

}<|MERGE_RESOLUTION|>--- conflicted
+++ resolved
@@ -44,15 +44,7 @@
 
 	private static final String DEFAULT_CACHE_NAME = "spring-resource-chain-cache";
 
-<<<<<<< HEAD
-	private static final boolean isWebJarAssetLocatorPresent = ClassUtils.isPresent(
-			"org.webjars.WebJarAssetLocator", ResourceChainRegistration.class.getClassLoader());
-=======
 	private static final boolean webJarsPresent = ClassUtils.isPresent(
-			"org.webjars.WebJarVersionLocator", ResourceChainRegistration.class.getClassLoader());
->>>>>>> bf06d748
-
-	private static final boolean isWebJarVersionLocatorPresent = ClassUtils.isPresent(
 			"org.webjars.WebJarVersionLocator", ResourceChainRegistration.class.getClassLoader());
 
 
@@ -98,11 +90,7 @@
 		else if (resolver instanceof PathResourceResolver) {
 			this.hasPathResolver = true;
 		}
-<<<<<<< HEAD
-		else if (resolver instanceof WebJarsResourceResolver || resolver instanceof LiteWebJarsResourceResolver) {
-=======
 		else if (resolver instanceof LiteWebJarsResourceResolver) {
->>>>>>> bf06d748
 			this.hasWebjarsResolver = true;
 		}
 		return this;
@@ -122,20 +110,11 @@
 		return this;
 	}
 
-	@SuppressWarnings("removal")
 	protected List<ResourceResolver> getResourceResolvers() {
 		if (!this.hasPathResolver) {
 			List<ResourceResolver> result = new ArrayList<>(this.resolvers);
-<<<<<<< HEAD
-			if (isWebJarVersionLocatorPresent && !this.hasWebjarsResolver) {
-				result.add(new LiteWebJarsResourceResolver());
-			}
-			else if (isWebJarAssetLocatorPresent && !this.hasWebjarsResolver) {
-				result.add(new WebJarsResourceResolver());
-=======
 			if (webJarsPresent && !this.hasWebjarsResolver) {
 				result.add(new LiteWebJarsResourceResolver());
->>>>>>> bf06d748
 			}
 			result.add(new PathResourceResolver());
 			return result;
