--- conflicted
+++ resolved
@@ -93,12 +93,7 @@
 
 	private final ContentNegotiationManager contentNegotiationManager;
 
-<<<<<<< HEAD
-	@Nullable
-	private final Object contextSnapshotHelper;
-=======
 	private final @Nullable Object contextSnapshotHelper;
->>>>>>> bf06d748
 
 
 	public ReactiveTypeHandler() {
@@ -118,12 +113,7 @@
 		this.contextSnapshotHelper = initContextSnapshotHelper(contextSnapshotFactory);
 	}
 
-<<<<<<< HEAD
-	@Nullable
-	private static Object initContextSnapshotHelper(@Nullable Object snapshotFactory) {
-=======
 	private static @Nullable Object initContextSnapshotHelper(@Nullable Object snapshotFactory) {
->>>>>>> bf06d748
 		if (isContextPropagationPresent) {
 			return new ContextSnapshotHelper((ContextSnapshotFactory) snapshotFactory);
 		}
@@ -208,13 +198,7 @@
 	 * @return the concrete streaming {@code MediaType} if one could be found or {@code null}
 	 * if none could be found
 	 */
-<<<<<<< HEAD
-	@SuppressWarnings("deprecation")
-	@Nullable
-	static MediaType findConcreteJsonStreamMediaType(Collection<MediaType> acceptedMediaTypes) {
-=======
 	static @Nullable MediaType findConcreteJsonStreamMediaType(Collection<MediaType> acceptedMediaTypes) {
->>>>>>> bf06d748
 		for (MediaType acceptedType : acceptedMediaTypes) {
 			if (WILDCARD_SUBTYPE_SUFFIXED_BY_NDJSON.includes(acceptedType)) {
 				if (acceptedType.isConcrete()) {
