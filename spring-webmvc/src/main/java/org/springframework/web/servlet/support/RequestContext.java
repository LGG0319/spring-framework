--- conflicted
+++ resolved
@@ -276,20 +276,9 @@
 	/**
 	 * Return the model Map that this RequestContext encapsulates, if any.
 	 * @return the populated model Map, or {@code null} if none available
-<<<<<<< HEAD
-=======
 	 */
 	public final @Nullable Map<String, Object> getModel() {
 		return this.model;
-	}
-
-	/**
-	 * Return the MessageSource to use (typically the current WebApplicationContext).
-	 * <p>Note: As of 6.2, this method is non-final and therefore overridable.
->>>>>>> bf06d748
-	 */
-	public MessageSource getMessageSource() {
-		return this.webApplicationContext;
 	}
 
 	/**
@@ -667,11 +656,7 @@
 	 * @param htmlEscape if the message should be HTML-escaped
 	 * @return the message
 	 */
-<<<<<<< HEAD
-	public String getMessage(String code, @Nullable Object[] args, String defaultMessage, boolean htmlEscape) {
-=======
 	public String getMessage(String code, Object @Nullable [] args, String defaultMessage, boolean htmlEscape) {
->>>>>>> bf06d748
 		String msg = getMessageSource().getMessage(code, args, defaultMessage, getLocale());
 		if (msg == null) {
 			return "";
@@ -719,11 +704,7 @@
 	 * @return the message
 	 * @throws org.springframework.context.NoSuchMessageException if not found
 	 */
-<<<<<<< HEAD
-	public String getMessage(String code, @Nullable Object[] args, boolean htmlEscape) throws NoSuchMessageException {
-=======
 	public String getMessage(String code, Object @Nullable [] args, boolean htmlEscape) throws NoSuchMessageException {
->>>>>>> bf06d748
 		String msg = getMessageSource().getMessage(code, args, getLocale());
 		return (htmlEscape ? HtmlUtils.htmlEscape(msg) : msg);
 	}
