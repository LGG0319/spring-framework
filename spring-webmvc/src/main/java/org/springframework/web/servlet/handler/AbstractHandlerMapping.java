--- conflicted
+++ resolved
@@ -712,12 +712,7 @@
 		}
 
 		@Override
-<<<<<<< HEAD
-		@Nullable
-		public CorsConfiguration getCorsConfiguration(HttpServletRequest request) {
-=======
 		public @Nullable CorsConfiguration getCorsConfiguration(HttpServletRequest request) {
->>>>>>> bf06d748
 			return this.config;
 		}
 
