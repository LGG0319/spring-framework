/*
 * Copyright 2002-2024 the original author or authors.
 *
 * Licensed under the Apache License, Version 2.0 (the "License");
 * you may not use this file except in compliance with the License.
 * You may obtain a copy of the License at
 *
 *      https://www.apache.org/licenses/LICENSE-2.0
 *
 * Unless required by applicable law or agreed to in writing, software
 * distributed under the License is distributed on an "AS IS" BASIS,
 * WITHOUT WARRANTIES OR CONDITIONS OF ANY KIND, either express or implied.
 * See the License for the specific language governing permissions and
 * limitations under the License.
 */

package org.springframework.web.servlet.mvc.method.annotation;

import java.io.ByteArrayOutputStream;
import java.io.IOException;
import java.io.PrintWriter;
import java.nio.charset.Charset;
import java.nio.charset.StandardCharsets;
import java.util.ArrayList;
import java.util.Collections;
import java.util.List;
import java.util.Locale;
import java.util.Set;
import java.util.function.Consumer;

import jakarta.servlet.ServletOutputStream;
import jakarta.servlet.WriteListener;
import jakarta.servlet.http.HttpServletRequest;
import jakarta.servlet.http.HttpServletResponse;
import jakarta.servlet.http.HttpServletResponseWrapper;
<<<<<<< HEAD
=======
import org.jspecify.annotations.Nullable;
>>>>>>> bf06d748

import org.springframework.core.MethodParameter;
import org.springframework.core.ReactiveAdapterRegistry;
import org.springframework.core.ResolvableType;
import org.springframework.core.task.SyncTaskExecutor;
import org.springframework.core.task.TaskExecutor;
import org.springframework.http.HttpHeaders;
import org.springframework.http.MediaType;
import org.springframework.http.ResponseEntity;
import org.springframework.http.converter.HttpMessageConverter;
import org.springframework.http.converter.StringHttpMessageConverter;
import org.springframework.http.server.DelegatingServerHttpResponse;
import org.springframework.http.server.ServerHttpResponse;
import org.springframework.http.server.ServletServerHttpResponse;
import org.springframework.util.Assert;
import org.springframework.util.StringUtils;
import org.springframework.web.accept.ContentNegotiationManager;
import org.springframework.web.context.request.NativeWebRequest;
import org.springframework.web.context.request.RequestContextHolder;
import org.springframework.web.context.request.ServletRequestAttributes;
import org.springframework.web.context.request.ServletWebRequest;
import org.springframework.web.context.request.async.DeferredResult;
import org.springframework.web.context.request.async.WebAsyncUtils;
import org.springframework.web.filter.ShallowEtagHeaderFilter;
import org.springframework.web.method.support.HandlerMethodReturnValueHandler;
import org.springframework.web.method.support.ModelAndViewContainer;
import org.springframework.web.servlet.LocaleResolver;
import org.springframework.web.servlet.ModelAndView;
import org.springframework.web.servlet.View;
import org.springframework.web.servlet.ViewResolver;
import org.springframework.web.servlet.i18n.AcceptHeaderLocaleResolver;
import org.springframework.web.servlet.view.FragmentsRendering;

/**
 * Handler for return values of type:
 * <ul>
 * <li>{@link ResponseBodyEmitter} including sub-class {@link SseEmitter} and others.
 * <li>Reactive return types known to {@link ReactiveAdapterRegistry}.
 * <li>Any of the above wrapped with {@link ResponseEntity}.
 * </ul>
 *
 * <p>Single-value reactive types are adapted to {@link DeferredResult}.
 * Multi-value reactive types are adapted to {@link ResponseBodyEmitter} or
 * {@link SseEmitter} as follows:
 * <ul>
 * <li>SSE stream, if the element type is
 * {@link org.springframework.http.codec.ServerSentEvent} or if negotiated by
 * content type.
 * <li>Text stream for a {@link org.reactivestreams.Publisher} of
 * {@link CharSequence}.
 * <li>A JSON stream if negotiated by content type to
 * {@link MediaType#APPLICATION_NDJSON}.
 * </ul>
 *
 * @author Rossen Stoyanchev
 * @since 4.2
 */
public class ResponseBodyEmitterReturnValueHandler implements HandlerMethodReturnValueHandler {

	private final List<HttpMessageConverter<?>> sseMessageConverters;

	private final ReactiveTypeHandler reactiveHandler;

	private final List<ViewResolver> viewResolvers;

	private final LocaleResolver localeResolver;


	/**
	 * Simple constructor with reactive type support based on a default instance of
	 * {@link ReactiveAdapterRegistry},
	 * {@link org.springframework.core.task.SyncTaskExecutor}, and
	 * {@link ContentNegotiationManager} with an Accept header strategy.
	 */
	public ResponseBodyEmitterReturnValueHandler(List<HttpMessageConverter<?>> messageConverters) {
		this(messageConverters,
				ReactiveAdapterRegistry.getSharedInstance(), new SyncTaskExecutor(),
				new ContentNegotiationManager());
	}

	/**
	 * Constructor that with added arguments to customize "reactive" type support.
	 * @param messageConverters converters to write emitted objects with
	 * @param registry for reactive return value type support
	 * @param executor for blocking I/O writes of items emitted from reactive types
	 * @param manager for detecting streaming media types
	 * @since 5.0
	 */
	public ResponseBodyEmitterReturnValueHandler(List<HttpMessageConverter<?>> messageConverters,
			ReactiveAdapterRegistry registry, TaskExecutor executor, ContentNegotiationManager manager) {

		this(messageConverters, registry, executor, manager, Collections.emptyList(), null);
	}

	/**
	 * Constructor that with added arguments for view rendering.
	 * @param messageConverters converters to write emitted objects with
	 * @param registry for reactive return value type support
	 * @param executor for blocking I/O writes of items emitted from reactive types
	 * @param manager for detecting streaming media types
	 * @param viewResolvers resolvers for fragment stream rendering
	 * @param localeResolver localeResolver for fragment stream rendering
	 * @since 6.2
	 */
	public ResponseBodyEmitterReturnValueHandler(
			List<HttpMessageConverter<?>> messageConverters,
			ReactiveAdapterRegistry registry, TaskExecutor executor, ContentNegotiationManager manager,
			List<ViewResolver> viewResolvers, @Nullable LocaleResolver localeResolver) {

		Assert.notEmpty(messageConverters, "HttpMessageConverter List must not be empty");
		this.sseMessageConverters = initSseConverters(messageConverters);
		this.reactiveHandler = new ReactiveTypeHandler(registry, executor, manager, null);
		this.viewResolvers = viewResolvers;
		this.localeResolver = (localeResolver != null ? localeResolver : new AcceptHeaderLocaleResolver());
	}

	private static List<HttpMessageConverter<?>> initSseConverters(List<HttpMessageConverter<?>> converters) {
		for (HttpMessageConverter<?> converter : converters) {
			if (converter.canWrite(String.class, MediaType.TEXT_PLAIN)) {
				return converters;
			}
		}
		List<HttpMessageConverter<?>> result = new ArrayList<>(converters.size() + 1);
		result.add(new StringHttpMessageConverter(StandardCharsets.UTF_8));
		result.addAll(converters);
		return result;
	}


	@Override
	public boolean supportsReturnType(MethodParameter returnType) {
		Class<?> bodyType = ResponseEntity.class.isAssignableFrom(returnType.getParameterType()) ?
				ResolvableType.forMethodParameter(returnType).getGeneric().resolve() :
				returnType.getParameterType();

		return (bodyType != null && (ResponseBodyEmitter.class.isAssignableFrom(bodyType) ||
				this.reactiveHandler.isReactiveType(bodyType)));
	}

	@Override
	@SuppressWarnings("resource")
	public void handleReturnValue(@Nullable Object returnValue, MethodParameter returnType,
			ModelAndViewContainer mavContainer, NativeWebRequest webRequest) throws Exception {

		if (returnValue == null) {
			mavContainer.setRequestHandled(true);
			return;
		}

		HttpServletResponse response = webRequest.getNativeResponse(HttpServletResponse.class);
		Assert.state(response != null, "No HttpServletResponse");
		ServerHttpResponse outputMessage = new ServletServerHttpResponse(response);

		if (returnValue instanceof ResponseEntity<?> responseEntity) {
			response.setStatus(responseEntity.getStatusCode().value());
			outputMessage.getHeaders().putAll(responseEntity.getHeaders());
			returnValue = responseEntity.getBody();
			returnType = returnType.nested();
			if (returnValue == null) {
				mavContainer.setRequestHandled(true);
				outputMessage.flush();
				return;
			}
		}

		HttpServletRequest request = webRequest.getNativeRequest(HttpServletRequest.class);
		Assert.state(request != null, "No ServletRequest");

		ResponseBodyEmitter emitter;
		if (returnValue instanceof ResponseBodyEmitter responseBodyEmitter) {
			emitter = responseBodyEmitter;
		}
		else {
			emitter = this.reactiveHandler.handleValue(returnValue, returnType, mavContainer, webRequest);
			if (emitter == null) {
				// We're not streaming; write headers without committing response
				outputMessage.getHeaders().forEach((headerName, headerValues) -> {
					for (String headerValue : headerValues) {
						response.addHeader(headerName, headerValue);
					}
				});
				return;
			}
		}
		emitter.extendResponse(outputMessage);

		// We are streaming
		ShallowEtagHeaderFilter.disableContentCaching(request);

		// Suppress header updates from message converters
		outputMessage = new StreamingServletServerHttpResponse(outputMessage);

		DefaultSseEmitterHandler emitterHandler;
		try {
			DeferredResult<?> result = new DeferredResult<>(emitter.getTimeout());
			WebAsyncUtils.getAsyncManager(webRequest).startDeferredResultProcessing(result, mavContainer);
			FragmentHandler handler = new FragmentHandler(request, response, this.viewResolvers, this.localeResolver);
			emitterHandler = new DefaultSseEmitterHandler(this.sseMessageConverters, handler, outputMessage, result);
		}
		catch (Throwable ex) {
			emitter.initializeWithError(ex);
			throw ex;
		}

		emitter.initialize(emitterHandler);
	}


	/**
	 * Wrap to silently ignore header changes HttpMessageConverter's that would
	 * otherwise cause HttpHeaders to raise exceptions.
	 */
	private static class StreamingServletServerHttpResponse extends DelegatingServerHttpResponse {

		private final HttpHeaders mutableHeaders = new HttpHeaders();

		public StreamingServletServerHttpResponse(ServerHttpResponse delegate) {
			super(delegate);
			this.mutableHeaders.putAll(delegate.getHeaders());
		}

		@Override
		public HttpHeaders getHeaders() {
			return this.mutableHeaders;
		}
	}


	/**
	 * ResponseBodyEmitter.Handler that writes with HttpMessageConverter's.
	 */
	private static final class DefaultSseEmitterHandler implements ResponseBodyEmitter.Handler {

		private final List<HttpMessageConverter<?>> messageConverters;

		private final FragmentHandler fragmentHandler;

		private final ServerHttpResponse outputMessage;

		private final DeferredResult<?> deferredResult;

		public DefaultSseEmitterHandler(
				List<HttpMessageConverter<?>> messageConverters, FragmentHandler fragmentHandler,
				ServerHttpResponse outputMessage, DeferredResult<?> result) {

			this.messageConverters = messageConverters;
			this.fragmentHandler = fragmentHandler;
			this.outputMessage = outputMessage;
			this.deferredResult = result;
		}

		@Override
		public void send(Object data, @Nullable MediaType mediaType) throws IOException {
			sendInternal(data, mediaType);
			this.outputMessage.flush();
		}

		@Override
		public void send(Set<ResponseBodyEmitter.DataWithMediaType> items) throws IOException {
			for (ResponseBodyEmitter.DataWithMediaType item : items) {
				sendInternal(item.getData(), item.getMediaType());
			}
			this.outputMessage.flush();
		}

		@SuppressWarnings("unchecked")
		private <T> void sendInternal(T data, @Nullable MediaType mediaType) throws IOException {
			if (data instanceof ModelAndView mav) {
				this.fragmentHandler.handle(mav);
				return;
			}
			for (HttpMessageConverter<?> converter : this.messageConverters) {
				if (converter.canWrite(data.getClass(), mediaType)) {
					((HttpMessageConverter<T>) converter).write(data, mediaType, this.outputMessage);
					return;
				}
			}
			throw new IllegalArgumentException("No suitable converter for " + data.getClass());
		}

		@Override
		public void complete() {
			try {
				this.outputMessage.flush();
				this.deferredResult.setResult(null);
			}
			catch (IOException ex) {
				this.deferredResult.setErrorResult(ex);
			}
		}

		@Override
		public void completeWithError(Throwable failure) {
			this.deferredResult.setErrorResult(failure);
		}

		@Override
		public void onTimeout(Runnable callback) {
			this.deferredResult.onTimeout(callback);
		}

		@Override
		public void onError(Consumer<Throwable> callback) {
			this.deferredResult.onError(callback);
		}

		@Override
		public void onCompletion(Runnable callback) {
			this.deferredResult.onCompletion(callback);
		}
	}


	/**
	 * Handler that renders ModelAndView fragments via FragmentsRendering.
	 */
	private static final class FragmentHandler {

		private final HttpServletRequest request;

		private final HttpServletResponse response;

		private final List<ViewResolver> viewResolvers;

		private final Locale locale;

		private final Charset charset;

		private final ServletRequestAttributes requestAttributes;

		public FragmentHandler(
				HttpServletRequest request, HttpServletResponse response,
				List<ViewResolver> viewResolvers, LocaleResolver localeResolver) {

			this.request = request;
			this.response = response;
			this.viewResolvers = viewResolvers;
			this.charset = initCharset(response);
			this.locale = localeResolver.resolveLocale(request);
			this.requestAttributes = new ServletWebRequest(this.request);
		}

		private static Charset initCharset(HttpServletResponse response) {
			String s = response.getHeader("Content-Type");
			if (StringUtils.hasText(s)) {
				MediaType contentType = MediaType.valueOf(s);
				if (contentType.getCharset() != null) {
					return contentType.getCharset();
				}
			}
			return StandardCharsets.UTF_8;
		}

		public void handle(ModelAndView modelAndView) throws IOException {
			RequestContextHolder.setRequestAttributes(this.requestAttributes);
			try {
				FragmentHttpServletResponse fragmentResponse =
						new FragmentHttpServletResponse(this.response, this.charset);

<<<<<<< HEAD
				FragmentsRendering render = FragmentsRendering.with(List.of(modelAndView)).build();
=======
				FragmentsRendering render = FragmentsRendering.fragments(List.of(modelAndView)).build();
>>>>>>> bf06d748
				render.resolveNestedViews(this::resolveViewName, this.locale);
				render.render(modelAndView.getModel(), this.request, fragmentResponse);

				byte[] content = fragmentResponse.getFragmentContent();
				this.response.getOutputStream().write(content);
			}
			catch (IOException ex) {
				throw ex;
			}
			catch (Exception ex) {
				throw new RuntimeException("Failed to render " + modelAndView, ex);
			}
			finally {
				RequestContextHolder.resetRequestAttributes();
			}
		}

<<<<<<< HEAD
		@Nullable
		public View resolveViewName(String viewName, Locale locale) throws Exception {
=======
		public @Nullable View resolveViewName(String viewName, Locale locale) throws Exception {
>>>>>>> bf06d748
			for (ViewResolver resolver : this.viewResolvers) {
				View view = resolver.resolveViewName(viewName, locale);
				if (view != null) {
					return view;
				}
			}
			return null;
		}
	}


	/**
	 * HttpServletResponse wrapper for fragment rendering.
	 * Ignores calls for setting content-type and content-length per fragment.
	 * Caches written content and replaces new lines.
	 */
	private static final class FragmentHttpServletResponse extends HttpServletResponseWrapper {

		private final FragmentServletOutputStream outputStream;

		private final PrintWriter writer;

		private final Charset charset;

		public FragmentHttpServletResponse(HttpServletResponse delegate, Charset charset) {
			super(delegate);
			this.outputStream = new FragmentServletOutputStream();
			this.writer = new PrintWriter(this.outputStream);
			this.charset = charset;
		}

		@Override
		public void setContentType(String type) {
			// ignore
		}

		@Override
		public void setCharacterEncoding(String charset) {
			// ignore
		}

		@Override
		public void setContentLength(int len) {
			// ignore
		}

		@Override
		public ServletOutputStream getOutputStream() {
			return this.outputStream;
		}

		@Override
		public PrintWriter getWriter() {
			return this.writer;
		}

		public byte[] getFragmentContent() {
			this.writer.flush();
			String content = this.outputStream.toString(this.charset);
			content = content.replace("\n", "\ndata:");
			return content.getBytes(this.charset);
		}
	}


	/**
	 * ServletOutputStream that caches written fragment content.
	 */
	private static final class FragmentServletOutputStream extends ServletOutputStream {

		private final ByteArrayOutputStream outputStream = new ByteArrayOutputStream();

		@Override
		public void write(int b) {
			this.outputStream.write(b);
		}

		@Override
		public void write(byte[] b) throws IOException {
			this.outputStream.write(b);
		}

		@Override
		public void write(byte[] b, int off, int len) {
			this.outputStream.write(b, off, len);
		}

		@Override
		public boolean isReady() {
			return false;
		}

		@Override
		public void setWriteListener(WriteListener writeListener) {
			throw new UnsupportedOperationException();
		}

		public String toString(Charset charset) {
			return this.outputStream.toString(charset);
		}
	}

}<|MERGE_RESOLUTION|>--- conflicted
+++ resolved
@@ -33,10 +33,7 @@
 import jakarta.servlet.http.HttpServletRequest;
 import jakarta.servlet.http.HttpServletResponse;
 import jakarta.servlet.http.HttpServletResponseWrapper;
-<<<<<<< HEAD
-=======
 import org.jspecify.annotations.Nullable;
->>>>>>> bf06d748
 
 import org.springframework.core.MethodParameter;
 import org.springframework.core.ReactiveAdapterRegistry;
@@ -396,11 +393,7 @@
 				FragmentHttpServletResponse fragmentResponse =
 						new FragmentHttpServletResponse(this.response, this.charset);
 
-<<<<<<< HEAD
-				FragmentsRendering render = FragmentsRendering.with(List.of(modelAndView)).build();
-=======
 				FragmentsRendering render = FragmentsRendering.fragments(List.of(modelAndView)).build();
->>>>>>> bf06d748
 				render.resolveNestedViews(this::resolveViewName, this.locale);
 				render.render(modelAndView.getModel(), this.request, fragmentResponse);
 
@@ -418,12 +411,7 @@
 			}
 		}
 
-<<<<<<< HEAD
-		@Nullable
-		public View resolveViewName(String viewName, Locale locale) throws Exception {
-=======
 		public @Nullable View resolveViewName(String viewName, Locale locale) throws Exception {
->>>>>>> bf06d748
 			for (ViewResolver resolver : this.viewResolvers) {
 				View view = resolver.resolveViewName(viewName, locale);
 				if (view != null) {
