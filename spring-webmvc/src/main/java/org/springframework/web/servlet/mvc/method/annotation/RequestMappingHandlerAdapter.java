/*
 * Copyright 2002-2024 the original author or authors.
 *
 * Licensed under the Apache License, Version 2.0 (the "License");
 * you may not use this file except in compliance with the License.
 * You may obtain a copy of the License at
 *
 *      https://www.apache.org/licenses/LICENSE-2.0
 *
 * Unless required by applicable law or agreed to in writing, software
 * distributed under the License is distributed on an "AS IS" BASIS,
 * WITHOUT WARRANTIES OR CONDITIONS OF ANY KIND, either express or implied.
 * See the License for the specific language governing permissions and
 * limitations under the License.
 */

package org.springframework.web.servlet.mvc.method.annotation;

import java.lang.reflect.Method;
import java.util.ArrayList;
import java.util.Collections;
import java.util.LinkedHashMap;
import java.util.List;
import java.util.Map;
import java.util.Set;
import java.util.concurrent.Callable;
import java.util.concurrent.ConcurrentHashMap;
import java.util.function.Predicate;

import jakarta.servlet.http.HttpServletRequest;
import jakarta.servlet.http.HttpServletResponse;
import jakarta.servlet.http.HttpSession;
import org.jspecify.annotations.Nullable;

import org.springframework.beans.factory.BeanFactory;
import org.springframework.beans.factory.BeanFactoryAware;
import org.springframework.beans.factory.BeanFactoryUtils;
import org.springframework.beans.factory.InitializingBean;
import org.springframework.beans.factory.ListableBeanFactory;
import org.springframework.beans.factory.NoSuchBeanDefinitionException;
import org.springframework.beans.factory.config.ConfigurableBeanFactory;
import org.springframework.core.DefaultParameterNameDiscoverer;
import org.springframework.core.KotlinDetector;
import org.springframework.core.MethodIntrospector;
import org.springframework.core.MethodParameter;
import org.springframework.core.ParameterNameDiscoverer;
import org.springframework.core.ReactiveAdapterRegistry;
import org.springframework.core.annotation.AnnotatedElementUtils;
import org.springframework.core.annotation.AnnotationAwareOrderComparator;
import org.springframework.core.log.LogFormatUtils;
import org.springframework.core.task.AsyncTaskExecutor;
import org.springframework.core.task.SimpleAsyncTaskExecutor;
import org.springframework.http.converter.ByteArrayHttpMessageConverter;
import org.springframework.http.converter.HttpMessageConverter;
import org.springframework.http.converter.StringHttpMessageConverter;
import org.springframework.http.converter.support.AllEncompassingFormHttpMessageConverter;
import org.springframework.ui.ModelMap;
import org.springframework.util.Assert;
import org.springframework.util.ClassUtils;
import org.springframework.util.CollectionUtils;
import org.springframework.util.ReflectionUtils.MethodFilter;
import org.springframework.validation.method.MethodValidator;
import org.springframework.web.ErrorResponse;
import org.springframework.web.accept.ContentNegotiationManager;
import org.springframework.web.bind.annotation.InitBinder;
import org.springframework.web.bind.annotation.ModelAttribute;
import org.springframework.web.bind.annotation.RequestMapping;
import org.springframework.web.bind.support.DefaultDataBinderFactory;
import org.springframework.web.bind.support.DefaultSessionAttributeStore;
import org.springframework.web.bind.support.SessionAttributeStore;
import org.springframework.web.bind.support.WebBindingInitializer;
import org.springframework.web.bind.support.WebDataBinderFactory;
import org.springframework.web.context.request.NativeWebRequest;
import org.springframework.web.context.request.ServletWebRequest;
import org.springframework.web.context.request.WebRequest;
import org.springframework.web.context.request.async.AsyncWebRequest;
import org.springframework.web.context.request.async.CallableProcessingInterceptor;
import org.springframework.web.context.request.async.DeferredResultProcessingInterceptor;
import org.springframework.web.context.request.async.WebAsyncManager;
import org.springframework.web.context.request.async.WebAsyncTask;
import org.springframework.web.context.request.async.WebAsyncUtils;
import org.springframework.web.method.ControllerAdviceBean;
import org.springframework.web.method.HandlerMethod;
import org.springframework.web.method.annotation.ErrorsMethodArgumentResolver;
import org.springframework.web.method.annotation.ExpressionValueMethodArgumentResolver;
import org.springframework.web.method.annotation.HandlerMethodValidator;
import org.springframework.web.method.annotation.InitBinderDataBinderFactory;
import org.springframework.web.method.annotation.MapMethodProcessor;
import org.springframework.web.method.annotation.ModelAttributeMethodProcessor;
import org.springframework.web.method.annotation.ModelFactory;
import org.springframework.web.method.annotation.ModelMethodProcessor;
import org.springframework.web.method.annotation.RequestHeaderMapMethodArgumentResolver;
import org.springframework.web.method.annotation.RequestHeaderMethodArgumentResolver;
import org.springframework.web.method.annotation.RequestParamMapMethodArgumentResolver;
import org.springframework.web.method.annotation.RequestParamMethodArgumentResolver;
import org.springframework.web.method.annotation.SessionAttributesHandler;
import org.springframework.web.method.annotation.SessionStatusMethodArgumentResolver;
import org.springframework.web.method.support.HandlerMethodArgumentResolver;
import org.springframework.web.method.support.HandlerMethodArgumentResolverComposite;
import org.springframework.web.method.support.HandlerMethodReturnValueHandler;
import org.springframework.web.method.support.HandlerMethodReturnValueHandlerComposite;
import org.springframework.web.method.support.InvocableHandlerMethod;
import org.springframework.web.method.support.ModelAndViewContainer;
import org.springframework.web.servlet.DispatcherServlet;
import org.springframework.web.servlet.LocaleResolver;
import org.springframework.web.servlet.ModelAndView;
import org.springframework.web.servlet.View;
import org.springframework.web.servlet.ViewResolver;
import org.springframework.web.servlet.mvc.annotation.ModelAndViewResolver;
import org.springframework.web.servlet.mvc.method.AbstractHandlerMethodAdapter;
import org.springframework.web.servlet.mvc.support.RedirectAttributes;
import org.springframework.web.servlet.support.RequestContextUtils;
import org.springframework.web.util.WebUtils;

/**
 * Extension of {@link AbstractHandlerMethodAdapter} that supports
 * {@link RequestMapping @RequestMapping} annotated {@link HandlerMethod HandlerMethods}.
 *
 * <p>Support for custom argument and return value types can be added via
 * {@link #setCustomArgumentResolvers} and {@link #setCustomReturnValueHandlers},
 * or alternatively, to re-configure all argument and return value types,
 * use {@link #setArgumentResolvers} and {@link #setReturnValueHandlers}.
 *
 * @author Rossen Stoyanchev
 * @author Juergen Hoeller
 * @author Sebastien Deleuze
 * @since 3.1
 * @see HandlerMethodArgumentResolver
 * @see HandlerMethodReturnValueHandler
 */
public class RequestMappingHandlerAdapter extends AbstractHandlerMethodAdapter
		implements BeanFactoryAware, InitializingBean {

	/**
	 * MethodFilter that matches {@link InitBinder @InitBinder} methods.
	 */
	public static final MethodFilter INIT_BINDER_METHODS = method ->
			AnnotatedElementUtils.hasAnnotation(method, InitBinder.class);

	/**
	 * MethodFilter that matches {@link ModelAttribute @ModelAttribute} methods.
	 */
	public static final MethodFilter MODEL_ATTRIBUTE_METHODS = method ->
			(!AnnotatedElementUtils.hasAnnotation(method, RequestMapping.class) &&
					AnnotatedElementUtils.hasAnnotation(method, ModelAttribute.class));

	private static final boolean BEAN_VALIDATION_PRESENT =
			ClassUtils.isPresent("jakarta.validation.Validator", HandlerMethod.class.getClassLoader());


	private @Nullable List<HandlerMethodArgumentResolver> customArgumentResolvers;

	private @Nullable HandlerMethodArgumentResolverComposite argumentResolvers;

	private @Nullable HandlerMethodArgumentResolverComposite initBinderArgumentResolvers;

	private @Nullable List<HandlerMethodReturnValueHandler> customReturnValueHandlers;

	private @Nullable HandlerMethodReturnValueHandlerComposite returnValueHandlers;

	private @Nullable List<ModelAndViewResolver> modelAndViewResolvers;

	private ContentNegotiationManager contentNegotiationManager = new ContentNegotiationManager();

	private final List<HttpMessageConverter<?>> messageConverters = new ArrayList<>();

	private final List<Object> requestResponseBodyAdvice = new ArrayList<>();

	private @Nullable WebBindingInitializer webBindingInitializer;

	private final List<ErrorResponse.Interceptor> errorResponseInterceptors = new ArrayList<>();

<<<<<<< HEAD
	@Nullable
	private MethodValidator methodValidator;
=======
	private @Nullable MethodValidator methodValidator;
>>>>>>> bf06d748

	private AsyncTaskExecutor taskExecutor = new MvcSimpleAsyncTaskExecutor();

	private @Nullable Long asyncRequestTimeout;

	private CallableProcessingInterceptor[] callableInterceptors = new CallableProcessingInterceptor[0];

	private DeferredResultProcessingInterceptor[] deferredResultInterceptors = new DeferredResultProcessingInterceptor[0];

	private ReactiveAdapterRegistry reactiveAdapterRegistry = ReactiveAdapterRegistry.getSharedInstance();

	private boolean ignoreDefaultModelOnRedirect = true;

	private int cacheSecondsForSessionAttributeHandlers = 0;

	private boolean synchronizeOnSession = false;

	private SessionAttributeStore sessionAttributeStore = new DefaultSessionAttributeStore();

	private ParameterNameDiscoverer parameterNameDiscoverer = new DefaultParameterNameDiscoverer();

	private @Nullable ConfigurableBeanFactory beanFactory;

	private final Map<Class<?>, SessionAttributesHandler> sessionAttributesHandlerCache = new ConcurrentHashMap<>(64);

	private final Map<Class<?>, Set<Method>> initBinderCache = new ConcurrentHashMap<>(64);

	private final Map<ControllerAdviceBean, Set<Method>> initBinderAdviceCache = new LinkedHashMap<>();

	private final Map<Class<?>, Set<Method>> modelAttributeCache = new ConcurrentHashMap<>(64);

	private final Map<ControllerAdviceBean, Set<Method>> modelAttributeAdviceCache = new LinkedHashMap<>();


	/**
	 * Provide resolvers for custom argument types. Custom resolvers are ordered
	 * after built-in ones. To override the built-in support for argument
	 * resolution use {@link #setArgumentResolvers} instead.
	 */
	public void setCustomArgumentResolvers(@Nullable List<HandlerMethodArgumentResolver> argumentResolvers) {
		this.customArgumentResolvers = argumentResolvers;
	}

	/**
	 * Return the custom argument resolvers, or {@code null}.
	 */
	public @Nullable List<HandlerMethodArgumentResolver> getCustomArgumentResolvers() {
		return this.customArgumentResolvers;
	}

	/**
	 * Configure the complete list of supported argument types thus overriding
	 * the resolvers that would otherwise be configured by default.
	 */
	public void setArgumentResolvers(@Nullable List<HandlerMethodArgumentResolver> argumentResolvers) {
		if (argumentResolvers == null) {
			this.argumentResolvers = null;
		}
		else {
			this.argumentResolvers = new HandlerMethodArgumentResolverComposite();
			this.argumentResolvers.addResolvers(argumentResolvers);
		}
	}

	/**
	 * Return the configured argument resolvers, or possibly {@code null} if
	 * not initialized yet via {@link #afterPropertiesSet()}.
	 */
	public @Nullable List<HandlerMethodArgumentResolver> getArgumentResolvers() {
		return (this.argumentResolvers != null ? this.argumentResolvers.getResolvers() : null);
	}

	/**
	 * Configure the supported argument types in {@code @InitBinder} methods.
	 */
	public void setInitBinderArgumentResolvers(@Nullable List<HandlerMethodArgumentResolver> argumentResolvers) {
		if (argumentResolvers == null) {
			this.initBinderArgumentResolvers = null;
		}
		else {
			this.initBinderArgumentResolvers = new HandlerMethodArgumentResolverComposite();
			this.initBinderArgumentResolvers.addResolvers(argumentResolvers);
		}
	}

	/**
	 * Return the argument resolvers for {@code @InitBinder} methods, or possibly
	 * {@code null} if not initialized yet via {@link #afterPropertiesSet()}.
	 */
	public @Nullable List<HandlerMethodArgumentResolver> getInitBinderArgumentResolvers() {
		return (this.initBinderArgumentResolvers != null ? this.initBinderArgumentResolvers.getResolvers() : null);
	}

	/**
	 * Provide handlers for custom return value types. Custom handlers are
	 * ordered after built-in ones. To override the built-in support for
	 * return value handling use {@link #setReturnValueHandlers}.
	 */
	public void setCustomReturnValueHandlers(@Nullable List<HandlerMethodReturnValueHandler> returnValueHandlers) {
		this.customReturnValueHandlers = returnValueHandlers;
	}

	/**
	 * Return the custom return value handlers, or {@code null}.
	 */
	public @Nullable List<HandlerMethodReturnValueHandler> getCustomReturnValueHandlers() {
		return this.customReturnValueHandlers;
	}

	/**
	 * Configure the complete list of supported return value types thus
	 * overriding handlers that would otherwise be configured by default.
	 */
	public void setReturnValueHandlers(@Nullable List<HandlerMethodReturnValueHandler> returnValueHandlers) {
		if (returnValueHandlers == null) {
			this.returnValueHandlers = null;
		}
		else {
			this.returnValueHandlers = new HandlerMethodReturnValueHandlerComposite();
			this.returnValueHandlers.addHandlers(returnValueHandlers);
		}
	}

	/**
	 * Return the configured handlers, or possibly {@code null} if not
	 * initialized yet via {@link #afterPropertiesSet()}.
	 */
	public @Nullable List<HandlerMethodReturnValueHandler> getReturnValueHandlers() {
		return (this.returnValueHandlers != null ? this.returnValueHandlers.getHandlers() : null);
	}

	/**
	 * Provide custom {@link ModelAndViewResolver ModelAndViewResolvers}.
	 * <p><strong>Note:</strong> This method is available for backwards
	 * compatibility only. However, it is recommended to re-write a
	 * {@code ModelAndViewResolver} as {@link HandlerMethodReturnValueHandler}.
	 * An adapter between the two interfaces is not possible since the
	 * {@link HandlerMethodReturnValueHandler#supportsReturnType} method
	 * cannot be implemented. Hence {@code ModelAndViewResolver}s are limited
	 * to always being invoked at the end after all other return value
	 * handlers have been given a chance.
	 * <p>A {@code HandlerMethodReturnValueHandler} provides better access to
	 * the return type and controller method information and can be ordered
	 * freely relative to other return value handlers.
	 */
	public void setModelAndViewResolvers(@Nullable List<ModelAndViewResolver> modelAndViewResolvers) {
		this.modelAndViewResolvers = modelAndViewResolvers;
	}

	/**
	 * Return the configured {@link ModelAndViewResolver ModelAndViewResolvers}, or {@code null}.
	 */
	public @Nullable List<ModelAndViewResolver> getModelAndViewResolvers() {
		return this.modelAndViewResolvers;
	}

	/**
	 * Set the {@link ContentNegotiationManager} to use to determine requested media types.
	 * If not set, the default constructor is used.
	 */
	public void setContentNegotiationManager(ContentNegotiationManager contentNegotiationManager) {
		this.contentNegotiationManager = contentNegotiationManager;
	}

	/**
	 * Provide the converters to use in argument resolvers and return value
	 * handlers that support reading and/or writing to the body of the
	 * request and response.
	 */
	public void setMessageConverters(List<HttpMessageConverter<?>> messageConverters) {
		this.messageConverters.clear();
		this.messageConverters.addAll(messageConverters);
	}

	/**
	 * Return the configured message body converters.
	 */
	public List<HttpMessageConverter<?>> getMessageConverters() {
		return this.messageConverters;
	}

	/**
	 * Add one or more {@code RequestBodyAdvice} instances to intercept the
	 * request before it is read and converted for {@code @RequestBody} and
	 * {@code HttpEntity} method arguments.
	 */
	public void setRequestBodyAdvice(@Nullable List<RequestBodyAdvice> requestBodyAdvice) {
		if (requestBodyAdvice != null) {
			this.requestResponseBodyAdvice.addAll(requestBodyAdvice);
		}
	}

	/**
	 * Add one or more {@code ResponseBodyAdvice} instances to intercept the
	 * response before {@code @ResponseBody} or {@code ResponseEntity} return
	 * values are written to the response body.
	 */
	public void setResponseBodyAdvice(@Nullable List<ResponseBodyAdvice<?>> responseBodyAdvice) {
		if (responseBodyAdvice != null) {
			this.requestResponseBodyAdvice.addAll(responseBodyAdvice);
		}
	}

	/**
	 * Provide a WebBindingInitializer with "global" initialization to apply
	 * to every DataBinder instance.
	 */
	public void setWebBindingInitializer(@Nullable WebBindingInitializer webBindingInitializer) {
		this.webBindingInitializer = webBindingInitializer;
	}

	/**
	 * Return the configured WebBindingInitializer, or {@code null} if none.
	 */
	public @Nullable WebBindingInitializer getWebBindingInitializer() {
		return this.webBindingInitializer;
	}

	/**
	 * Configure a list of {@link ErrorResponse.Interceptor}'s to apply when
	 * rendering an RFC 9457 {@link org.springframework.http.ProblemDetail}
	 * error response.
	 * @param interceptors the interceptors to use
	 * @since 6.2
	 */
	public void setErrorResponseInterceptors(List<ErrorResponse.Interceptor> interceptors) {
		this.errorResponseInterceptors.clear();
		this.errorResponseInterceptors.addAll(interceptors);
	}

	/**
	 * Return the {@link #setErrorResponseInterceptors(List) configured}
	 * {@link ErrorResponse.Interceptor}'s.
	 * @since 6.2
	 */
	public List<ErrorResponse.Interceptor> getErrorResponseInterceptors() {
		return this.errorResponseInterceptors;
	}

	/**
	 * Set the default {@link AsyncTaskExecutor} to use when a controller method
	 * return a {@link Callable}. Controller methods can override this default on
	 * a per-request basis by returning an {@link WebAsyncTask}.
	 * <p>If your application has controllers with such return types, please
	 * configure an {@link AsyncTaskExecutor} as the one used by default is not
	 * suitable for production under load.
	 */
	public void setTaskExecutor(AsyncTaskExecutor taskExecutor) {
		this.taskExecutor = taskExecutor;
	}

	/**
	 * Specify the amount of time, in milliseconds, before concurrent handling
	 * should time out. In Servlet 3, the timeout begins after the main request
	 * processing thread has exited and ends when the request is dispatched again
	 * for further processing of the concurrently produced result.
	 * <p>If this value is not set, the default timeout of the underlying
	 * implementation is used.
	 * @param timeout the timeout value in milliseconds
	 */
	public void setAsyncRequestTimeout(long timeout) {
		this.asyncRequestTimeout = timeout;
	}

	/**
	 * Configure {@code CallableProcessingInterceptor}'s to register on async requests.
	 * @param interceptors the interceptors to register
	 */
	public void setCallableInterceptors(List<CallableProcessingInterceptor> interceptors) {
		this.callableInterceptors = interceptors.toArray(new CallableProcessingInterceptor[0]);
	}

	/**
	 * Configure {@code DeferredResultProcessingInterceptor}'s to register on async requests.
	 * @param interceptors the interceptors to register
	 */
	public void setDeferredResultInterceptors(List<DeferredResultProcessingInterceptor> interceptors) {
		this.deferredResultInterceptors = interceptors.toArray(new DeferredResultProcessingInterceptor[0]);
	}

	/**
	 * Configure the registry for reactive library types to be supported as
	 * return values from controller methods.
	 * @since 5.0.5
	 */
	public void setReactiveAdapterRegistry(ReactiveAdapterRegistry reactiveAdapterRegistry) {
		this.reactiveAdapterRegistry = reactiveAdapterRegistry;
	}

	/**
	 * Return the configured reactive type registry of adapters.
	 * @since 5.0
	 */
	public ReactiveAdapterRegistry getReactiveAdapterRegistry() {
		return this.reactiveAdapterRegistry;
	}

	/**
	 * By default, the content of the "default" model is used both during
	 * rendering and redirect scenarios. Alternatively a controller method
	 * can declare a {@link RedirectAttributes} argument and use it to provide
	 * attributes for a redirect.
	 * <p>Setting this flag to {@code true} guarantees the "default" model is
	 * never used in a redirect scenario even if a RedirectAttributes argument
	 * is not declared. Setting it to {@code false} means the "default" model
	 * may be used in a redirect if the controller method doesn't declare a
	 * RedirectAttributes argument.
	 * <p>As of 6.0, this property is set to {@code true} by default.
	 * @see RedirectAttributes
	 * @deprecated as of 6.0 without a replacement; once removed, the default
	 * model will always be ignored on redirect
	 */
	@Deprecated(since = "6.0")
	public void setIgnoreDefaultModelOnRedirect(boolean ignoreDefaultModelOnRedirect) {
		this.ignoreDefaultModelOnRedirect = ignoreDefaultModelOnRedirect;
	}

	/**
	 * Specify the strategy to store session attributes with. The default is
	 * {@link org.springframework.web.bind.support.DefaultSessionAttributeStore},
	 * storing session attributes in the HttpSession with the same attribute
	 * name as in the model.
	 */
	public void setSessionAttributeStore(SessionAttributeStore sessionAttributeStore) {
		this.sessionAttributeStore = sessionAttributeStore;
	}

	/**
	 * Cache content produced by {@code @SessionAttributes} annotated handlers
	 * for the given number of seconds.
	 * <p>Possible values are:
	 * <ul>
	 * <li>-1: no generation of cache-related headers</li>
	 * <li>0 (default value): "Cache-Control: no-store" will prevent caching</li>
	 * <li>1 or higher: "Cache-Control: max-age=seconds" will ask to cache content;
	 * not advised when dealing with session attributes</li>
	 * </ul>
	 * <p>In contrast to the "cacheSeconds" property which will apply to all general
	 * handlers (but not to {@code @SessionAttributes} annotated handlers),
	 * this setting will apply to {@code @SessionAttributes} handlers only.
	 * @see #setCacheSeconds
	 * @see org.springframework.web.bind.annotation.SessionAttributes
	 */
	public void setCacheSecondsForSessionAttributeHandlers(int cacheSecondsForSessionAttributeHandlers) {
		this.cacheSecondsForSessionAttributeHandlers = cacheSecondsForSessionAttributeHandlers;
	}

	/**
	 * Set if controller execution should be synchronized on the session,
	 * to serialize parallel invocations from the same client.
	 * <p>More specifically, the execution of the {@code handleRequestInternal}
	 * method will get synchronized if this flag is "true". The best available
	 * session mutex will be used for the synchronization; ideally, this will
	 * be a mutex exposed by HttpSessionMutexListener.
	 * <p>The session mutex is guaranteed to be the same object during
	 * the entire lifetime of the session, available under the key defined
	 * by the {@code SESSION_MUTEX_ATTRIBUTE} constant. It serves as a
	 * safe reference to synchronize on for locking on the current session.
	 * <p>In many cases, the HttpSession reference itself is a safe mutex
	 * as well, since it will always be the same object reference for the
	 * same active logical session. However, this is not guaranteed across
	 * different servlet containers; the only 100% safe way is a session mutex.
	 * @see org.springframework.web.util.HttpSessionMutexListener
	 * @see org.springframework.web.util.WebUtils#getSessionMutex(jakarta.servlet.http.HttpSession)
	 */
	public void setSynchronizeOnSession(boolean synchronizeOnSession) {
		this.synchronizeOnSession = synchronizeOnSession;
	}

	/**
	 * Set the ParameterNameDiscoverer to use for resolving method parameter names if needed
	 * (for example, for default attribute names).
	 * <p>Default is a {@link org.springframework.core.DefaultParameterNameDiscoverer}.
	 */
	public void setParameterNameDiscoverer(ParameterNameDiscoverer parameterNameDiscoverer) {
		this.parameterNameDiscoverer = parameterNameDiscoverer;
	}

	/**
	 * A {@link ConfigurableBeanFactory} is expected for resolving expressions
	 * in method argument default values.
	 */
	@Override
	public void setBeanFactory(BeanFactory beanFactory) {
		if (beanFactory instanceof ConfigurableBeanFactory cbf) {
			this.beanFactory = cbf;
		}
	}

	/**
	 * Return the owning factory of this bean instance, or {@code null} if none.
	 */
	protected @Nullable ConfigurableBeanFactory getBeanFactory() {
		return this.beanFactory;
	}


	@Override
	public void afterPropertiesSet() {
		// Do this first, it may add ResponseBody advice beans
		initControllerAdviceCache();
		initMessageConverters();

		if (this.argumentResolvers == null) {
			List<HandlerMethodArgumentResolver> resolvers = getDefaultArgumentResolvers();
			this.argumentResolvers = new HandlerMethodArgumentResolverComposite().addResolvers(resolvers);
		}
		if (this.initBinderArgumentResolvers == null) {
			List<HandlerMethodArgumentResolver> resolvers = getDefaultInitBinderArgumentResolvers();
			this.initBinderArgumentResolvers = new HandlerMethodArgumentResolverComposite().addResolvers(resolvers);
		}
		if (this.returnValueHandlers == null) {
			List<HandlerMethodReturnValueHandler> handlers = getDefaultReturnValueHandlers();
			this.returnValueHandlers = new HandlerMethodReturnValueHandlerComposite().addHandlers(handlers);
		}
		if (BEAN_VALIDATION_PRESENT) {
			List<HandlerMethodArgumentResolver> resolvers = this.argumentResolvers.getResolvers();
			this.methodValidator = HandlerMethodValidator.from(
					this.webBindingInitializer, this.parameterNameDiscoverer,
					methodParamPredicate(resolvers, ModelAttributeMethodProcessor.class),
					methodParamPredicate(resolvers, RequestParamMethodArgumentResolver.class));
		}
	}

	private void initMessageConverters() {
		if (!this.messageConverters.isEmpty()) {
			return;
		}
		this.messageConverters.add(new ByteArrayHttpMessageConverter());
		this.messageConverters.add(new StringHttpMessageConverter());

		this.messageConverters.add(new AllEncompassingFormHttpMessageConverter());
	}

	private void initControllerAdviceCache() {
		if (getApplicationContext() == null) {
			return;
		}

		List<ControllerAdviceBean> adviceBeans = ControllerAdviceBean.findAnnotatedBeans(getApplicationContext());

		List<Object> requestResponseBodyAdviceBeans = new ArrayList<>();

		for (ControllerAdviceBean adviceBean : adviceBeans) {
			Class<?> beanType = adviceBean.getBeanType();
			if (beanType == null) {
				throw new IllegalStateException("Unresolvable type for ControllerAdviceBean: " + adviceBean);
			}
			Set<Method> attrMethods = MethodIntrospector.selectMethods(beanType, MODEL_ATTRIBUTE_METHODS);
			if (!attrMethods.isEmpty()) {
				this.modelAttributeAdviceCache.put(adviceBean, attrMethods);
			}
			Set<Method> binderMethods = MethodIntrospector.selectMethods(beanType, INIT_BINDER_METHODS);
			if (!binderMethods.isEmpty()) {
				this.initBinderAdviceCache.put(adviceBean, binderMethods);
			}
			if (RequestBodyAdvice.class.isAssignableFrom(beanType) || ResponseBodyAdvice.class.isAssignableFrom(beanType)) {
				requestResponseBodyAdviceBeans.add(adviceBean);
			}
		}

		if (!requestResponseBodyAdviceBeans.isEmpty()) {
			this.requestResponseBodyAdvice.addAll(0, requestResponseBodyAdviceBeans);
		}

		if (logger.isDebugEnabled()) {
			int modelSize = this.modelAttributeAdviceCache.size();
			int binderSize = this.initBinderAdviceCache.size();
			int reqCount = getBodyAdviceCount(RequestBodyAdvice.class);
			int resCount = getBodyAdviceCount(ResponseBodyAdvice.class);
			if (modelSize == 0 && binderSize == 0 && reqCount == 0 && resCount == 0) {
				logger.debug("ControllerAdvice beans: none");
			}
			else {
				logger.debug("ControllerAdvice beans: " + modelSize + " @ModelAttribute, " + binderSize +
						" @InitBinder, " + reqCount + " RequestBodyAdvice, " + resCount + " ResponseBodyAdvice");
			}
		}
	}

	// Count all advice, including explicit registrations..

	private int getBodyAdviceCount(Class<?> adviceType) {
		List<Object> advice = this.requestResponseBodyAdvice;
		return RequestBodyAdvice.class.isAssignableFrom(adviceType) ?
				RequestResponseBodyAdviceChain.getAdviceByType(advice, RequestBodyAdvice.class).size() :
				RequestResponseBodyAdviceChain.getAdviceByType(advice, ResponseBodyAdvice.class).size();
	}

	/**
	 * Return the list of argument resolvers to use including built-in resolvers
	 * and custom resolvers provided via {@link #setCustomArgumentResolvers}.
	 */
	private List<HandlerMethodArgumentResolver> getDefaultArgumentResolvers() {
		List<HandlerMethodArgumentResolver> resolvers = new ArrayList<>(30);

		// Annotation-based argument resolution
		resolvers.add(new RequestParamMethodArgumentResolver(getBeanFactory(), false));
		resolvers.add(new RequestParamMapMethodArgumentResolver());
		resolvers.add(new PathVariableMethodArgumentResolver());
		resolvers.add(new PathVariableMapMethodArgumentResolver());
		resolvers.add(new MatrixVariableMethodArgumentResolver());
		resolvers.add(new MatrixVariableMapMethodArgumentResolver());
		resolvers.add(new ServletModelAttributeMethodProcessor(false));
		resolvers.add(new RequestResponseBodyMethodProcessor(getMessageConverters(), this.requestResponseBodyAdvice));
		resolvers.add(new RequestPartMethodArgumentResolver(getMessageConverters(), this.requestResponseBodyAdvice));
		resolvers.add(new RequestHeaderMethodArgumentResolver(getBeanFactory()));
		resolvers.add(new RequestHeaderMapMethodArgumentResolver());
		resolvers.add(new ServletCookieValueMethodArgumentResolver(getBeanFactory()));
		resolvers.add(new ExpressionValueMethodArgumentResolver(getBeanFactory()));
		resolvers.add(new SessionAttributeMethodArgumentResolver());
		resolvers.add(new RequestAttributeMethodArgumentResolver());

		// Type-based argument resolution
		resolvers.add(new ServletRequestMethodArgumentResolver());
		resolvers.add(new ServletResponseMethodArgumentResolver());
		resolvers.add(new HttpEntityMethodProcessor(getMessageConverters(), this.requestResponseBodyAdvice));
		resolvers.add(new RedirectAttributesMethodArgumentResolver());
		resolvers.add(new ModelMethodProcessor());
		resolvers.add(new MapMethodProcessor());
		resolvers.add(new ErrorsMethodArgumentResolver());
		resolvers.add(new SessionStatusMethodArgumentResolver());
		resolvers.add(new UriComponentsBuilderMethodArgumentResolver());
		if (KotlinDetector.isKotlinPresent()) {
			resolvers.add(new ContinuationHandlerMethodArgumentResolver());
		}

		// Custom arguments
		if (getCustomArgumentResolvers() != null) {
			resolvers.addAll(getCustomArgumentResolvers());
		}

		// Catch-all
		resolvers.add(new PrincipalMethodArgumentResolver());
		resolvers.add(new RequestParamMethodArgumentResolver(getBeanFactory(), true));
		resolvers.add(new ServletModelAttributeMethodProcessor(true));

		return resolvers;
	}

	/**
	 * Return the list of argument resolvers to use for {@code @InitBinder}
	 * methods including built-in and custom resolvers.
	 */
	private List<HandlerMethodArgumentResolver> getDefaultInitBinderArgumentResolvers() {
		List<HandlerMethodArgumentResolver> resolvers = new ArrayList<>(20);

		// Annotation-based argument resolution
		resolvers.add(new RequestParamMethodArgumentResolver(getBeanFactory(), false));
		resolvers.add(new RequestParamMapMethodArgumentResolver());
		resolvers.add(new PathVariableMethodArgumentResolver());
		resolvers.add(new PathVariableMapMethodArgumentResolver());
		resolvers.add(new MatrixVariableMethodArgumentResolver());
		resolvers.add(new MatrixVariableMapMethodArgumentResolver());
		resolvers.add(new ExpressionValueMethodArgumentResolver(getBeanFactory()));
		resolvers.add(new SessionAttributeMethodArgumentResolver());
		resolvers.add(new RequestAttributeMethodArgumentResolver());

		// Type-based argument resolution
		resolvers.add(new ServletRequestMethodArgumentResolver());
		resolvers.add(new ServletResponseMethodArgumentResolver());

		// Custom arguments
		if (getCustomArgumentResolvers() != null) {
			resolvers.addAll(getCustomArgumentResolvers());
		}

		// Catch-all
		resolvers.add(new PrincipalMethodArgumentResolver());
		resolvers.add(new RequestParamMethodArgumentResolver(getBeanFactory(), true));

		return resolvers;
	}

	/**
	 * Return the list of return value handlers to use including built-in and
	 * custom handlers provided via {@link #setReturnValueHandlers}.
	 */
	private List<HandlerMethodReturnValueHandler> getDefaultReturnValueHandlers() {
		List<HandlerMethodReturnValueHandler> handlers = new ArrayList<>(20);

		// Single-purpose return value types
		handlers.add(new ModelAndViewMethodReturnValueHandler());
		handlers.add(new ModelMethodProcessor());
		handlers.add(new ViewMethodReturnValueHandler());
		handlers.add(new ResponseBodyEmitterReturnValueHandler(getMessageConverters(),
				this.reactiveAdapterRegistry, this.taskExecutor, this.contentNegotiationManager,
				initViewResolvers(), initLocaleResolver()));
		handlers.add(new StreamingResponseBodyReturnValueHandler());
		handlers.add(new HttpEntityMethodProcessor(getMessageConverters(),
				this.contentNegotiationManager, this.requestResponseBodyAdvice, this.errorResponseInterceptors));
		handlers.add(new HttpHeadersReturnValueHandler());
		handlers.add(new CallableMethodReturnValueHandler());
		handlers.add(new DeferredResultMethodReturnValueHandler());
		handlers.add(new AsyncTaskMethodReturnValueHandler(this.beanFactory));

		// Annotation-based return value types
		handlers.add(new ServletModelAttributeMethodProcessor(false));
		handlers.add(new RequestResponseBodyMethodProcessor(getMessageConverters(),
				this.contentNegotiationManager, this.requestResponseBodyAdvice, this.errorResponseInterceptors));

		// Multi-purpose return value types
		handlers.add(new ViewNameMethodReturnValueHandler());
		handlers.add(new MapMethodProcessor());

		// Custom return value types
		if (getCustomReturnValueHandlers() != null) {
			handlers.addAll(getCustomReturnValueHandlers());
		}

		// Catch-all
		if (!CollectionUtils.isEmpty(getModelAndViewResolvers())) {
			handlers.add(new ModelAndViewResolverMethodReturnValueHandler(getModelAndViewResolvers()));
		}
		else {
			handlers.add(new ServletModelAttributeMethodProcessor(true));
		}

		return handlers;
	}

	private List<ViewResolver> initViewResolvers() {
		if (getBeanFactory() instanceof ListableBeanFactory lbf) {
			Map<String, ViewResolver> matchingBeans =
					BeanFactoryUtils.beansOfTypeIncludingAncestors(lbf, ViewResolver.class, true, false);
			if (!matchingBeans.isEmpty()) {
				List<ViewResolver> viewResolvers = new ArrayList<>(matchingBeans.values());
				AnnotationAwareOrderComparator.sort(viewResolvers);
				return viewResolvers;
			}
		}
		return Collections.emptyList();
	}

<<<<<<< HEAD
	@Nullable
	private LocaleResolver initLocaleResolver() {
=======
	private @Nullable LocaleResolver initLocaleResolver() {
>>>>>>> bf06d748
		if (getBeanFactory() != null) {
			try {
				return getBeanFactory().getBean(
						DispatcherServlet.LOCALE_RESOLVER_BEAN_NAME, LocaleResolver.class);
			}
			catch (NoSuchBeanDefinitionException ex) {
				// ignore
			}
		}
		return null;
	}

	private static Predicate<MethodParameter> methodParamPredicate(
			List<HandlerMethodArgumentResolver> resolvers, Class<?> resolverType) {

		return parameter -> {
			for (HandlerMethodArgumentResolver resolver : resolvers) {
				if (resolver.supportsParameter(parameter)) {
					return resolverType.isInstance(resolver);
				}
			}
			return false;
		};
	}


	/**
	 * Always return {@code true} since any method argument and return value
	 * type will be processed in some way. A method argument not recognized
	 * by any HandlerMethodArgumentResolver is interpreted as a request parameter
	 * if it is a simple type, or as a model attribute otherwise. A return value
	 * not recognized by any HandlerMethodReturnValueHandler will be interpreted
	 * as a model attribute.
	 */
	@Override
	protected boolean supportsInternal(HandlerMethod handlerMethod) {
		return true;
	}

	@Override
	protected @Nullable ModelAndView handleInternal(HttpServletRequest request,
			HttpServletResponse response, HandlerMethod handlerMethod) throws Exception {

		ModelAndView mav;
		checkRequest(request);

		// Execute invokeHandlerMethod in synchronized block if required.
		if (this.synchronizeOnSession) {
			HttpSession session = request.getSession(false);
			if (session != null) {
				Object mutex = WebUtils.getSessionMutex(session);
				synchronized (mutex) {
					mav = invokeHandlerMethod(request, response, handlerMethod);
				}
			}
			else {
				// No HttpSession available -> no mutex necessary
				mav = invokeHandlerMethod(request, response, handlerMethod);
			}
		}
		else {
			// No synchronization on session demanded at all...
			mav = invokeHandlerMethod(request, response, handlerMethod);
		}

		if (!response.containsHeader(HEADER_CACHE_CONTROL)) {
			if (getSessionAttributesHandler(handlerMethod).hasSessionAttributes()) {
				applyCacheSeconds(response, this.cacheSecondsForSessionAttributeHandlers);
			}
			else {
				prepareResponse(response);
			}
		}

		return mav;
	}

	/**
	 * This implementation always returns -1. An {@code @RequestMapping} method can
	 * calculate the lastModified value, call {@link WebRequest#checkNotModified(long)},
	 * and return {@code null} if the result of that call is {@code true}.
	 */
	@Override
	@SuppressWarnings("deprecation")
	protected long getLastModifiedInternal(HttpServletRequest request, HandlerMethod handlerMethod) {
		return -1;
	}


	/**
	 * Return the {@link SessionAttributesHandler} instance for the given handler type
	 * (never {@code null}).
	 */
	private SessionAttributesHandler getSessionAttributesHandler(HandlerMethod handlerMethod) {
		return this.sessionAttributesHandlerCache.computeIfAbsent(
				handlerMethod.getBeanType(),
				type -> new SessionAttributesHandler(type, this.sessionAttributeStore));
	}

	/**
	 * Invoke the {@link RequestMapping} handler method preparing a {@link ModelAndView}
	 * if view resolution is required.
	 * @since 4.2
	 * @see #createInvocableHandlerMethod(HandlerMethod)
	 */
	@SuppressWarnings("deprecation")
	protected @Nullable ModelAndView invokeHandlerMethod(HttpServletRequest request,
			HttpServletResponse response, HandlerMethod handlerMethod) throws Exception {

		WebAsyncManager asyncManager = WebAsyncUtils.getAsyncManager(request);
		AsyncWebRequest asyncWebRequest = WebAsyncUtils.createAsyncWebRequest(request, response);
		asyncWebRequest.setTimeout(this.asyncRequestTimeout);

		asyncManager.setTaskExecutor(this.taskExecutor);
		asyncManager.setAsyncWebRequest(asyncWebRequest);
		asyncManager.registerCallableInterceptors(this.callableInterceptors);
		asyncManager.registerDeferredResultInterceptors(this.deferredResultInterceptors);

		// Obtain wrapped response to enforce lifecycle rule from Servlet spec, section 2.3.3.4
		response = asyncWebRequest.getNativeResponse(HttpServletResponse.class);

		ServletWebRequest webRequest = (asyncWebRequest instanceof ServletWebRequest ?
				(ServletWebRequest) asyncWebRequest : new ServletWebRequest(request, response));

		WebDataBinderFactory binderFactory = getDataBinderFactory(handlerMethod);
		ModelFactory modelFactory = getModelFactory(handlerMethod, binderFactory);

		ServletInvocableHandlerMethod invocableMethod = createInvocableHandlerMethod(handlerMethod);
		if (this.argumentResolvers != null) {
			invocableMethod.setHandlerMethodArgumentResolvers(this.argumentResolvers);
		}
		if (this.returnValueHandlers != null) {
			invocableMethod.setHandlerMethodReturnValueHandlers(this.returnValueHandlers);
		}
		invocableMethod.setDataBinderFactory(binderFactory);
		invocableMethod.setParameterNameDiscoverer(this.parameterNameDiscoverer);
		invocableMethod.setMethodValidator(this.methodValidator);

		ModelAndViewContainer mavContainer = new ModelAndViewContainer();
		mavContainer.addAllAttributes(RequestContextUtils.getInputFlashMap(request));
		modelFactory.initModel(webRequest, mavContainer, invocableMethod);
		mavContainer.setIgnoreDefaultModelOnRedirect(this.ignoreDefaultModelOnRedirect);

		if (asyncManager.hasConcurrentResult()) {
			Object result = asyncManager.getConcurrentResult();
			Object[] resultContext = asyncManager.getConcurrentResultContext();
			Assert.state(resultContext != null && resultContext.length > 0, "Missing result context");
			mavContainer = (ModelAndViewContainer) resultContext[0];
			asyncManager.clearConcurrentResult();
			LogFormatUtils.traceDebug(logger, traceOn -> {
				String formatted = LogFormatUtils.formatValue(result, !traceOn);
				return "Resume with async result [" + formatted + "]";
			});
			invocableMethod = invocableMethod.wrapConcurrentResult(result);
		}

		invocableMethod.invokeAndHandle(webRequest, mavContainer);
		if (asyncManager.isConcurrentHandlingStarted()) {
			return null;
		}

		return getModelAndView(mavContainer, modelFactory, webRequest);
	}

	/**
	 * Create a {@link ServletInvocableHandlerMethod} from the given {@link HandlerMethod} definition.
	 * @param handlerMethod the {@link HandlerMethod} definition
	 * @return the corresponding {@link ServletInvocableHandlerMethod} (or custom subclass thereof)
	 * @since 4.2
	 */
	protected ServletInvocableHandlerMethod createInvocableHandlerMethod(HandlerMethod handlerMethod) {
		return new ServletInvocableHandlerMethod(handlerMethod);
	}

	private ModelFactory getModelFactory(HandlerMethod handlerMethod, WebDataBinderFactory binderFactory) {
		SessionAttributesHandler sessionAttrHandler = getSessionAttributesHandler(handlerMethod);
		Class<?> handlerType = handlerMethod.getBeanType();
		Set<Method> methods = this.modelAttributeCache.get(handlerType);
		if (methods == null) {
			methods = MethodIntrospector.selectMethods(handlerType, MODEL_ATTRIBUTE_METHODS);
			this.modelAttributeCache.put(handlerType, methods);
		}
		List<InvocableHandlerMethod> attrMethods = new ArrayList<>();
		// Global methods first
		this.modelAttributeAdviceCache.forEach((controllerAdviceBean, methodSet) -> {
			if (controllerAdviceBean.isApplicableToBeanType(handlerType)) {
				Object bean = controllerAdviceBean.resolveBean();
				for (Method method : methodSet) {
					attrMethods.add(createModelAttributeMethod(binderFactory, bean, method));
				}
			}
		});
		for (Method method : methods) {
			Object bean = handlerMethod.getBean();
			attrMethods.add(createModelAttributeMethod(binderFactory, bean, method));
		}
		return new ModelFactory(attrMethods, binderFactory, sessionAttrHandler);
	}

	private InvocableHandlerMethod createModelAttributeMethod(WebDataBinderFactory factory, Object bean, Method method) {
		InvocableHandlerMethod attrMethod = new InvocableHandlerMethod(bean, method);
		if (this.argumentResolvers != null) {
			attrMethod.setHandlerMethodArgumentResolvers(this.argumentResolvers);
		}
		attrMethod.setParameterNameDiscoverer(this.parameterNameDiscoverer);
		attrMethod.setDataBinderFactory(factory);
		return attrMethod;
	}

	private WebDataBinderFactory getDataBinderFactory(HandlerMethod handlerMethod) throws Exception {
		Class<?> handlerType = handlerMethod.getBeanType();
		Set<Method> methods = this.initBinderCache.get(handlerType);
		if (methods == null) {
			methods = MethodIntrospector.selectMethods(handlerType, INIT_BINDER_METHODS);
			this.initBinderCache.put(handlerType, methods);
		}
		List<InvocableHandlerMethod> initBinderMethods = new ArrayList<>();
		// Global methods first
		this.initBinderAdviceCache.forEach((controllerAdviceBean, methodSet) -> {
			if (controllerAdviceBean.isApplicableToBeanType(handlerType)) {
				Object bean = controllerAdviceBean.resolveBean();
				for (Method method : methodSet) {
					initBinderMethods.add(createInitBinderMethod(bean, method));
				}
			}
		});
		for (Method method : methods) {
			Object bean = handlerMethod.getBean();
			initBinderMethods.add(createInitBinderMethod(bean, method));
		}
		DefaultDataBinderFactory factory = createDataBinderFactory(initBinderMethods);
		factory.setMethodValidationApplicable(this.methodValidator != null && handlerMethod.shouldValidateArguments());
		return factory;
	}

	private InvocableHandlerMethod createInitBinderMethod(Object bean, Method method) {
		InvocableHandlerMethod binderMethod = new InvocableHandlerMethod(bean, method);
		if (this.initBinderArgumentResolvers != null) {
			binderMethod.setHandlerMethodArgumentResolvers(this.initBinderArgumentResolvers);
		}
		binderMethod.setDataBinderFactory(new DefaultDataBinderFactory(this.webBindingInitializer));
		binderMethod.setParameterNameDiscoverer(this.parameterNameDiscoverer);
		return binderMethod;
	}

	/**
	 * Template method to create a new InitBinderDataBinderFactory instance.
	 * <p>The default implementation creates a ServletRequestDataBinderFactory.
	 * This can be overridden for custom ServletRequestDataBinder subclasses.
	 * @param binderMethods {@code @InitBinder} methods
	 * @return the InitBinderDataBinderFactory instance to use
	 * @throws Exception in case of invalid state or arguments
	 */
	protected InitBinderDataBinderFactory createDataBinderFactory(List<InvocableHandlerMethod> binderMethods)
			throws Exception {

		return new ServletRequestDataBinderFactory(binderMethods, getWebBindingInitializer());
	}

	private @Nullable ModelAndView getModelAndView(ModelAndViewContainer mavContainer,
			ModelFactory modelFactory, NativeWebRequest webRequest) throws Exception {

		modelFactory.updateModel(webRequest, mavContainer);
		if (mavContainer.isRequestHandled()) {
			return null;
		}
		ModelMap model = mavContainer.getModel();
		ModelAndView mav = new ModelAndView(mavContainer.getViewName(), model, mavContainer.getStatus());
		if (!mavContainer.isViewReference()) {
			mav.setView((View) mavContainer.getView());
		}
		if (model instanceof RedirectAttributes redirectAttributes) {
			Map<String, ?> flashAttributes = redirectAttributes.getFlashAttributes();
			HttpServletRequest request = webRequest.getNativeRequest(HttpServletRequest.class);
			if (request != null) {
				RequestContextUtils.getOutputFlashMap(request).putAll(flashAttributes);
			}
		}
		return mav;
	}


	/**
	 * A default Spring MVC AsyncTaskExecutor that warns if used.
	 */
	@SuppressWarnings("serial")
	private class MvcSimpleAsyncTaskExecutor extends SimpleAsyncTaskExecutor {

		private static boolean taskExecutorWarning = true;

		MvcSimpleAsyncTaskExecutor() {
			super("MvcAsync");
		}

		@Override
		public void execute(Runnable task) {
			if (taskExecutorWarning && logger.isWarnEnabled()) {
				synchronized (this) {
					if (taskExecutorWarning) {
						logger.warn("""
								!!!
								Performing asynchronous handling through the default Spring MVC SimpleAsyncTaskExecutor.
								This executor is not suitable for production use under load.
								Please, configure an AsyncTaskExecutor through the WebMvc config.
								-------------------------------
								!!!""");
						taskExecutorWarning = false;
					}
				}
			}
			super.execute(task);
		}
	}

}<|MERGE_RESOLUTION|>--- conflicted
+++ resolved
@@ -170,12 +170,7 @@
 
 	private final List<ErrorResponse.Interceptor> errorResponseInterceptors = new ArrayList<>();
 
-<<<<<<< HEAD
-	@Nullable
-	private MethodValidator methodValidator;
-=======
 	private @Nullable MethodValidator methodValidator;
->>>>>>> bf06d748
 
 	private AsyncTaskExecutor taskExecutor = new MvcSimpleAsyncTaskExecutor();
 
@@ -810,12 +805,7 @@
 		return Collections.emptyList();
 	}
 
-<<<<<<< HEAD
-	@Nullable
-	private LocaleResolver initLocaleResolver() {
-=======
 	private @Nullable LocaleResolver initLocaleResolver() {
->>>>>>> bf06d748
 		if (getBeanFactory() != null) {
 			try {
 				return getBeanFactory().getBean(
