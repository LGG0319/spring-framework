--- conflicted
+++ resolved
@@ -210,12 +210,7 @@
 
 		private final PageContext pageContext;
 
-<<<<<<< HEAD
-		@Nullable
-		private final ELContext elContext;
-=======
 		private final @Nullable ELContext elContext;
->>>>>>> bf06d748
 
 
 		public JspPropertyAccessor(PageContext pageContext) {
@@ -253,21 +248,12 @@
 			throw new UnsupportedOperationException();
 		}
 
-<<<<<<< HEAD
-		@Nullable
-		private Object resolveImplicitVariable(String name) throws AccessException {
-=======
 		private @Nullable Object resolveImplicitVariable(String name) throws AccessException {
->>>>>>> bf06d748
 			if (this.elContext == null) {
 				return null;
 			}
 			try {
-<<<<<<< HEAD
-				return this.elContext.getELResolver().getValue(this.elContext, name, null);
-=======
 				return this.elContext.getELResolver().getValue(this.elContext, null, name);
->>>>>>> bf06d748
 			}
 			catch (Exception ex) {
 				throw new AccessException(
