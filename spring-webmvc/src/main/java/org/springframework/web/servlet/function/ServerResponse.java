--- conflicted
+++ resolved
@@ -736,7 +736,6 @@
 		 * @throws IOException in case of I/O errors
 		 */
 		StreamBuilder write(Object object) throws IOException;
-<<<<<<< HEAD
 
 		/**
 		 * Write the given object to the response stream, without flushing.
@@ -756,27 +755,6 @@
 		 */
 		void flush() throws IOException;
 
-=======
-
-		/**
-		 * Write the given object to the response stream, without flushing.
-		 * Strings will be sent as UTF-8 encoded bytes, byte arrays will be sent as-is,
-		 * and other objects will be converted into JSON using
-		 * {@linkplain HttpMessageConverter message converters}.
-		 * @param object the object to send as data
-		 * @param mediaType the media type to use for encoding the provided data
-		 * @return this builder
-		 * @throws IOException in case of I/O errors
-		 */
-		StreamBuilder write(Object object, @Nullable MediaType mediaType) throws IOException;
-
-		/**
-		 * Flush the buffered response stream content to the network.
-		 * @throws IOException in case of I/O errors
-		 */
-		void flush() throws IOException;
-
->>>>>>> bf06d748
 	}
 
 	/**
