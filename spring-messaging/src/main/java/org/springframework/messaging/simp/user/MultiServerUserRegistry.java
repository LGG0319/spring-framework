--- conflicted
+++ resolved
@@ -279,12 +279,7 @@
 		private final Set<TransferSimpSession> sessions;
 
 		// Cross-server session lookup (for example, user connected to multiple servers)
-<<<<<<< HEAD
-		@Nullable
-		private SessionLookup sessionLookup;
-=======
 		private @Nullable SessionLookup sessionLookup;
->>>>>>> bf06d748
 
 		/**
 		 * Default constructor for JSON deserialization.
