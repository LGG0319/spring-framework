--- conflicted
+++ resolved
@@ -272,14 +272,8 @@
 	/**
 	 * Get the heartbeat header.
 	 */
-<<<<<<< HEAD
-	@Nullable
-	@SuppressWarnings("NullAway")
-	public long[] getHeartbeat() {
-=======
 	@SuppressWarnings("NullAway")
 	public long @Nullable [] getHeartbeat() {
->>>>>>> bf06d748
 		String rawValue = getFirst(HEARTBEAT);
 		int pos = (rawValue != null ? rawValue.indexOf(',') : -1);
 		if (pos == -1) {
@@ -506,12 +500,7 @@
 	}
 
 	@Override
-<<<<<<< HEAD
-	@Nullable
-	public List<String> get(Object key) {
-=======
 	public @Nullable List<String> get(Object key) {
->>>>>>> bf06d748
 		return this.headers.get(key);
 	}
 
