/*
 * Copyright 2002-2024 the original author or authors.
 *
 * Licensed under the Apache License, Version 2.0 (the "License");
 * you may not use this file except in compliance with the License.
 * You may obtain a copy of the License at
 *
 *      https://www.apache.org/licenses/LICENSE-2.0
 *
 * Unless required by applicable law or agreed to in writing, software
 * distributed under the License is distributed on an "AS IS" BASIS,
 * WITHOUT WARRANTIES OR CONDITIONS OF ANY KIND, either express or implied.
 * See the License for the specific language governing permissions and
 * limitations under the License.
 */

package org.springframework.messaging.simp.annotation.support;

import java.lang.reflect.Method;
import java.util.ArrayList;
import java.util.Collection;
import java.util.Comparator;
import java.util.LinkedHashSet;
import java.util.List;
import java.util.Map;
import java.util.Set;

import org.apache.commons.logging.Log;
import org.jspecify.annotations.Nullable;

import org.springframework.beans.factory.config.ConfigurableBeanFactory;
import org.springframework.context.ApplicationContext;
import org.springframework.context.ConfigurableApplicationContext;
import org.springframework.context.EmbeddedValueResolverAware;
import org.springframework.context.SmartLifecycle;
import org.springframework.core.annotation.AnnotatedElementUtils;
import org.springframework.core.convert.ConversionService;
import org.springframework.format.support.DefaultFormattingConversionService;
import org.springframework.messaging.Message;
import org.springframework.messaging.MessageChannel;
import org.springframework.messaging.SubscribableChannel;
import org.springframework.messaging.converter.ByteArrayMessageConverter;
import org.springframework.messaging.converter.CompositeMessageConverter;
import org.springframework.messaging.converter.MessageConverter;
import org.springframework.messaging.converter.StringMessageConverter;
import org.springframework.messaging.core.AbstractMessageSendingTemplate;
import org.springframework.messaging.handler.DestinationPatternsMessageCondition;
import org.springframework.messaging.handler.HandlerMethod;
import org.springframework.messaging.handler.annotation.MessageMapping;
import org.springframework.messaging.handler.annotation.support.AnnotationExceptionHandlerMethodResolver;
import org.springframework.messaging.handler.annotation.support.DestinationVariableMethodArgumentResolver;
import org.springframework.messaging.handler.annotation.support.HeaderMethodArgumentResolver;
import org.springframework.messaging.handler.annotation.support.HeadersMethodArgumentResolver;
import org.springframework.messaging.handler.annotation.support.MessageMethodArgumentResolver;
import org.springframework.messaging.handler.annotation.support.PayloadMethodArgumentResolver;
import org.springframework.messaging.handler.invocation.AbstractExceptionHandlerMethodResolver;
import org.springframework.messaging.handler.invocation.AbstractMethodMessageHandler;
import org.springframework.messaging.handler.invocation.CompletableFutureReturnValueHandler;
import org.springframework.messaging.handler.invocation.HandlerMethodArgumentResolver;
import org.springframework.messaging.handler.invocation.HandlerMethodReturnValueHandler;
import org.springframework.messaging.handler.invocation.HandlerMethodReturnValueHandlerComposite;
import org.springframework.messaging.handler.invocation.ReactiveReturnValueHandler;
import org.springframework.messaging.simp.SimpAttributesContextHolder;
import org.springframework.messaging.simp.SimpLogging;
import org.springframework.messaging.simp.SimpMessageHeaderAccessor;
import org.springframework.messaging.simp.SimpMessageMappingInfo;
import org.springframework.messaging.simp.SimpMessageSendingOperations;
import org.springframework.messaging.simp.SimpMessageTypeMessageCondition;
import org.springframework.messaging.simp.SimpMessagingTemplate;
import org.springframework.messaging.simp.annotation.SubscribeMapping;
import org.springframework.messaging.support.MessageHeaderAccessor;
import org.springframework.messaging.support.MessageHeaderInitializer;
import org.springframework.stereotype.Controller;
import org.springframework.util.AntPathMatcher;
import org.springframework.util.Assert;
import org.springframework.util.ClassUtils;
import org.springframework.util.CollectionUtils;
import org.springframework.util.PathMatcher;
import org.springframework.util.StringValueResolver;
import org.springframework.validation.Validator;

/**
 * A handler for messages delegating to {@link MessageMapping @MessageMapping}
 * and {@link SubscribeMapping @SubscribeMapping} annotated methods.
 *
 * <p>Supports Ant-style path patterns with template variables.
 *
 * @author Rossen Stoyanchev
 * @author Brian Clozel
 * @author Juergen Hoeller
 * @since 4.0
 */
public class SimpAnnotationMethodMessageHandler extends AbstractMethodMessageHandler<SimpMessageMappingInfo>
		implements EmbeddedValueResolverAware, SmartLifecycle {

	private static final boolean reactorPresent = ClassUtils.isPresent(
			"reactor.core.publisher.Flux", SimpAnnotationMethodMessageHandler.class.getClassLoader());


	private final SubscribableChannel clientInboundChannel;

	private final SimpMessageSendingOperations clientMessagingTemplate;

	private final SimpMessageSendingOperations brokerTemplate;

	private MessageConverter messageConverter;

	private ConversionService conversionService = new DefaultFormattingConversionService();

	private PathMatcher pathMatcher = new AntPathMatcher();

	private boolean slashPathSeparator = true;

	private @Nullable Validator validator;

	private @Nullable StringValueResolver valueResolver;

	private @Nullable MessageHeaderInitializer headerInitializer;

	private @Nullable Integer phase;

	private volatile boolean running;

	private final Object lifecycleMonitor = new Object();


	/**
	 * Create an instance of SimpAnnotationMethodMessageHandler with the given
	 * message channels and broker messaging template.
	 * @param clientInboundChannel the channel for receiving messages from clients (for example, WebSocket clients)
	 * @param clientOutboundChannel the channel for messages to clients (for example, WebSocket clients)
	 * @param brokerTemplate a messaging template to send application messages to the broker
	 */
	public SimpAnnotationMethodMessageHandler(SubscribableChannel clientInboundChannel,
			MessageChannel clientOutboundChannel, SimpMessageSendingOperations brokerTemplate) {

		Assert.notNull(clientInboundChannel, "clientInboundChannel must not be null");
		Assert.notNull(clientOutboundChannel, "clientOutboundChannel must not be null");
		Assert.notNull(brokerTemplate, "brokerTemplate must not be null");

		this.clientInboundChannel = clientInboundChannel;
		this.clientMessagingTemplate = new SimpMessagingTemplate(clientOutboundChannel);
		this.brokerTemplate = brokerTemplate;

		Collection<MessageConverter> converters = new ArrayList<>();
		converters.add(new StringMessageConverter());
		converters.add(new ByteArrayMessageConverter());
		this.messageConverter = new CompositeMessageConverter(converters);
	}


	/**
	 * {@inheritDoc}
	 * <p>Destination prefixes are expected to be slash-separated Strings and
	 * therefore a slash is automatically appended where missing to ensure a
	 * proper prefix-based match (i.e. matching complete segments).
	 * <p>Note however that the remaining portion of a destination after the
	 * prefix may use a different separator (for example, commonly "." in messaging)
	 * depending on the configured {@code PathMatcher}.
	 */
	@Override
	public void setDestinationPrefixes(@Nullable Collection<String> prefixes) {
		super.setDestinationPrefixes(appendSlashes(prefixes));
	}

	private static @Nullable Collection<String> appendSlashes(@Nullable Collection<String> prefixes) {
		if (CollectionUtils.isEmpty(prefixes)) {
			return prefixes;
		}
		Collection<String> result = new ArrayList<>(prefixes.size());
		for (String prefix : prefixes) {
			if (!prefix.endsWith("/")) {
				prefix = prefix + "/";
			}
			result.add(prefix);
		}
		return result;
	}

	/**
	 * Configure a {@link MessageConverter} to use to convert the payload of a message from
	 * its serialized form with a specific MIME type to an Object matching the target method
	 * parameter. The converter is also used when sending a message to the message broker.
	 * @see CompositeMessageConverter
	 */
	public void setMessageConverter(MessageConverter converter) {
		this.messageConverter = converter;
		((AbstractMessageSendingTemplate<?>) this.clientMessagingTemplate).setMessageConverter(converter);
	}

	/**
	 * Return the configured {@link MessageConverter}.
	 */
	public MessageConverter getMessageConverter() {
		return this.messageConverter;
	}

	/**
	 * Configure a {@link ConversionService} to use when resolving method arguments,
	 * for example message header values.
	 * <p>By default, {@link DefaultFormattingConversionService} is used.
	 */
	public void setConversionService(ConversionService conversionService) {
		this.conversionService = conversionService;
	}

	/**
	 * Return the configured {@link ConversionService}.
	 */
	public ConversionService getConversionService() {
		return this.conversionService;
	}

	/**
	 * Set the PathMatcher implementation to use for matching destinations
	 * against configured destination patterns.
	 * <p>By default, {@link AntPathMatcher} is used.
	 */
	public void setPathMatcher(PathMatcher pathMatcher) {
		Assert.notNull(pathMatcher, "PathMatcher must not be null");
		this.pathMatcher = pathMatcher;
		this.slashPathSeparator = this.pathMatcher.combine("a", "a").equals("a/a");
	}

	/**
	 * Return the PathMatcher implementation to use for matching destinations.
	 */
	public PathMatcher getPathMatcher() {
		return this.pathMatcher;
	}

	/**
	 * Return the configured Validator instance.
	 */
	public @Nullable Validator getValidator() {
		return this.validator;
	}

	/**
	 * Set the Validator instance used for validating {@code @Payload} arguments.
	 * @see org.springframework.validation.annotation.Validated
	 * @see PayloadMethodArgumentResolver
	 */
	public void setValidator(@Nullable Validator validator) {
		this.validator = validator;
	}

	@Override
	public void setEmbeddedValueResolver(StringValueResolver resolver) {
		this.valueResolver = resolver;
	}

	/**
	 * Configure a {@link MessageHeaderInitializer} to pass on to
	 * {@link HandlerMethodReturnValueHandler HandlerMethodReturnValueHandlers}
	 * that send messages from controller return values.
	 * <p>By default, this property is not set.
	 */
	public void setHeaderInitializer(@Nullable MessageHeaderInitializer headerInitializer) {
		this.headerInitializer = headerInitializer;
	}

	/**
	 * Return the configured header initializer.
	 */
	public @Nullable MessageHeaderInitializer getHeaderInitializer() {
		return this.headerInitializer;
	}

	/**
	 * Set the phase that this handler should run in.
	 * <p>By default, this is {@link SmartLifecycle#DEFAULT_PHASE}, but with
	 * {@code @EnableWebSocketMessageBroker} configuration it is set to 0.
	 * @since 6.1.4
	 */
	public void setPhase(int phase) {
		this.phase = phase;
	}

	@Override
	public int getPhase() {
		return (this.phase != null ? this.phase : SmartLifecycle.super.getPhase());
	}


	@Override
	public final void start() {
		synchronized (this.lifecycleMonitor) {
			this.clientInboundChannel.subscribe(this);
			this.running = true;
		}
	}

	@Override
	public final void stop() {
		synchronized (this.lifecycleMonitor) {
			this.running = false;
			this.clientInboundChannel.unsubscribe(this);
		}
	}

	@Override
	public final void stop(Runnable callback) {
		synchronized (this.lifecycleMonitor) {
			stop();
			callback.run();
		}
	}

	@Override
	public final boolean isRunning() {
		return this.running;
	}


	@Override
	protected List<HandlerMethodArgumentResolver> initArgumentResolvers() {
		ApplicationContext context = getApplicationContext();
		ConfigurableBeanFactory beanFactory = (context instanceof ConfigurableApplicationContext cac ?
				cac.getBeanFactory() : null);

		List<HandlerMethodArgumentResolver> resolvers = new ArrayList<>();

		// Annotation-based argument resolution
		resolvers.add(new HeaderMethodArgumentResolver(this.conversionService, beanFactory));
		resolvers.add(new HeadersMethodArgumentResolver());
		resolvers.add(new DestinationVariableMethodArgumentResolver(this.conversionService));

		// Type-based argument resolution
		resolvers.add(new PrincipalMethodArgumentResolver());
		resolvers.add(new MessageMethodArgumentResolver(this.messageConverter));

		resolvers.addAll(getCustomArgumentResolvers());
		resolvers.add(new PayloadMethodArgumentResolver(this.messageConverter, this.validator));

		return resolvers;
	}

	@Override
<<<<<<< HEAD
	@SuppressWarnings("removal")
=======
>>>>>>> bf06d748
	protected List<? extends HandlerMethodReturnValueHandler> initReturnValueHandlers() {
		List<HandlerMethodReturnValueHandler> handlers = new ArrayList<>();

		// Single-purpose return value types

		handlers.add(new CompletableFutureReturnValueHandler());
		if (reactorPresent) {
			handlers.add(new ReactiveReturnValueHandler());
		}

		// Annotation-based return value types

		SendToMethodReturnValueHandler sendToHandler =
				new SendToMethodReturnValueHandler(this.brokerTemplate, true);
		sendToHandler.setHeaderInitializer(this.headerInitializer);
		handlers.add(sendToHandler);

		SubscriptionMethodReturnValueHandler subscriptionHandler =
				new SubscriptionMethodReturnValueHandler(this.clientMessagingTemplate);
		subscriptionHandler.setHeaderInitializer(this.headerInitializer);
		handlers.add(subscriptionHandler);

		// Custom return value types

		handlers.addAll(getCustomReturnValueHandlers());

		// Catch-all

		sendToHandler = new SendToMethodReturnValueHandler(this.brokerTemplate, false);
		sendToHandler.setHeaderInitializer(this.headerInitializer);
		handlers.add(sendToHandler);

		return handlers;
	}

	@Override
	protected Log getReturnValueHandlerLogger() {
		return SimpLogging.forLog(HandlerMethodReturnValueHandlerComposite.defaultLogger);
	}

	@Override
	protected Log getHandlerMethodLogger() {
		return SimpLogging.forLog(HandlerMethod.defaultLogger);
	}


	@Override
	protected boolean isHandler(Class<?> beanType) {
		return AnnotatedElementUtils.hasAnnotation(beanType, Controller.class);
	}

	@Override
	protected @Nullable SimpMessageMappingInfo getMappingForMethod(Method method, Class<?> handlerType) {
		MessageMapping messageAnn = AnnotatedElementUtils.findMergedAnnotation(method, MessageMapping.class);
		if (messageAnn != null) {
			MessageMapping typeAnn = AnnotatedElementUtils.findMergedAnnotation(handlerType, MessageMapping.class);
			// Only actually register it if there are destinations specified;
			// otherwise @MessageMapping is just being used as a (meta-annotation) marker.
			if (messageAnn.value().length > 0 || (typeAnn != null && typeAnn.value().length > 0)) {
				SimpMessageMappingInfo result = createMessageMappingCondition(messageAnn.value());
				if (typeAnn != null) {
					result = createMessageMappingCondition(typeAnn.value()).combine(result);
				}
				return result;
			}
		}

		SubscribeMapping subscribeAnn = AnnotatedElementUtils.findMergedAnnotation(method, SubscribeMapping.class);
		if (subscribeAnn != null) {
			MessageMapping typeAnn = AnnotatedElementUtils.findMergedAnnotation(handlerType, MessageMapping.class);
			// Only actually register it if there are destinations specified;
			// otherwise @SubscribeMapping is just being used as a (meta-annotation) marker.
			if (subscribeAnn.value().length > 0 || (typeAnn != null && typeAnn.value().length > 0)) {
				SimpMessageMappingInfo result = createSubscribeMappingCondition(subscribeAnn.value());
				if (typeAnn != null) {
					result = createMessageMappingCondition(typeAnn.value()).combine(result);
				}
				return result;
			}
		}

		return null;
	}

	private SimpMessageMappingInfo createMessageMappingCondition(String[] destinations) {
		String[] resolvedDestinations = resolveEmbeddedValuesInDestinations(destinations);
		return new SimpMessageMappingInfo(SimpMessageTypeMessageCondition.MESSAGE,
				new DestinationPatternsMessageCondition(resolvedDestinations, this.pathMatcher));
	}

	private SimpMessageMappingInfo createSubscribeMappingCondition(String[] destinations) {
		String[] resolvedDestinations = resolveEmbeddedValuesInDestinations(destinations);
		return new SimpMessageMappingInfo(SimpMessageTypeMessageCondition.SUBSCRIBE,
				new DestinationPatternsMessageCondition(resolvedDestinations, this.pathMatcher));
	}

	/**
	 * Resolve placeholder values in the given array of destinations.
	 * @return a new array with updated destinations
	 * @since 4.2
	 */
	protected String[] resolveEmbeddedValuesInDestinations(String[] destinations) {
		if (this.valueResolver == null) {
			return destinations;
		}
		String[] result = new String[destinations.length];
		for (int i = 0; i < destinations.length; i++) {
			result[i] = this.valueResolver.resolveStringValue(destinations[i]);
		}
		return result;
	}

	@Override
	protected Set<String> getDirectLookupDestinations(SimpMessageMappingInfo mapping) {
		Set<String> result = new LinkedHashSet<>();
		for (String pattern : mapping.getDestinationConditions().getPatterns()) {
			if (!this.pathMatcher.isPattern(pattern)) {
				result.add(pattern);
			}
		}
		return result;
	}

	@Override
	protected @Nullable String getDestination(Message<?> message) {
		return SimpMessageHeaderAccessor.getDestination(message.getHeaders());
	}

	@Override
	protected @Nullable String getLookupDestination(@Nullable String destination) {
		if (destination == null) {
			return null;
		}
		if (CollectionUtils.isEmpty(getDestinationPrefixes())) {
			return destination;
		}
		for (String prefix : getDestinationPrefixes()) {
			if (destination.startsWith(prefix)) {
				if (this.slashPathSeparator) {
					return destination.substring(prefix.length() - 1);
				}
				else {
					return destination.substring(prefix.length());
				}
			}
		}
		return null;
	}

	@Override
	protected @Nullable SimpMessageMappingInfo getMatchingMapping(SimpMessageMappingInfo mapping, Message<?> message) {
		return mapping.getMatchingCondition(message);

	}

	@Override
	protected Comparator<SimpMessageMappingInfo> getMappingComparator(final Message<?> message) {
		return (info1, info2) -> info1.compareTo(info2, message);
	}

	@Override
	protected void handleMatch(SimpMessageMappingInfo mapping, HandlerMethod handlerMethod,
			String lookupDestination, Message<?> message) {

		Set<String> patterns = mapping.getDestinationConditions().getPatterns();
		if (!CollectionUtils.isEmpty(patterns)) {
			String pattern = patterns.iterator().next();
			Map<String, String> vars = getPathMatcher().extractUriTemplateVariables(pattern, lookupDestination);
			if (!CollectionUtils.isEmpty(vars)) {
				MessageHeaderAccessor mha = MessageHeaderAccessor.getAccessor(message, MessageHeaderAccessor.class);
				Assert.state(mha != null && mha.isMutable(), "Mutable MessageHeaderAccessor required");
				mha.setHeader(DestinationVariableMethodArgumentResolver.DESTINATION_TEMPLATE_VARIABLES_HEADER, vars);
			}
		}

		try {
			SimpAttributesContextHolder.setAttributesFromMessage(message);
			super.handleMatch(mapping, handlerMethod, lookupDestination, message);
		}
		finally {
			SimpAttributesContextHolder.resetAttributes();
		}
	}

	@Override
	protected AbstractExceptionHandlerMethodResolver createExceptionHandlerMethodResolverFor(Class<?> beanType) {
		return new AnnotationExceptionHandlerMethodResolver(beanType);
	}

}<|MERGE_RESOLUTION|>--- conflicted
+++ resolved
@@ -337,10 +337,6 @@
 	}
 
 	@Override
-<<<<<<< HEAD
-	@SuppressWarnings("removal")
-=======
->>>>>>> bf06d748
 	protected List<? extends HandlerMethodReturnValueHandler> initReturnValueHandlers() {
 		List<HandlerMethodReturnValueHandler> handlers = new ArrayList<>();
 
