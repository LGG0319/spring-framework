/*
 * Copyright 2002-2024 the original author or authors.
 *
 * Licensed under the Apache License, Version 2.0 (the "License");
 * you may not use this file except in compliance with the License.
 * You may obtain a copy of the License at
 *
 *      https://www.apache.org/licenses/LICENSE-2.0
 *
 * Unless required by applicable law or agreed to in writing, software
 * distributed under the License is distributed on an "AS IS" BASIS,
 * WITHOUT WARRANTIES OR CONDITIONS OF ANY KIND, either express or implied.
 * See the License for the specific language governing permissions and
 * limitations under the License.
 */

package org.springframework.messaging.simp.stomp;

import java.util.concurrent.CompletableFuture;

/**
 * A {@link StompSession} that implements
 * {@link org.springframework.messaging.tcp.TcpConnectionHandler
 * TcpConnectionHandler} in order to send and receive messages.
 *
 * <p>A ConnectionHandlingStompSession can be used with any TCP or WebSocket
 * library that is adapted to the {@code TcpConnectionHandler} contract.
 *
 * @author Rossen Stoyanchev
 * @since 4.2
 */
public interface ConnectionHandlingStompSession extends StompSession, StompTcpConnectionHandler<byte[]> {

	/**
	 * Return a future that will complete when the session is ready for use.
<<<<<<< HEAD
	 * @deprecated as of 6.0, in favor of {@link #getSession()}
	 */
	@Deprecated(since = "6.0", forRemoval = true)
	@SuppressWarnings("removal")
	default org.springframework.util.concurrent.ListenableFuture<StompSession> getSessionFuture() {
		return new org.springframework.util.concurrent.CompletableToListenableFutureAdapter<>(
				getSession());
	}

	/**
	 * Return a future that will complete when the session is ready for use.
=======
>>>>>>> bf06d748
	 * @since 6.0
	 */
	CompletableFuture<StompSession> getSession();

}<|MERGE_RESOLUTION|>--- conflicted
+++ resolved
@@ -33,20 +33,6 @@
 
 	/**
 	 * Return a future that will complete when the session is ready for use.
-<<<<<<< HEAD
-	 * @deprecated as of 6.0, in favor of {@link #getSession()}
-	 */
-	@Deprecated(since = "6.0", forRemoval = true)
-	@SuppressWarnings("removal")
-	default org.springframework.util.concurrent.ListenableFuture<StompSession> getSessionFuture() {
-		return new org.springframework.util.concurrent.CompletableToListenableFutureAdapter<>(
-				getSession());
-	}
-
-	/**
-	 * Return a future that will complete when the session is ready for use.
-=======
->>>>>>> bf06d748
 	 * @since 6.0
 	 */
 	CompletableFuture<StompSession> getSession();
