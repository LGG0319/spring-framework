/*
 * Copyright 2002-2024 the original author or authors.
 *
 * Licensed under the Apache License, Version 2.0 (the "License");
 * you may not use this file except in compliance with the License.
 * You may obtain a copy of the License at
 *
 *      https://www.apache.org/licenses/LICENSE-2.0
 *
 * Unless required by applicable law or agreed to in writing, software
 * distributed under the License is distributed on an "AS IS" BASIS,
 * WITHOUT WARRANTIES OR CONDITIONS OF ANY KIND, either express or implied.
 * See the License for the specific language governing permissions and
 * limitations under the License.
 */

package org.springframework.messaging.simp.annotation.support;

import java.util.Arrays;
import java.util.Collections;
import java.util.HashMap;
import java.util.LinkedHashMap;
import java.util.Map;
import java.util.Optional;
import java.util.concurrent.CompletableFuture;
import java.util.concurrent.ConcurrentHashMap;

import org.jspecify.annotations.Nullable;
import org.junit.jupiter.api.BeforeEach;
import org.junit.jupiter.api.Test;
import org.junit.jupiter.api.extension.ExtendWith;
import org.mockito.ArgumentCaptor;
import org.mockito.Captor;
import org.mockito.Mock;
import org.mockito.junit.jupiter.MockitoExtension;
import reactor.core.publisher.Flux;
import reactor.core.publisher.Mono;
import reactor.core.publisher.Sinks;

import org.springframework.context.support.StaticApplicationContext;
import org.springframework.messaging.Message;
import org.springframework.messaging.MessageChannel;
import org.springframework.messaging.MessageHeaders;
import org.springframework.messaging.SubscribableChannel;
import org.springframework.messaging.converter.MessageConverter;
import org.springframework.messaging.handler.HandlerMethod;
import org.springframework.messaging.handler.annotation.DestinationVariable;
import org.springframework.messaging.handler.annotation.Header;
import org.springframework.messaging.handler.annotation.Headers;
import org.springframework.messaging.handler.annotation.MessageExceptionHandler;
import org.springframework.messaging.handler.annotation.MessageMapping;
import org.springframework.messaging.handler.annotation.Payload;
import org.springframework.messaging.handler.annotation.support.MethodArgumentNotValidException;
import org.springframework.messaging.simp.SimpAttributes;
import org.springframework.messaging.simp.SimpAttributesContextHolder;
import org.springframework.messaging.simp.SimpMessageHeaderAccessor;
import org.springframework.messaging.simp.SimpMessageSendingOperations;
import org.springframework.messaging.simp.SimpMessageType;
import org.springframework.messaging.simp.SimpMessagingTemplate;
import org.springframework.messaging.simp.annotation.SubscribeMapping;
import org.springframework.messaging.support.MessageBuilder;
import org.springframework.stereotype.Controller;
import org.springframework.util.AntPathMatcher;
import org.springframework.validation.Errors;
import org.springframework.validation.Validator;
import org.springframework.validation.annotation.Validated;

import static org.assertj.core.api.Assertions.assertThat;
import static org.mockito.ArgumentMatchers.any;
import static org.mockito.BDDMockito.given;
import static org.mockito.Mockito.never;
import static org.mockito.Mockito.verify;

/**
 * Test fixture for {@link SimpAnnotationMethodMessageHandler}.
 *
 * @author Rossen Stoyanchev
 * @author Brian Clozel
 * @author Sebastien Deleuze
 */
@ExtendWith(MockitoExtension.class)
public class SimpAnnotationMethodMessageHandlerTests {

	private static final String TEST_INVALID_VALUE = "invalidValue";


	@Mock
	private SubscribableChannel channel;

	@Mock
	private MessageConverter converter;

	@Captor
	private ArgumentCaptor<Object> payloadCaptor;

	private TestSimpAnnotationMethodMessageHandler messageHandler;

	private TestController testController = new TestController();


	@BeforeEach
	void setup() {
		SimpMessagingTemplate brokerTemplate = new SimpMessagingTemplate(this.channel);
		brokerTemplate.setMessageConverter(this.converter);

		this.messageHandler = new TestSimpAnnotationMethodMessageHandler(brokerTemplate, this.channel, this.channel);
		this.messageHandler.setApplicationContext(new StaticApplicationContext());
		this.messageHandler.setValidator(new StringTestValidator(TEST_INVALID_VALUE));
		this.messageHandler.afterPropertiesSet();
	}


	@Test
	@SuppressWarnings("unchecked")
	public void headerArgumentResolution() {
		Map<String, Object> headers = Collections.singletonMap("foo", "bar");
		Message<?> message = createMessage("/pre/headers", headers);
		this.messageHandler.registerHandler(this.testController);
		this.messageHandler.handleMessage(message);

		assertThat(this.testController.method).isEqualTo("headers");
		assertThat(this.testController.arguments.get("foo")).isEqualTo("bar");
		assertThat(((Map<String, Object>) this.testController.arguments.get("headers")).get("foo")).isEqualTo("bar");
	}

	@Test
	void optionalHeaderArgumentResolutionWhenPresent() {
		Map<String, Object> headers = Collections.singletonMap("foo", "bar");
		Message<?> message = createMessage("/pre/optionalHeaders", headers);
		this.messageHandler.registerHandler(this.testController);
		this.messageHandler.handleMessage(message);

		assertThat(this.testController.method).isEqualTo("optionalHeaders");
		assertThat(this.testController.arguments.get("foo1")).isEqualTo("bar");
		assertThat(this.testController.arguments.get("foo2")).isEqualTo("bar");
	}

	@Test
	void optionalHeaderArgumentResolutionWhenNotPresent() {
		Message<?> message = createMessage("/pre/optionalHeaders");
		this.messageHandler.registerHandler(this.testController);
		this.messageHandler.handleMessage(message);

		assertThat(this.testController.method).isEqualTo("optionalHeaders");
		assertThat(this.testController.arguments.get("foo1")).isNull();
		assertThat(this.testController.arguments.get("foo2")).isNull();
	}

	@Test
	void messageMappingDestinationVariableResolution() {
		Message<?> message = createMessage("/pre/message/bar/value");
		this.messageHandler.registerHandler(this.testController);
		this.messageHandler.handleMessage(message);

		assertThat(this.testController.method).isEqualTo("messageMappingDestinationVariable");
		assertThat(this.testController.arguments.get("foo")).isEqualTo("bar");
		assertThat(this.testController.arguments.get("name")).isEqualTo("value");
	}

	@Test
	void subscribeEventDestinationVariableResolution() {
		Message<?> message = createMessage(SimpMessageType.SUBSCRIBE, "/pre/sub/bar/value", null);
		this.messageHandler.registerHandler(this.testController);
		this.messageHandler.handleMessage(message);

		assertThat(this.testController.method).isEqualTo("subscribeEventDestinationVariable");
		assertThat(this.testController.arguments.get("foo")).isEqualTo("bar");
		assertThat(this.testController.arguments.get("name")).isEqualTo("value");
	}

	@Test
	void simpleBinding() {
		Message<?> message = createMessage("/pre/binding/id/12");
		this.messageHandler.registerHandler(this.testController);
		this.messageHandler.handleMessage(message);

		assertThat(this.testController.method).isEqualTo("simpleBinding");
		assertThat(this.testController.arguments.get("id")).as("should be bound to type long").isInstanceOf(Long.class);
		assertThat(this.testController.arguments.get("id")).isEqualTo(12L);
	}

	@Test
	void validationError() {
		Message<?> message = createMessage("/pre/validation/payload");
		this.messageHandler.registerHandler(this.testController);
		this.messageHandler.handleMessage(message);

		assertThat(this.testController.method).isEqualTo("handleValidationException");
	}

	@Test
	void exceptionWithHandlerMethodArg() {
		Message<?> message = createMessage("/pre/illegalState");
		this.messageHandler.registerHandler(this.testController);
		this.messageHandler.handleMessage(message);

		assertThat(this.testController.method).isEqualTo("handleExceptionWithHandlerMethodArg");
		HandlerMethod handlerMethod = (HandlerMethod) this.testController.arguments.get("handlerMethod");
		assertThat(handlerMethod).isNotNull();
		assertThat(handlerMethod.getMethod().getName()).isEqualTo("illegalState");
	}

	@Test
	void exceptionAsCause() {
		Message<?> message = createMessage("/pre/illegalStateCause");
		this.messageHandler.registerHandler(this.testController);
		this.messageHandler.handleMessage(message);

		assertThat(this.testController.method).isEqualTo("handleExceptionWithHandlerMethodArg");
		HandlerMethod handlerMethod = (HandlerMethod) this.testController.arguments.get("handlerMethod");
		assertThat(handlerMethod).isNotNull();
		assertThat(handlerMethod.getMethod().getName()).isEqualTo("illegalStateCause");
	}

	@Test
	void errorAsMessageHandlingException() {
		Message<?> message = createMessage("/pre/error");
		this.messageHandler.registerHandler(this.testController);
		this.messageHandler.handleMessage(message);

		assertThat(this.testController.method).isEqualTo("handleErrorWithHandlerMethodArg");
		HandlerMethod handlerMethod = (HandlerMethod) this.testController.arguments.get("handlerMethod");
		assertThat(handlerMethod).isNotNull();
		assertThat(handlerMethod.getMethod().getName()).isEqualTo("errorAsThrowable");
	}

	@Test
	void simpScope() {
		Map<String, Object> sessionAttributes = new ConcurrentHashMap<>();
		sessionAttributes.put("name", "value");

		SimpMessageHeaderAccessor headers = SimpMessageHeaderAccessor.create();
		headers.setSessionId("session1");
		headers.setSessionAttributes(sessionAttributes);
		headers.setDestination("/pre/scope");
		Message<?> message = MessageBuilder.withPayload(new byte[0]).setHeaders(headers).build();
		this.messageHandler.registerHandler(this.testController);
		this.messageHandler.handleMessage(message);

		assertThat(this.testController.method).isEqualTo("scope");
	}

	@Test
	void interfaceBasedController() {
		InterfaceBasedController controller = new InterfaceBasedController();

		Message<?> message = createMessage("/pre/binding/id/12");
		this.messageHandler.registerHandler(controller);
		this.messageHandler.handleMessage(message);

		assertThat(controller.method).isEqualTo("simpleBinding");
		assertThat(controller.arguments.get("id")).as("should be bound to type long").isInstanceOf(Long.class);
		assertThat(controller.arguments.get("id")).isEqualTo(12L);
	}

	@Test
	void dotPathSeparator() {
		DotPathSeparatorController controller = new DotPathSeparatorController();

		this.messageHandler.setPathMatcher(new AntPathMatcher("."));
		this.messageHandler.registerHandler(controller);
		this.messageHandler.setDestinationPrefixes(Arrays.asList("/app1", "/app2/"));

		Message<?> message = createMessage("/app1/pre.foo");
		this.messageHandler.registerHandler(this.testController);
		this.messageHandler.handleMessage(message);

		assertThat(controller.method).isEqualTo("handleFoo");

		message = createMessage("/app2/pre.foo");
		this.messageHandler.handleMessage(message);

		assertThat(controller.method).isEqualTo("handleFoo");
	}

	@Test
	@SuppressWarnings({ "unchecked", "rawtypes" })
	public void completableFutureSuccess() {
		Message emptyMessage = MessageBuilder.withPayload(new byte[0]).build();
		given(this.channel.send(any(Message.class))).willReturn(true);
		given(this.converter.toMessage(any(), any(MessageHeaders.class))).willReturn(emptyMessage);

		CompletableFutureController controller = new CompletableFutureController();
		this.messageHandler.registerHandler(controller);
		this.messageHandler.setDestinationPrefixes(Arrays.asList("/app1", "/app2/"));

		Message<?> message = createMessage("/app1/completable-future");
		this.messageHandler.handleMessage(message);

		assertThat(controller.future).isNotNull();
		controller.future.complete("foo");
		verify(this.converter).toMessage(this.payloadCaptor.capture(), any(MessageHeaders.class));
		assertThat(this.payloadCaptor.getValue()).isEqualTo("foo");
	}

	@Test
	void completableFutureFailure() {
		CompletableFutureController controller = new CompletableFutureController();
		this.messageHandler.registerHandler(controller);
		this.messageHandler.setDestinationPrefixes(Arrays.asList("/app1", "/app2/"));

		Message<?> message = createMessage("/app1/completable-future");
		this.messageHandler.handleMessage(message);

		controller.future.completeExceptionally(new IllegalStateException());
		assertThat(controller.exceptionCaught).isTrue();
	}

	@Test
	@SuppressWarnings({ "unchecked", "rawtypes" })
	public void monoSuccess() {
		Message emptyMessage = MessageBuilder.withPayload(new byte[0]).build();
		given(this.channel.send(any(Message.class))).willReturn(true);
		given(this.converter.toMessage(any(), any(MessageHeaders.class))).willReturn(emptyMessage);

		ReactiveController controller = new ReactiveController();
		this.messageHandler.registerHandler(controller);
		this.messageHandler.setDestinationPrefixes(Arrays.asList("/app1", "/app2/"));

		Message<?> message = createMessage("/app1/mono");
		this.messageHandler.handleMessage(message);

		assertThat(controller.sinkOne).isNotNull();
		controller.sinkOne.emitValue("foo", Sinks.EmitFailureHandler.FAIL_FAST);
		verify(this.converter).toMessage(this.payloadCaptor.capture(), any(MessageHeaders.class));
		assertThat(this.payloadCaptor.getValue()).isEqualTo("foo");
	}

	@Test
	void monoFailure() {
		ReactiveController controller = new ReactiveController();
		this.messageHandler.registerHandler(controller);
		this.messageHandler.setDestinationPrefixes(Arrays.asList("/app1", "/app2/"));

		Message<?> message = createMessage("/app1/mono");
		this.messageHandler.handleMessage(message);

		controller.sinkOne.emitError(new IllegalStateException(), Sinks.EmitFailureHandler.FAIL_FAST);
		assertThat(controller.exceptionCaught).isTrue();
	}

	@Test
	void fluxNotHandled() {
		ReactiveController controller = new ReactiveController();
		this.messageHandler.registerHandler(controller);
		this.messageHandler.setDestinationPrefixes(Arrays.asList("/app1", "/app2/"));

		Message<?> message = createMessage("/app1/flux");
		this.messageHandler.handleMessage(message);

		assertThat(controller.sinkMany).isNotNull();
		controller.sinkMany.tryEmitNext("foo");

		verify(this.converter, never()).toMessage(any(), any(MessageHeaders.class));
	}

	@Test
	void placeholder() {
		Message<?> message = createMessage("/pre/myValue");
		this.messageHandler.setEmbeddedValueResolver(value -> ("/${myProperty}".equals(value) ? "/myValue" : value));
		this.messageHandler.registerHandler(this.testController);
		this.messageHandler.handleMessage(message);

		assertThat(this.testController.method).isEqualTo("placeholder");
	}


	private Message<?> createMessage(String destination) {
		return createMessage(destination, null);
	}

	private Message<?> createMessage(String destination, Map<String, Object> headers) {
		return createMessage(SimpMessageType.MESSAGE, destination, headers);
	}

	private Message<?> createMessage(SimpMessageType messageType, String destination, Map<String, Object> headers) {
		SimpMessageHeaderAccessor accessor = SimpMessageHeaderAccessor.create(messageType);
		accessor.setSessionId("session1");
		accessor.setSessionAttributes(new HashMap<>());
		accessor.setDestination(destination);
		if (headers != null) {
			for (Map.Entry<String, Object> entry : headers.entrySet()) {
				accessor.setHeader(entry.getKey(), entry.getValue());
			}
		}
		return MessageBuilder.withPayload(new byte[0]).setHeaders(accessor).build();
	}


	private static class TestSimpAnnotationMethodMessageHandler extends SimpAnnotationMethodMessageHandler {

		public TestSimpAnnotationMethodMessageHandler(SimpMessageSendingOperations brokerTemplate,
				SubscribableChannel clientInboundChannel, MessageChannel clientOutboundChannel) {

			super(clientInboundChannel, clientOutboundChannel, brokerTemplate);
		}

		public void registerHandler(Object handler) {
			super.detectHandlerMethods(handler);
		}
	}


	@Controller
	@MessageMapping("/pre")
	private static class TestController {

		String method;

		Map<String, Object> arguments = new LinkedHashMap<>();

		@MessageMapping("/headers")
		public void headers(@Header String foo, @Headers Map<String, Object> headers) {
			this.method = "headers";
			this.arguments.put("foo", foo);
			this.arguments.put("headers", headers);
		}

		@MessageMapping("/optionalHeaders")
		public void optionalHeaders(@Header(name="foo", required=false) String foo1, @Header("foo") Optional<String> foo2) {
			this.method = "optionalHeaders";
			this.arguments.put("foo1", foo1);
			this.arguments.put("foo2", (foo2.orElse(null)));
		}

		@MessageMapping("/message/{foo}/{name}")
		public void messageMappingDestinationVariable(@DestinationVariable("foo") String param1,
				@DestinationVariable("name") String param2) {
			this.method = "messageMappingDestinationVariable";
			this.arguments.put("foo", param1);
			this.arguments.put("name", param2);
		}

		@SubscribeMapping("/sub/{foo}/{name}")
		public void subscribeEventDestinationVariable(@DestinationVariable("foo") String param1,
				@DestinationVariable("name") String param2) {
			this.method = "subscribeEventDestinationVariable";
			this.arguments.put("foo", param1);
			this.arguments.put("name", param2);
		}

		@MessageMapping("/binding/id/{id}")
		public void simpleBinding(@DestinationVariable("id") Long id) {
			this.method = "simpleBinding";
			this.arguments.put("id", id);
		}

		@MessageMapping("/validation/payload")
		public void payloadValidation(@Validated @Payload String payload) {
			this.method = "payloadValidation";
			this.arguments.put("message", payload);
		}

		@MessageMapping("/illegalState")
		public void illegalState() {
			throw new IllegalStateException("my cause");
		}

		@MessageMapping("/illegalStateCause")
		public void illegalStateCause() {
			throw new RuntimeException(new IllegalStateException("my cause"));
		}

		@MessageMapping("/error")
		public void errorAsThrowable() {
			throw new Error("my cause");
		}

		@MessageExceptionHandler(MethodArgumentNotValidException.class)
		public void handleValidationException() {
			this.method = "handleValidationException";
		}

		@MessageExceptionHandler
		public void handleExceptionWithHandlerMethodArg(IllegalStateException ex, HandlerMethod handlerMethod) {
			this.method = "handleExceptionWithHandlerMethodArg";
			this.arguments.put("handlerMethod", handlerMethod);
			assertThat(ex.getMessage()).isEqualTo("my cause");
		}

		@MessageExceptionHandler
		public void handleErrorWithHandlerMethodArg(Error ex, HandlerMethod handlerMethod) {
			this.method = "handleErrorWithHandlerMethodArg";
			this.arguments.put("handlerMethod", handlerMethod);
			assertThat(ex.getMessage()).isEqualTo("my cause");
		}

		@MessageMapping("/scope")
		public void scope() {
			SimpAttributes simpAttributes = SimpAttributesContextHolder.currentAttributes();
			assertThat(simpAttributes.getAttribute("name")).isEqualTo("value");
			this.method = "scope";
		}

		@MessageMapping("/${myProperty}")
		public void placeholder() {
			this.method = "placeholder";
		}
	}


	private interface ControllerInterface {

		void simpleBinding(@DestinationVariable("id") Long id);
	}


	@Controller
	@MessageMapping("pre")
	private static class InterfaceBasedController implements ControllerInterface {

		String method;

		Map<String, Object> arguments = new LinkedHashMap<>();

		@Override
		@MessageMapping("/binding/id/{id}")
		public void simpleBinding(Long id) {
			this.method = "simpleBinding";
			this.arguments.put("id", id);
		}

	}


	@Controller
	@MessageMapping("pre")
	private static class DotPathSeparatorController {

		String method;

		@MessageMapping("foo")
		public void handleFoo() {
			this.method = "handleFoo";
		}
	}


	@Controller
<<<<<<< HEAD
	@MessageMapping("listenable-future")
	@SuppressWarnings({"deprecation", "removal"})
	private static class ListenableFutureController {

		org.springframework.util.concurrent.ListenableFutureTask<String> future;

		boolean exceptionCaught = false;

		@MessageMapping("success")
		public org.springframework.util.concurrent.ListenableFutureTask<String> handleListenableFuture() {
			this.future = new org.springframework.util.concurrent.ListenableFutureTask<>(() -> "foo");
			return this.future;
		}

		@MessageMapping("failure")
		public org.springframework.util.concurrent.ListenableFutureTask<String> handleListenableFutureException() {
			this.future = new org.springframework.util.concurrent.ListenableFutureTask<>(() -> {
				throw new IllegalStateException();
			});
			return this.future;
		}

		@MessageExceptionHandler(IllegalStateException.class)
		public void handleValidationException() {
			this.exceptionCaught = true;
		}
	}


	@Controller
=======
>>>>>>> bf06d748
	private static class CompletableFutureController {

		CompletableFuture<String> future;

		boolean exceptionCaught = false;

		@MessageMapping("completable-future")
		public CompletableFuture<String> handleCompletableFuture() {
			this.future = new CompletableFuture<>();
			return this.future;
		}

		@MessageExceptionHandler(IllegalStateException.class)
		public void handleValidationException() {
			this.exceptionCaught = true;
		}
	}


	@Controller
	private static class ReactiveController {

		Sinks.One<String> sinkOne;

		Sinks.Many<String> sinkMany;

		boolean exceptionCaught = false;

		@MessageMapping("mono")
		public Mono<String> handleMono() {
			this.sinkOne = Sinks.one();
			return this.sinkOne.asMono();
		}

		@MessageMapping("flux")
		public Flux<String> handleFlux() {
			this.sinkMany = Sinks.many().unicast().onBackpressureBuffer();
			return this.sinkMany.asFlux();
		}

		@MessageExceptionHandler(IllegalStateException.class)
		public void handleValidationException() {
			this.exceptionCaught = true;
		}
	}


	private static class StringTestValidator implements Validator {

		final String invalidValue;

		public StringTestValidator(String invalidValue) {
			this.invalidValue = invalidValue;
		}

		@Override
		public boolean supports(Class<?> clazz) {
			return String.class.isAssignableFrom(clazz);
		}

		@Override
		public void validate(@Nullable Object target, Errors errors) {
			String value = (String) target;
			if (invalidValue.equals(value)) {
				errors.reject("invalid value '"+invalidValue+"'");
			}
		}
	}

}<|MERGE_RESOLUTION|>--- conflicted
+++ resolved
@@ -537,39 +537,6 @@
 
 
 	@Controller
-<<<<<<< HEAD
-	@MessageMapping("listenable-future")
-	@SuppressWarnings({"deprecation", "removal"})
-	private static class ListenableFutureController {
-
-		org.springframework.util.concurrent.ListenableFutureTask<String> future;
-
-		boolean exceptionCaught = false;
-
-		@MessageMapping("success")
-		public org.springframework.util.concurrent.ListenableFutureTask<String> handleListenableFuture() {
-			this.future = new org.springframework.util.concurrent.ListenableFutureTask<>(() -> "foo");
-			return this.future;
-		}
-
-		@MessageMapping("failure")
-		public org.springframework.util.concurrent.ListenableFutureTask<String> handleListenableFutureException() {
-			this.future = new org.springframework.util.concurrent.ListenableFutureTask<>(() -> {
-				throw new IllegalStateException();
-			});
-			return this.future;
-		}
-
-		@MessageExceptionHandler(IllegalStateException.class)
-		public void handleValidationException() {
-			this.exceptionCaught = true;
-		}
-	}
-
-
-	@Controller
-=======
->>>>>>> bf06d748
 	private static class CompletableFutureController {
 
 		CompletableFuture<String> future;
