/*
 * Copyright 2002-2024 the original author or authors.
 *
 * Licensed under the Apache License, Version 2.0 (the "License");
 * you may not use this file except in compliance with the License.
 * You may obtain a copy of the License at
 *
 *      https://www.apache.org/licenses/LICENSE-2.0
 *
 * Unless required by applicable law or agreed to in writing, software
 * distributed under the License is distributed on an "AS IS" BASIS,
 * WITHOUT WARRANTIES OR CONDITIONS OF ANY KIND, either express or implied.
 * See the License for the specific language governing permissions and
 * limitations under the License.
 */

package org.springframework.cache.jcache.interceptor;

import java.lang.reflect.Method;
import java.lang.reflect.Modifier;
import java.util.Map;
import java.util.concurrent.ConcurrentHashMap;

import org.apache.commons.logging.Log;
import org.apache.commons.logging.LogFactory;
import org.jspecify.annotations.Nullable;

import org.springframework.aop.support.AopUtils;
import org.springframework.core.MethodClassKey;
<<<<<<< HEAD
import org.springframework.lang.Nullable;
=======
>>>>>>> bf06d748
import org.springframework.util.ReflectionUtils;

/**
 * Abstract implementation of {@link JCacheOperationSource} that caches operations
 * for methods and implements a fallback policy: 1. specific target method;
 * 2. declaring method.
 *
 * @author Stephane Nicoll
 * @author Juergen Hoeller
 * @since 4.1
 * @see org.springframework.cache.interceptor.AbstractFallbackCacheOperationSource
 */
public abstract class AbstractFallbackJCacheOperationSource implements JCacheOperationSource {

	/**
	 * Canonical value held in cache to indicate no cache operation was
	 * found for this method, and we don't need to look again.
	 */
	private static final Object NULL_CACHING_MARKER = new Object();


	protected final Log logger = LogFactory.getLog(getClass());

	private final Map<MethodClassKey, Object> operationCache = new ConcurrentHashMap<>(1024);


	@Override
	public boolean hasCacheOperation(Method method, @Nullable Class<?> targetClass) {
		return (getCacheOperation(method, targetClass, false) != null);
	}

	@Override
<<<<<<< HEAD
	@Nullable
	public JCacheOperation<?> getCacheOperation(Method method, @Nullable Class<?> targetClass) {
		return getCacheOperation(method, targetClass, true);
	}

	@Nullable
	private JCacheOperation<?> getCacheOperation(Method method, @Nullable Class<?> targetClass, boolean cacheNull) {
=======
	public @Nullable JCacheOperation<?> getCacheOperation(Method method, @Nullable Class<?> targetClass) {
		return getCacheOperation(method, targetClass, true);
	}

	private @Nullable JCacheOperation<?> getCacheOperation(Method method, @Nullable Class<?> targetClass, boolean cacheNull) {
>>>>>>> bf06d748
		if (ReflectionUtils.isObjectMethod(method)) {
			return null;
		}

		MethodClassKey cacheKey = new MethodClassKey(method, targetClass);
		Object cached = this.operationCache.get(cacheKey);

		if (cached != null) {
			return (cached != NULL_CACHING_MARKER ? (JCacheOperation<?>) cached : null);
		}
		else {
			JCacheOperation<?> operation = computeCacheOperation(method, targetClass);
			if (operation != null) {
				if (logger.isDebugEnabled()) {
					logger.debug("Adding cacheable method '" + method.getName() + "' with operation: " + operation);
				}
				this.operationCache.put(cacheKey, operation);
			}
			else if (cacheNull) {
				this.operationCache.put(cacheKey, NULL_CACHING_MARKER);
			}
			return operation;
		}
	}

	private @Nullable JCacheOperation<?> computeCacheOperation(Method method, @Nullable Class<?> targetClass) {
		// Don't allow non-public methods, as configured.
		if (allowPublicMethodsOnly() && !Modifier.isPublic(method.getModifiers())) {
			return null;
		}

		// The method may be on an interface, but we need metadata from the target class.
		// If the target class is null, the method will be unchanged.
		Method specificMethod = AopUtils.getMostSpecificMethod(method, targetClass);

		// First try is the method in the target class.
		JCacheOperation<?> operation = findCacheOperation(specificMethod, targetClass);
		if (operation != null) {
			return operation;
		}
		if (specificMethod != method) {
			// Fallback is to look at the original method.
			operation = findCacheOperation(method, targetClass);
			if (operation != null) {
				return operation;
			}
		}
		return null;
	}


	/**
	 * Subclasses need to implement this to return the caching operation
	 * for the given method, if any.
	 * @param method the method to retrieve the operation for
	 * @param targetType the target class
	 * @return the cache operation associated with this method
	 * (or {@code null} if none)
	 */
	protected abstract @Nullable JCacheOperation<?> findCacheOperation(Method method, @Nullable Class<?> targetType);

	/**
	 * Should only public methods be allowed to have caching semantics?
	 * <p>The default implementation returns {@code false}.
	 */
	protected boolean allowPublicMethodsOnly() {
		return false;
	}

}<|MERGE_RESOLUTION|>--- conflicted
+++ resolved
@@ -27,10 +27,6 @@
 
 import org.springframework.aop.support.AopUtils;
 import org.springframework.core.MethodClassKey;
-<<<<<<< HEAD
-import org.springframework.lang.Nullable;
-=======
->>>>>>> bf06d748
 import org.springframework.util.ReflectionUtils;
 
 /**
@@ -63,21 +59,11 @@
 	}
 
 	@Override
-<<<<<<< HEAD
-	@Nullable
-	public JCacheOperation<?> getCacheOperation(Method method, @Nullable Class<?> targetClass) {
-		return getCacheOperation(method, targetClass, true);
-	}
-
-	@Nullable
-	private JCacheOperation<?> getCacheOperation(Method method, @Nullable Class<?> targetClass, boolean cacheNull) {
-=======
 	public @Nullable JCacheOperation<?> getCacheOperation(Method method, @Nullable Class<?> targetClass) {
 		return getCacheOperation(method, targetClass, true);
 	}
 
 	private @Nullable JCacheOperation<?> getCacheOperation(Method method, @Nullable Class<?> targetClass, boolean cacheNull) {
->>>>>>> bf06d748
 		if (ReflectionUtils.isObjectMethod(method)) {
 			return null;
 		}
