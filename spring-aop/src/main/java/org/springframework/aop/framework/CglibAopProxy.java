/*
 * Copyright 2002-2024 the original author or authors.
 *
 * Licensed under the Apache License, Version 2.0 (the "License");
 * you may not use this file except in compliance with the License.
 * You may obtain a copy of the License at
 *
 *      https://www.apache.org/licenses/LICENSE-2.0
 *
 * Unless required by applicable law or agreed to in writing, software
 * distributed under the License is distributed on an "AS IS" BASIS,
 * WITHOUT WARRANTIES OR CONDITIONS OF ANY KIND, either express or implied.
 * See the License for the specific language governing permissions and
 * limitations under the License.
 */

package org.springframework.aop.framework;

import java.io.Serializable;
import java.lang.reflect.Method;
import java.lang.reflect.Modifier;
import java.lang.reflect.UndeclaredThrowableException;
import java.util.ArrayList;
import java.util.Collections;
import java.util.List;
import java.util.Map;
import java.util.Set;
import java.util.WeakHashMap;

import org.aopalliance.intercept.MethodInvocation;
import org.apache.commons.logging.Log;
import org.apache.commons.logging.LogFactory;
import org.jspecify.annotations.Nullable;

import org.springframework.aop.AopInvocationException;
import org.springframework.aop.RawTargetAccess;
import org.springframework.aop.TargetSource;
import org.springframework.aop.support.AopUtils;
import org.springframework.cglib.core.ClassLoaderAwareGeneratorStrategy;
import org.springframework.cglib.core.CodeGenerationException;
import org.springframework.cglib.core.GeneratorStrategy;
import org.springframework.cglib.core.SpringNamingPolicy;
import org.springframework.cglib.proxy.Callback;
import org.springframework.cglib.proxy.CallbackFilter;
import org.springframework.cglib.proxy.Dispatcher;
import org.springframework.cglib.proxy.Enhancer;
import org.springframework.cglib.proxy.Factory;
import org.springframework.cglib.proxy.MethodInterceptor;
import org.springframework.cglib.proxy.MethodProxy;
import org.springframework.cglib.proxy.NoOp;
import org.springframework.cglib.transform.impl.UndeclaredThrowableStrategy;
import org.springframework.core.KotlinDetector;
import org.springframework.core.MethodParameter;
import org.springframework.core.SmartClassLoader;
import org.springframework.util.Assert;
import org.springframework.util.ClassUtils;
import org.springframework.util.CollectionUtils;
import org.springframework.util.ObjectUtils;

/**
 * CGLIB-based {@link AopProxy} implementation for the Spring AOP framework.
 *
 * <p>Objects of this type should be obtained through proxy factories,
 * configured by an {@link AdvisedSupport} object. This class is internal
 * to Spring's AOP framework and need not be used directly by client code.
 *
 * <p>{@link DefaultAopProxyFactory} will automatically create CGLIB-based
 * proxies if necessary, for example in case of proxying a target class
 * (see the {@link DefaultAopProxyFactory attendant javadoc} for details).
 *
 * <p>Proxies created using this class are thread-safe if the underlying
 * (target) class is thread-safe.
 *
 * @author Rod Johnson
 * @author Rob Harrop
 * @author Juergen Hoeller
 * @author Ramnivas Laddad
 * @author Chris Beams
 * @author Dave Syer
 * @author Sebastien Deleuze
 * @see org.springframework.cglib.proxy.Enhancer
 * @see AdvisedSupport#setProxyTargetClass
 * @see DefaultAopProxyFactory
 */
@SuppressWarnings("serial")
class CglibAopProxy implements AopProxy, Serializable {

	// Constants for CGLIB callback array indices
	private static final int AOP_PROXY = 0;
	private static final int INVOKE_TARGET = 1;
	private static final int NO_OVERRIDE = 2;
	private static final int DISPATCH_TARGET = 3;
	private static final int DISPATCH_ADVISED = 4;
	private static final int INVOKE_EQUALS = 5;
	private static final int INVOKE_HASHCODE = 6;


	private static final String COROUTINES_FLOW_CLASS_NAME = "kotlinx.coroutines.flow.Flow";

	private static final boolean coroutinesReactorPresent = ClassUtils.isPresent(
			"kotlinx.coroutines.reactor.MonoKt", CglibAopProxy.class.getClassLoader());

	private static final GeneratorStrategy undeclaredThrowableStrategy =
			new UndeclaredThrowableStrategy(UndeclaredThrowableException.class);

	/** Logger available to subclasses; static to optimize serialization. */
	protected static final Log logger = LogFactory.getLog(CglibAopProxy.class);

	/** Keeps track of the Classes that we have validated for final methods. */
	private static final Map<Class<?>, Boolean> validatedClasses = new WeakHashMap<>();


	/** The configuration used to configure this proxy. */
	protected final AdvisedSupport advised;

	protected Object @Nullable [] constructorArgs;

	protected Class<?> @Nullable [] constructorArgTypes;

	/** Dispatcher used for methods on Advised. */
	private final transient AdvisedDispatcher advisedDispatcher;

	private transient Map<Method, Integer> fixedInterceptorMap = Collections.emptyMap();

	private transient int fixedInterceptorOffset;


	/**
	 * Create a new CglibAopProxy for the given AOP configuration.
	 * @param config the AOP configuration as AdvisedSupport object
	 * @throws AopConfigException if the config is invalid. We try to throw an informative
	 * exception in this case, rather than let a mysterious failure happen later.
	 */
	public CglibAopProxy(AdvisedSupport config) throws AopConfigException {
		Assert.notNull(config, "AdvisedSupport must not be null");
		this.advised = config;
		this.advisedDispatcher = new AdvisedDispatcher(this.advised);
	}

	/**
	 * Set constructor arguments to use for creating the proxy.
	 * @param constructorArgs the constructor argument values
	 * @param constructorArgTypes the constructor argument types
	 */
	public void setConstructorArguments(Object @Nullable [] constructorArgs, Class<?> @Nullable [] constructorArgTypes) {
		if (constructorArgs == null || constructorArgTypes == null) {
			throw new IllegalArgumentException("Both 'constructorArgs' and 'constructorArgTypes' need to be specified");
		}
		if (constructorArgs.length != constructorArgTypes.length) {
			throw new IllegalArgumentException("Number of 'constructorArgs' (" + constructorArgs.length +
					") must match number of 'constructorArgTypes' (" + constructorArgTypes.length + ")");
		}
		this.constructorArgs = constructorArgs;
		this.constructorArgTypes = constructorArgTypes;
	}


	@Override
	public Object getProxy() {
		return buildProxy(null, false);
	}

	@Override
	public Object getProxy(@Nullable ClassLoader classLoader) {
		return buildProxy(classLoader, false);
	}

	@Override
	public Class<?> getProxyClass(@Nullable ClassLoader classLoader) {
		return (Class<?>) buildProxy(classLoader, true);
	}

	private Object buildProxy(@Nullable ClassLoader classLoader, boolean classOnly) {
		if (logger.isTraceEnabled()) {
			logger.trace("Creating CGLIB proxy: " + this.advised.getTargetSource());
		}

		try {
			Class<?> rootClass = this.advised.getTargetClass();
			Assert.state(rootClass != null, "Target class must be available for creating a CGLIB proxy");

			Class<?> proxySuperClass = rootClass;
			if (rootClass.getName().contains(ClassUtils.CGLIB_CLASS_SEPARATOR)) {
				proxySuperClass = rootClass.getSuperclass();
				Class<?>[] additionalInterfaces = rootClass.getInterfaces();
				for (Class<?> additionalInterface : additionalInterfaces) {
					this.advised.addInterface(additionalInterface);
				}
			}

			// Validate the class, writing log messages as necessary.
			validateClassIfNecessary(proxySuperClass, classLoader);

			// Configure CGLIB Enhancer...
			Enhancer enhancer = createEnhancer();
			if (classLoader != null) {
				enhancer.setClassLoader(classLoader);
				if (classLoader instanceof SmartClassLoader smartClassLoader &&
						smartClassLoader.isClassReloadable(proxySuperClass)) {
					enhancer.setUseCache(false);
				}
			}
			enhancer.setSuperclass(proxySuperClass);
			enhancer.setInterfaces(AopProxyUtils.completeProxiedInterfaces(this.advised));
			enhancer.setNamingPolicy(SpringNamingPolicy.INSTANCE);
			enhancer.setAttemptLoad(true);
			enhancer.setStrategy(KotlinDetector.isKotlinType(proxySuperClass) ?
					new ClassLoaderAwareGeneratorStrategy(classLoader) :
					new ClassLoaderAwareGeneratorStrategy(classLoader, undeclaredThrowableStrategy)
			);

			Callback[] callbacks = getCallbacks(rootClass);
			Class<?>[] types = new Class<?>[callbacks.length];
			for (int x = 0; x < types.length; x++) {
				types[x] = callbacks[x].getClass();
			}
			// fixedInterceptorMap only populated at this point, after getCallbacks call above
			ProxyCallbackFilter filter = new ProxyCallbackFilter(
					this.advised.getConfigurationOnlyCopy(), this.fixedInterceptorMap, this.fixedInterceptorOffset);
			enhancer.setCallbackFilter(filter);
			enhancer.setCallbackTypes(types);

			// Generate the proxy class and create a proxy instance.
			// ProxyCallbackFilter has method introspection capability with Advisor access.
			try {
				return (classOnly ? createProxyClass(enhancer) : createProxyClassAndInstance(enhancer, callbacks));
			}
			finally {
				// Reduce ProxyCallbackFilter to key-only state for its class cache role
				// in the CGLIB$CALLBACK_FILTER field, not leaking any Advisor state...
				filter.advised.reduceToAdvisorKey();
			}
		}
		catch (CodeGenerationException | IllegalArgumentException ex) {
			throw new AopConfigException("Could not generate CGLIB subclass of " + this.advised.getTargetClass() +
					": Common causes of this problem include using a final class or a non-visible class",
					ex);
		}
		catch (Throwable ex) {
			// TargetSource.getTarget() failed
			throw new AopConfigException("Unexpected AOP exception", ex);
		}
	}

	protected Class<?> createProxyClass(Enhancer enhancer) {
		enhancer.setInterceptDuringConstruction(false);
		return enhancer.createClass();
	}

	protected Object createProxyClassAndInstance(Enhancer enhancer, Callback[] callbacks) {
		enhancer.setInterceptDuringConstruction(false);
		enhancer.setCallbacks(callbacks);
		return (this.constructorArgs != null && this.constructorArgTypes != null ?
				enhancer.create(this.constructorArgTypes, this.constructorArgs) :
				enhancer.create());
	}

	/**
	 * Creates the CGLIB {@link Enhancer}. Subclasses may wish to override this to return a custom
	 * {@link Enhancer} implementation.
	 */
	protected Enhancer createEnhancer() {
		return new Enhancer();
	}

	/**
	 * Checks to see whether the supplied {@code Class} has already been validated and
	 * validates it if not.
	 */
	private void validateClassIfNecessary(Class<?> proxySuperClass, @Nullable ClassLoader proxyClassLoader) {
		if (!this.advised.isOptimize() && logger.isInfoEnabled()) {
			synchronized (validatedClasses) {
				validatedClasses.computeIfAbsent(proxySuperClass, clazz -> {
					doValidateClass(clazz, proxyClassLoader, ClassUtils.getAllInterfacesForClassAsSet(clazz));
					return Boolean.TRUE;
				});
			}
		}
	}

	/**
	 * Checks for final methods on the given {@code Class}, as well as package-visible
	 * methods across ClassLoaders, and writes warnings to the log for each one found.
	 */
	private void doValidateClass(Class<?> proxySuperClass, @Nullable ClassLoader proxyClassLoader, Set<Class<?>> ifcs) {
		if (proxySuperClass != Object.class) {
			Method[] methods = proxySuperClass.getDeclaredMethods();
			for (Method method : methods) {
				int mod = method.getModifiers();
				if (!Modifier.isStatic(mod) && !Modifier.isPrivate(mod)) {
					if (Modifier.isFinal(mod)) {
						if (logger.isWarnEnabled() && implementsInterface(method, ifcs)) {
							logger.warn("Unable to proxy interface-implementing method [" + method + "] because " +
									"it is marked as final, consider using interface-based JDK proxies instead.");
						}
						if (logger.isDebugEnabled()) {
							logger.debug("Final method [" + method + "] cannot get proxied via CGLIB: " +
									"Calls to this method will NOT be routed to the target instance and " +
									"might lead to NPEs against uninitialized fields in the proxy instance.");
						}
					}
					else if (logger.isDebugEnabled() && !Modifier.isPublic(mod) && !Modifier.isProtected(mod) &&
							proxyClassLoader != null && proxySuperClass.getClassLoader() != proxyClassLoader) {
						logger.debug("Method [" + method + "] is package-visible across different ClassLoaders " +
								"and cannot get proxied via CGLIB: Declare this method as public or protected " +
								"if you need to support invocations through the proxy.");
					}
				}
			}
			doValidateClass(proxySuperClass.getSuperclass(), proxyClassLoader, ifcs);
		}
	}

	private Callback[] getCallbacks(Class<?> rootClass) throws Exception {
		// Parameters used for optimization choices...
		boolean isStatic = this.advised.getTargetSource().isStatic();
		boolean isFrozen = this.advised.isFrozen();
		boolean exposeProxy = this.advised.isExposeProxy();

		// Choose an "aop" interceptor (used for AOP calls).
		Callback aopInterceptor = new DynamicAdvisedInterceptor(this.advised);

		// Choose a "straight to target" interceptor. (used for calls that are
		// unadvised but can return this). May be required to expose the proxy.
		Callback targetInterceptor;
		if (exposeProxy) {
			targetInterceptor = (isStatic ?
					new StaticUnadvisedExposedInterceptor(this.advised.getTargetSource().getTarget()) :
					new DynamicUnadvisedExposedInterceptor(this.advised.getTargetSource()));
		}
		else {
			targetInterceptor = (isStatic ?
					new StaticUnadvisedInterceptor(this.advised.getTargetSource().getTarget()) :
					new DynamicUnadvisedInterceptor(this.advised.getTargetSource()));
		}

		// Choose a "direct to target" dispatcher (used for
		// unadvised calls to static targets that cannot return this).
		Callback targetDispatcher = (isStatic ?
				new StaticDispatcher(this.advised.getTargetSource().getTarget()) : new SerializableNoOp());

		Callback[] mainCallbacks = new Callback[] {
				aopInterceptor,  // for normal advice
				targetInterceptor,  // invoke target without considering advice, if optimized
				new SerializableNoOp(),  // no override for methods mapped to this
				targetDispatcher, this.advisedDispatcher,
				new EqualsInterceptor(this.advised),
				new HashCodeInterceptor(this.advised)
		};

		// If the target is a static one and the advice chain is frozen,
		// then we can make some optimizations by sending the AOP calls
		// direct to the target using the fixed chain for that method.
		if (isStatic && isFrozen) {
			Method[] methods = rootClass.getMethods();
			int methodsCount = methods.length;
			List<Callback> fixedCallbacks = new ArrayList<>(methodsCount);
			this.fixedInterceptorMap = CollectionUtils.newHashMap(methodsCount);

			int advicedMethodCount = methodsCount;
			for (int x = 0; x < methodsCount; x++) {
				Method method = methods[x];
				//do not create advices for non-overridden methods of java.lang.Object
				if (method.getDeclaringClass() == Object.class) {
					advicedMethodCount--;
					continue;
				}
				List<Object> chain = this.advised.getInterceptorsAndDynamicInterceptionAdvice(method, rootClass);
				fixedCallbacks.add(new FixedChainStaticTargetInterceptor(
						chain, this.advised.getTargetSource().getTarget(), this.advised.getTargetClass()));
				this.fixedInterceptorMap.put(method, x - (methodsCount - advicedMethodCount) );
			}

			// Now copy both the callbacks from mainCallbacks
			// and fixedCallbacks into the callbacks array.
			Callback[] callbacks = new Callback[mainCallbacks.length + advicedMethodCount];
			System.arraycopy(mainCallbacks, 0, callbacks, 0, mainCallbacks.length);
			System.arraycopy(fixedCallbacks.toArray(Callback[]::new), 0, callbacks,
					mainCallbacks.length, advicedMethodCount);
			this.fixedInterceptorOffset = mainCallbacks.length;
			return callbacks;
		}
		return mainCallbacks;
	}


	@Override
	public boolean equals(@Nullable Object other) {
		return (this == other || (other instanceof CglibAopProxy that &&
				AopProxyUtils.equalsInProxy(this.advised, that.advised)));
	}

	@Override
	public int hashCode() {
		return CglibAopProxy.class.hashCode() * 13 + this.advised.getTargetSource().hashCode();
	}


	/**
	 * Check whether the given method is declared on any of the given interfaces.
	 */
	private static boolean implementsInterface(Method method, Set<Class<?>> ifcs) {
		for (Class<?> ifc : ifcs) {
			if (ClassUtils.hasMethod(ifc, method)) {
				return true;
			}
		}
		return false;
	}

	/**
	 * Process a return value. Wraps a return of {@code this} if necessary to be the
	 * {@code proxy} and also verifies that {@code null} is not returned as a primitive.
	 * Also takes care of the conversion from {@code Mono} to Kotlin Coroutines if needed.
	 */
	private static @Nullable Object processReturnType(
			Object proxy, @Nullable Object target, Method method, Object[] arguments, @Nullable Object returnValue) {

		// Massage return value if necessary
		if (returnValue != null && returnValue == target &&
				!RawTargetAccess.class.isAssignableFrom(method.getDeclaringClass())) {
			// Special case: it returned "this". Note that we can't help
			// if the target sets a reference to itself in another returned object.
			returnValue = proxy;
		}
		Class<?> returnType = method.getReturnType();
		if (returnValue == null && returnType != void.class && returnType.isPrimitive()) {
			throw new AopInvocationException(
					"Null return value from advice does not match primitive return type for: " + method);
		}
		if (coroutinesReactorPresent && KotlinDetector.isSuspendingFunction(method)) {
			return COROUTINES_FLOW_CLASS_NAME.equals(new MethodParameter(method, -1).getParameterType().getName()) ?
					CoroutinesUtils.asFlow(returnValue) :
					CoroutinesUtils.awaitSingleOrNull(returnValue, arguments[arguments.length - 1]);
		}
		return returnValue;
	}


	/**
	 * Serializable replacement for CGLIB's NoOp interface.
	 * Public to allow use elsewhere in the framework.
	 */
	public static class SerializableNoOp implements NoOp, Serializable {
	}


	/**
	 * Method interceptor used for static targets with no advice chain. The call is
	 * passed directly back to the target. Used when the proxy needs to be exposed
	 * and it can't be determined that the method won't return {@code this}.
	 */
	private static class StaticUnadvisedInterceptor implements MethodInterceptor, Serializable {

		private final @Nullable Object target;

		public StaticUnadvisedInterceptor(@Nullable Object target) {
			this.target = target;
		}

		@Override
		public @Nullable Object intercept(Object proxy, Method method, Object[] args, MethodProxy methodProxy) throws Throwable {
			Object retVal = AopUtils.invokeJoinpointUsingReflection(this.target, method, args);
			return processReturnType(proxy, this.target, method, args, retVal);
		}
	}


	/**
	 * Method interceptor used for static targets with no advice chain, when the
	 * proxy is to be exposed.
	 */
	private static class StaticUnadvisedExposedInterceptor implements MethodInterceptor, Serializable {

		private final @Nullable Object target;

		public StaticUnadvisedExposedInterceptor(@Nullable Object target) {
			this.target = target;
		}

		@Override
		public @Nullable Object intercept(Object proxy, Method method, Object[] args, MethodProxy methodProxy) throws Throwable {
			Object oldProxy = null;
			try {
				oldProxy = AopContext.setCurrentProxy(proxy);
				Object retVal = AopUtils.invokeJoinpointUsingReflection(this.target, method, args);
				return processReturnType(proxy, this.target, method, args, retVal);
			}
			finally {
				AopContext.setCurrentProxy(oldProxy);
			}
		}
	}


	/**
	 * Interceptor used to invoke a dynamic target without creating a method
	 * invocation or evaluating an advice chain. (We know there was no advice
	 * for this method.)
	 */
	private static class DynamicUnadvisedInterceptor implements MethodInterceptor, Serializable {

		private final TargetSource targetSource;

		public DynamicUnadvisedInterceptor(TargetSource targetSource) {
			this.targetSource = targetSource;
		}

		@Override
		public @Nullable Object intercept(Object proxy, Method method, Object[] args, MethodProxy methodProxy) throws Throwable {
			Object target = this.targetSource.getTarget();
			try {
				Object retVal = AopUtils.invokeJoinpointUsingReflection(target, method, args);
				return processReturnType(proxy, target, method, args, retVal);
			}
			finally {
				if (target != null) {
					this.targetSource.releaseTarget(target);
				}
			}
		}
	}


	/**
	 * Interceptor for unadvised dynamic targets when the proxy needs exposing.
	 */
	private static class DynamicUnadvisedExposedInterceptor implements MethodInterceptor, Serializable {

		private final TargetSource targetSource;

		public DynamicUnadvisedExposedInterceptor(TargetSource targetSource) {
			this.targetSource = targetSource;
		}

		@Override
		public @Nullable Object intercept(Object proxy, Method method, Object[] args, MethodProxy methodProxy) throws Throwable {
			Object oldProxy = null;
			Object target = this.targetSource.getTarget();
			try {
				oldProxy = AopContext.setCurrentProxy(proxy);
				Object retVal = AopUtils.invokeJoinpointUsingReflection(target, method, args);
				return processReturnType(proxy, target, method, args, retVal);
			}
			finally {
				AopContext.setCurrentProxy(oldProxy);
				if (target != null) {
					this.targetSource.releaseTarget(target);
				}
			}
		}
	}


	/**
	 * Dispatcher for a static target. Dispatcher is much faster than
	 * interceptor. This will be used whenever it can be determined that a
	 * method definitely does not return "this"
	 */
	private static class StaticDispatcher implements Dispatcher, Serializable {

		private final @Nullable Object target;

		public StaticDispatcher(@Nullable Object target) {
			this.target = target;
		}

		@Override
		public @Nullable Object loadObject() {
			return this.target;
		}
	}


	/**
	 * Dispatcher for any methods declared on the Advised class.
	 */
	private static class AdvisedDispatcher implements Dispatcher, Serializable {

		private final AdvisedSupport advised;

		public AdvisedDispatcher(AdvisedSupport advised) {
			this.advised = advised;
		}

		@Override
		public Object loadObject() {
			return this.advised;
		}
	}


	/**
	 * Dispatcher for the {@code equals} method.
	 * Ensures that the method call is always handled by this class.
	 */
	private static class EqualsInterceptor implements MethodInterceptor, Serializable {

		private final AdvisedSupport advised;

		public EqualsInterceptor(AdvisedSupport advised) {
			this.advised = advised;
		}

		@Override
		public Object intercept(Object proxy, Method method, Object[] args, MethodProxy methodProxy) {
			Object other = args[0];
			if (proxy == other) {
				return true;
			}
			if (other instanceof Factory factory) {
				Callback callback = factory.getCallback(INVOKE_EQUALS);
				return (callback instanceof EqualsInterceptor that &&
						AopProxyUtils.equalsInProxy(this.advised, that.advised));
			}
			return false;
		}
	}


	/**
	 * Dispatcher for the {@code hashCode} method.
	 * Ensures that the method call is always handled by this class.
	 */
	private static class HashCodeInterceptor implements MethodInterceptor, Serializable {

		private final AdvisedSupport advised;

		public HashCodeInterceptor(AdvisedSupport advised) {
			this.advised = advised;
		}

		@Override
		public Object intercept(Object proxy, Method method, Object[] args, MethodProxy methodProxy) {
			return CglibAopProxy.class.hashCode() * 13 + this.advised.getTargetSource().hashCode();
		}
	}


	/**
	 * Interceptor used specifically for advised methods on a frozen, static proxy.
	 */
	private static class FixedChainStaticTargetInterceptor implements MethodInterceptor, Serializable {

		private final List<Object> adviceChain;

		private final @Nullable Object target;

		private final @Nullable Class<?> targetClass;

		public FixedChainStaticTargetInterceptor(
				List<Object> adviceChain, @Nullable Object target, @Nullable Class<?> targetClass) {

			this.adviceChain = adviceChain;
			this.target = target;
			this.targetClass = targetClass;
		}

		@Override
<<<<<<< HEAD
		@Nullable
		public Object intercept(Object proxy, Method method, Object[] args, MethodProxy methodProxy) throws Throwable {
=======
		public @Nullable Object intercept(Object proxy, Method method, Object[] args, MethodProxy methodProxy) throws Throwable {
>>>>>>> bf06d748
			MethodInvocation invocation = new ReflectiveMethodInvocation(
					proxy, this.target, method, args, this.targetClass, this.adviceChain);
			// If we get here, we need to create a MethodInvocation.
			Object retVal = invocation.proceed();
			retVal = processReturnType(proxy, this.target, method, args, retVal);
			return retVal;
		}
	}


	/**
	 * General purpose AOP callback. Used when the target is dynamic or when the
	 * proxy is not frozen.
	 */
	private static class DynamicAdvisedInterceptor implements MethodInterceptor, Serializable {

		private final AdvisedSupport advised;

		public DynamicAdvisedInterceptor(AdvisedSupport advised) {
			this.advised = advised;
		}

		@Override
		public @Nullable Object intercept(Object proxy, Method method, Object[] args, MethodProxy methodProxy) throws Throwable {
			Object oldProxy = null;
			boolean setProxyContext = false;
			Object target = null;
			TargetSource targetSource = this.advised.getTargetSource();
			try {
				if (this.advised.exposeProxy) {
					// Make invocation available if necessary.
					oldProxy = AopContext.setCurrentProxy(proxy);
					setProxyContext = true;
				}
				// Get as late as possible to minimize the time we "own" the target, in case it comes from a pool...
				target = targetSource.getTarget();
				Class<?> targetClass = (target != null ? target.getClass() : null);
				List<Object> chain = this.advised.getInterceptorsAndDynamicInterceptionAdvice(method, targetClass);
				Object retVal;
				// Check whether we only have one InvokerInterceptor: that is,
				// no real advice, but just reflective invocation of the target.
				if (chain.isEmpty()) {
					// We can skip creating a MethodInvocation: just invoke the target directly.
					// Note that the final invoker must be an InvokerInterceptor, so we know
					// it does nothing but a reflective operation on the target, and no hot
					// swapping or fancy proxying.
					Object[] argsToUse = AopProxyUtils.adaptArgumentsIfNecessary(method, args);
					retVal = AopUtils.invokeJoinpointUsingReflection(target, method, argsToUse);
				}
				else {
					// We need to create a method invocation...
					retVal = new ReflectiveMethodInvocation(proxy, target, method, args, targetClass, chain).proceed();
				}
				return processReturnType(proxy, target, method, args, retVal);
			}
			finally {
				if (target != null && !targetSource.isStatic()) {
					targetSource.releaseTarget(target);
				}
				if (setProxyContext) {
					// Restore old proxy.
					AopContext.setCurrentProxy(oldProxy);
				}
			}
		}

		@Override
		public boolean equals(@Nullable Object other) {
			return (this == other ||
					(other instanceof DynamicAdvisedInterceptor dynamicAdvisedInterceptor &&
							this.advised.equals(dynamicAdvisedInterceptor.advised)));
		}

		/**
		 * CGLIB uses this to drive proxy creation.
		 */
		@Override
		public int hashCode() {
			return this.advised.hashCode();
		}
	}


	/**
	 * CallbackFilter to assign Callbacks to methods.
	 */
	private static class ProxyCallbackFilter implements CallbackFilter {

		final AdvisedSupport advised;

		private final Map<Method, Integer> fixedInterceptorMap;

		private final int fixedInterceptorOffset;

		public ProxyCallbackFilter(
				AdvisedSupport advised, Map<Method, Integer> fixedInterceptorMap, int fixedInterceptorOffset) {

			this.advised = advised;
			this.fixedInterceptorMap = fixedInterceptorMap;
			this.fixedInterceptorOffset = fixedInterceptorOffset;
		}

		/**
		 * Implementation of CallbackFilter.accept() to return the index of the
		 * callback we need.
		 * <p>The callbacks for each proxy are built up of a set of fixed callbacks
		 * for general use and then a set of callbacks that are specific to a method
		 * for use on static targets with a fixed advice chain.
		 * <p>The callback used is determined thus:
		 * <dl>
		 * <dt>For exposed proxies</dt>
		 * <dd>Exposing the proxy requires code to execute before and after the
		 * method/chain invocation. This means we must use
		 * DynamicAdvisedInterceptor, since all other interceptors can avoid the
		 * need for a try/catch block</dd>
		 * <dt>For Object.finalize():</dt>
		 * <dd>No override for this method is used.</dd>
		 * <dt>For equals():</dt>
		 * <dd>The EqualsInterceptor is used to redirect equals() calls to a
		 * special handler to this proxy.</dd>
		 * <dt>For methods on the Advised class:</dt>
		 * <dd>the AdvisedDispatcher is used to dispatch the call directly to
		 * the target</dd>
		 * <dt>For advised methods:</dt>
		 * <dd>If the target is static and the advice chain is frozen then a
		 * FixedChainStaticTargetInterceptor specific to the method is used to
		 * invoke the advice chain. Otherwise a DynamicAdvisedInterceptor is
		 * used.</dd>
		 * <dt>For non-advised methods:</dt>
		 * <dd>Where it can be determined that the method will not return {@code this}
		 * or when {@code ProxyFactory.getExposeProxy()} returns {@code false},
		 * then a Dispatcher is used. For static targets, the StaticDispatcher is used;
		 * and for dynamic targets, a DynamicUnadvisedInterceptor is used.
		 * If it possible for the method to return {@code this} then a
		 * StaticUnadvisedInterceptor is used for static targets - the
		 * DynamicUnadvisedInterceptor already considers this.</dd>
		 * </dl>
		 */
		@Override
		public int accept(Method method) {
			if (AopUtils.isFinalizeMethod(method)) {
				logger.trace("Found finalize() method - using NO_OVERRIDE");
				return NO_OVERRIDE;
			}
			if (!this.advised.isOpaque() && method.getDeclaringClass().isInterface() &&
					method.getDeclaringClass().isAssignableFrom(Advised.class)) {
				if (logger.isTraceEnabled()) {
					logger.trace("Method is declared on Advised interface: " + method);
				}
				return DISPATCH_ADVISED;
			}
			// We must always proxy equals, to direct calls to this.
			if (AopUtils.isEqualsMethod(method)) {
				if (logger.isTraceEnabled()) {
					logger.trace("Found 'equals' method: " + method);
				}
				return INVOKE_EQUALS;
			}
			// We must always calculate hashCode based on the proxy.
			if (AopUtils.isHashCodeMethod(method)) {
				if (logger.isTraceEnabled()) {
					logger.trace("Found 'hashCode' method: " + method);
				}
				return INVOKE_HASHCODE;
			}
			Class<?> targetClass = this.advised.getTargetClass();
			// Proxy is not yet available, but that shouldn't matter.
			List<?> chain = this.advised.getInterceptorsAndDynamicInterceptionAdvice(method, targetClass);
			boolean haveAdvice = !chain.isEmpty();
			boolean isStatic = this.advised.getTargetSource().isStatic();
			boolean isFrozen = this.advised.isFrozen();
			boolean exposeProxy = this.advised.isExposeProxy();
			if (haveAdvice || !isFrozen) {
				// If exposing the proxy, then AOP_PROXY must be used.
				if (exposeProxy) {
					if (logger.isTraceEnabled()) {
						logger.trace("Must expose proxy on advised method: " + method);
					}
					return AOP_PROXY;
				}
				// Check to see if we have fixed interceptor to serve this method.
				// Else use the AOP_PROXY.
				if (isStatic && isFrozen && this.fixedInterceptorMap.containsKey(method)) {
					if (logger.isTraceEnabled()) {
						logger.trace("Method has advice and optimizations are enabled: " + method);
					}
					// We know that we are optimizing so we can use the FixedStaticChainInterceptors.
					int index = this.fixedInterceptorMap.get(method);
					return (index + this.fixedInterceptorOffset);
				}
				else {
					if (logger.isTraceEnabled()) {
						logger.trace("Unable to apply any optimizations to advised method: " + method);
					}
					return AOP_PROXY;
				}
			}
			else {
				// See if the return type of the method is outside the class hierarchy of the target type.
				// If so we know it never needs to have return type massage and can use a dispatcher.
				// If the proxy is being exposed, then must use the interceptor the correct one is already
				// configured. If the target is not static, then we cannot use a dispatcher because the
				// target needs to be explicitly released after the invocation.
				if (exposeProxy || !isStatic) {
					return INVOKE_TARGET;
				}
				Class<?> returnType = method.getReturnType();
				if (targetClass != null && returnType.isAssignableFrom(targetClass)) {
					if (logger.isTraceEnabled()) {
						logger.trace("Method return type is assignable from target type and " +
								"may therefore return 'this' - using INVOKE_TARGET: " + method);
					}
					return INVOKE_TARGET;
				}
				else {
					if (logger.isTraceEnabled()) {
						logger.trace("Method return type ensures 'this' cannot be returned - " +
								"using DISPATCH_TARGET: " + method);
					}
					return DISPATCH_TARGET;
				}
			}
		}

		@Override
		public boolean equals(@Nullable Object other) {
			return (this == other || (other instanceof ProxyCallbackFilter that &&
					this.advised.getAdvisorKey().equals(that.advised.getAdvisorKey()) &&
					AopProxyUtils.equalsProxiedInterfaces(this.advised, that.advised) &&
					ObjectUtils.nullSafeEquals(this.advised.getTargetClass(), that.advised.getTargetClass()) &&
					this.advised.getTargetSource().isStatic() == that.advised.getTargetSource().isStatic() &&
					this.advised.isFrozen() == that.advised.isFrozen() &&
					this.advised.isExposeProxy() == that.advised.isExposeProxy() &&
					this.advised.isOpaque() == that.advised.isOpaque()));
		}

		@Override
		public int hashCode() {
			return this.advised.getAdvisorKey().hashCode();
		}
	}

}<|MERGE_RESOLUTION|>--- conflicted
+++ resolved
@@ -657,12 +657,7 @@
 		}
 
 		@Override
-<<<<<<< HEAD
-		@Nullable
-		public Object intercept(Object proxy, Method method, Object[] args, MethodProxy methodProxy) throws Throwable {
-=======
 		public @Nullable Object intercept(Object proxy, Method method, Object[] args, MethodProxy methodProxy) throws Throwable {
->>>>>>> bf06d748
 			MethodInvocation invocation = new ReflectiveMethodInvocation(
 					proxy, this.target, method, args, this.targetClass, this.adviceChain);
 			// If we get here, we need to create a MethodInvocation.
