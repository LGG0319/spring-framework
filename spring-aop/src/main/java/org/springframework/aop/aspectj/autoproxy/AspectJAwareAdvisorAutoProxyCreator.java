/*
 * Copyright 2002-2024 the original author or authors.
 *
 * Licensed under the Apache License, Version 2.0 (the "License");
 * you may not use this file except in compliance with the License.
 * You may obtain a copy of the License at
 *
 *      https://www.apache.org/licenses/LICENSE-2.0
 *
 * Unless required by applicable law or agreed to in writing, software
 * distributed under the License is distributed on an "AS IS" BASIS,
 * WITHOUT WARRANTIES OR CONDITIONS OF ANY KIND, either express or implied.
 * See the License for the specific language governing permissions and
 * limitations under the License.
 */

package org.springframework.aop.aspectj.autoproxy;

import java.util.ArrayList;
import java.util.Comparator;
import java.util.List;

import org.aopalliance.aop.Advice;
import org.aspectj.util.PartialOrder;
import org.aspectj.util.PartialOrder.PartialComparable;

import org.springframework.aop.Advisor;
import org.springframework.aop.aspectj.AbstractAspectJAdvice;
import org.springframework.aop.aspectj.AspectJPointcutAdvisor;
import org.springframework.aop.aspectj.AspectJProxyUtils;
import org.springframework.aop.aspectj.ShadowMatchUtils;
import org.springframework.aop.framework.autoproxy.AbstractAdvisorAutoProxyCreator;
import org.springframework.aop.interceptor.ExposeInvocationInterceptor;
import org.springframework.beans.factory.DisposableBean;
import org.springframework.beans.factory.SmartInitializingSingleton;
import org.springframework.core.Ordered;
import org.springframework.util.ClassUtils;

/**
 * {@link org.springframework.aop.framework.autoproxy.AbstractAdvisorAutoProxyCreator}
 * subclass that exposes AspectJ's invocation context and understands AspectJ's rules
 * for advice precedence when multiple pieces of advice come from the same aspect.
 *
 * @author Adrian Colyer
 * @author Juergen Hoeller
 * @author Ramnivas Laddad
 * @since 2.0
 */
@SuppressWarnings("serial")
public class AspectJAwareAdvisorAutoProxyCreator extends AbstractAdvisorAutoProxyCreator
		implements SmartInitializingSingleton, DisposableBean {

	private static final Comparator<Advisor> DEFAULT_PRECEDENCE_COMPARATOR = new AspectJPrecedenceComparator();


	/**
	 * Sort the supplied {@link Advisor} instances according to AspectJ precedence.
	 * <p>If two pieces of advice come from the same aspect, they will have the same
	 * order. Advice from the same aspect is then further ordered according to the
	 * following rules:
	 * <ul>
	 * <li>If either of the pair is <em>after</em> advice, then the advice declared
	 * last gets highest precedence (i.e., runs last).</li>
	 * <li>Otherwise the advice declared first gets highest precedence (i.e., runs
	 * first).</li>
	 * </ul>
	 * <p><b>Important:</b> Advisors are sorted in precedence order, from the highest
	 * precedence to the lowest. "On the way in" to a join point, the highest precedence
	 * advisor should run first. "On the way out" of a join point, the highest
	 * precedence advisor should run last.
	 */
	@Override
	protected List<Advisor> sortAdvisors(List<Advisor> advisors) {
		List<PartiallyComparableAdvisorHolder> partiallyComparableAdvisors = new ArrayList<>(advisors.size());
		for (Advisor advisor : advisors) {
			partiallyComparableAdvisors.add(
					new PartiallyComparableAdvisorHolder(advisor, DEFAULT_PRECEDENCE_COMPARATOR));
		}
		List<PartiallyComparableAdvisorHolder> sorted = PartialOrder.sort(partiallyComparableAdvisors);
		if (sorted != null) {
			List<Advisor> result = new ArrayList<>(advisors.size());
			for (PartiallyComparableAdvisorHolder pcAdvisor : sorted) {
				result.add(pcAdvisor.getAdvisor());
			}
			return result;
		}
		else {
			return super.sortAdvisors(advisors);
		}
	}

	/**
	 * Add an {@link ExposeInvocationInterceptor} to the beginning of the advice chain.
	 * <p>This additional advice is needed when using AspectJ pointcut expressions
	 * and when using AspectJ-style advice.
	 */
	@Override
	protected void extendAdvisors(List<Advisor> candidateAdvisors) {
		AspectJProxyUtils.makeAdvisorChainAspectJCapableIfNecessary(candidateAdvisors);
	}

	@Override
	protected boolean shouldSkip(Class<?> beanClass, String beanName) {
<<<<<<< HEAD
		// TODO: Consider optimization by caching the list of the aspect names
		// 获取切面信息
=======
>>>>>>> 86b04b7b
		List<Advisor> candidateAdvisors = findCandidateAdvisors();
		for (Advisor advisor : candidateAdvisors) {
			if (advisor instanceof AspectJPointcutAdvisor pointcutAdvisor &&
					pointcutAdvisor.getAspectName().equals(beanName)) {
				return true;
			}
		}
		return super.shouldSkip(beanClass, beanName);
	}

	@Override
	public void afterSingletonsInstantiated() {
		ShadowMatchUtils.clearCache();
	}

	@Override
	public void destroy() {
		ShadowMatchUtils.clearCache();
	}


	/**
	 * Implements AspectJ's {@link PartialComparable} interface for defining partial orderings.
	 */
	private static class PartiallyComparableAdvisorHolder implements PartialComparable {

		private final Advisor advisor;

		private final Comparator<Advisor> comparator;

		public PartiallyComparableAdvisorHolder(Advisor advisor, Comparator<Advisor> comparator) {
			this.advisor = advisor;
			this.comparator = comparator;
		}

		@Override
		public int compareTo(Object obj) {
			Advisor otherAdvisor = ((PartiallyComparableAdvisorHolder) obj).advisor;
			return this.comparator.compare(this.advisor, otherAdvisor);
		}

		@Override
		public int fallbackCompareTo(Object obj) {
			return 0;
		}

		public Advisor getAdvisor() {
			return this.advisor;
		}

		@Override
		public String toString() {
			Advice advice = this.advisor.getAdvice();
			StringBuilder sb = new StringBuilder(ClassUtils.getShortName(advice.getClass()));
			boolean appended = false;
			if (this.advisor instanceof Ordered ordered) {
				sb.append(": order = ").append(ordered.getOrder());
				appended = true;
			}
			if (advice instanceof AbstractAspectJAdvice ajAdvice) {
				sb.append(!appended ? ": " : ", ");
				sb.append("aspect name = ");
				sb.append(ajAdvice.getAspectName());
				sb.append(", declaration order = ");
				sb.append(ajAdvice.getDeclarationOrder());
			}
			return sb.toString();
		}
	}

}<|MERGE_RESOLUTION|>--- conflicted
+++ resolved
@@ -101,11 +101,6 @@
 
 	@Override
 	protected boolean shouldSkip(Class<?> beanClass, String beanName) {
-<<<<<<< HEAD
-		// TODO: Consider optimization by caching the list of the aspect names
-		// 获取切面信息
-=======
->>>>>>> 86b04b7b
 		List<Advisor> candidateAdvisors = findCandidateAdvisors();
 		for (Advisor advisor : candidateAdvisors) {
 			if (advisor instanceof AspectJPointcutAdvisor pointcutAdvisor &&
