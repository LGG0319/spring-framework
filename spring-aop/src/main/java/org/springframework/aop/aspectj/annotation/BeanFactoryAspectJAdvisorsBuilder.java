/*
 * Copyright 2002-2024 the original author or authors.
 *
 * Licensed under the Apache License, Version 2.0 (the "License");
 * you may not use this file except in compliance with the License.
 * You may obtain a copy of the License at
 *
 *      https://www.apache.org/licenses/LICENSE-2.0
 *
 * Unless required by applicable law or agreed to in writing, software
 * distributed under the License is distributed on an "AS IS" BASIS,
 * WITHOUT WARRANTIES OR CONDITIONS OF ANY KIND, either express or implied.
 * See the License for the specific language governing permissions and
 * limitations under the License.
 */

package org.springframework.aop.aspectj.annotation;

import java.util.ArrayList;
import java.util.Collections;
import java.util.List;
import java.util.Map;
import java.util.concurrent.ConcurrentHashMap;

import org.apache.commons.logging.Log;
import org.apache.commons.logging.LogFactory;
import org.aspectj.lang.reflect.PerClauseKind;

import org.springframework.aop.Advisor;
import org.springframework.aop.framework.AopConfigException;
import org.springframework.beans.factory.BeanFactoryUtils;
import org.springframework.beans.factory.ListableBeanFactory;
import org.springframework.lang.Nullable;
import org.springframework.util.Assert;

/**
 * Helper for retrieving @AspectJ beans from a BeanFactory and building
 * Spring Advisors based on them, for use with auto-proxying.
 *
 * @author Juergen Hoeller
 * @since 2.0.2
 * @see AnnotationAwareAspectJAutoProxyCreator
 */
public class BeanFactoryAspectJAdvisorsBuilder {

	private static final Log logger = LogFactory.getLog(BeanFactoryAspectJAdvisorsBuilder.class);

	private final ListableBeanFactory beanFactory;

	private final AspectJAdvisorFactory advisorFactory;

	@Nullable
	private volatile List<String> aspectBeanNames;

	private final Map<String, List<Advisor>> advisorsCache = new ConcurrentHashMap<>();

	private final Map<String, MetadataAwareAspectInstanceFactory> aspectFactoryCache = new ConcurrentHashMap<>();


	/**
	 * Create a new BeanFactoryAspectJAdvisorsBuilder for the given BeanFactory.
	 * @param beanFactory the ListableBeanFactory to scan
	 */
	public BeanFactoryAspectJAdvisorsBuilder(ListableBeanFactory beanFactory) {
		this(beanFactory, new ReflectiveAspectJAdvisorFactory(beanFactory));
	}

	/**
	 * Create a new BeanFactoryAspectJAdvisorsBuilder for the given BeanFactory.
	 * @param beanFactory the ListableBeanFactory to scan
	 * @param advisorFactory the AspectJAdvisorFactory to build each Advisor with
	 */
	public BeanFactoryAspectJAdvisorsBuilder(ListableBeanFactory beanFactory, AspectJAdvisorFactory advisorFactory) {
		Assert.notNull(beanFactory, "ListableBeanFactory must not be null");
		Assert.notNull(advisorFactory, "AspectJAdvisorFactory must not be null");
		this.beanFactory = beanFactory;
		this.advisorFactory = advisorFactory;
	}


	/**
	 * Look for AspectJ-annotated aspect beans in the current bean factory,
	 * and return to a list of Spring AOP Advisors representing them.
	 * <p>Creates a Spring Advisor for each AspectJ advice method.
	 * @return the list of {@link org.springframework.aop.Advisor} beans
	 * @see #isEligibleBean
	 */
	@SuppressWarnings("NullAway")
	public List<Advisor> buildAspectJAdvisors() {
		List<String> aspectNames = this.aspectBeanNames;

		if (aspectNames == null) {
			synchronized (this) {
				aspectNames = this.aspectBeanNames;
				if (aspectNames == null) {
					List<Advisor> advisors = new ArrayList<>();
					aspectNames = new ArrayList<>();
					// 获取类型匹配的bean的beanName列表, 遍历
					String[] beanNames = BeanFactoryUtils.beanNamesForTypeIncludingAncestors(
							this.beanFactory, Object.class, true, false);
					for (String beanName : beanNames) {
						if (!isEligibleBean(beanName)) {
							continue;
						}
						// We must be careful not to instantiate beans eagerly as in this case they
						// would be cached by the Spring container but would not have been weaved.
						Class<?> beanType = this.beanFactory.getType(beanName, false);
						if (beanType == null) {
							continue;
						}
						// 判断是否为切面
						if (this.advisorFactory.isAspect(beanType)) {
<<<<<<< HEAD
							aspectNames.add(beanName);
							AspectMetadata amd = new AspectMetadata(beanType, beanName);
							if (amd.getAjType().getPerClause().getKind() == PerClauseKind.SINGLETON) {
								MetadataAwareAspectInstanceFactory factory =
										new BeanFactoryAspectInstanceFactory(this.beanFactory, beanName);
								// 获取所有切面列表
								List<Advisor> classAdvisors = this.advisorFactory.getAdvisors(factory);
								if (this.beanFactory.isSingleton(beanName)) {
									// 保存切面信息  获取切面信息的流程就结束了，后续对切面数据的获取，都是从缓存 advisorsCache 中拿到
									this.advisorsCache.put(beanName, classAdvisors);
=======
							try {
								AspectMetadata amd = new AspectMetadata(beanType, beanName);
								if (amd.getAjType().getPerClause().getKind() == PerClauseKind.SINGLETON) {
									MetadataAwareAspectInstanceFactory factory =
											new BeanFactoryAspectInstanceFactory(this.beanFactory, beanName);
									List<Advisor> classAdvisors = this.advisorFactory.getAdvisors(factory);
									if (this.beanFactory.isSingleton(beanName)) {
										this.advisorsCache.put(beanName, classAdvisors);
									}
									else {
										this.aspectFactoryCache.put(beanName, factory);
									}
									advisors.addAll(classAdvisors);
>>>>>>> d3755aba
								}
								else {
									// Per target or per this.
									if (this.beanFactory.isSingleton(beanName)) {
										throw new IllegalArgumentException("Bean with name '" + beanName +
												"' is a singleton, but aspect instantiation model is not singleton");
									}
									MetadataAwareAspectInstanceFactory factory =
											new PrototypeAspectInstanceFactory(this.beanFactory, beanName);
									this.aspectFactoryCache.put(beanName, factory);
									advisors.addAll(this.advisorFactory.getAdvisors(factory));
								}
								aspectNames.add(beanName);
							}
							catch (IllegalArgumentException | IllegalStateException | AopConfigException ex) {
								if (logger.isDebugEnabled()) {
									logger.debug("Ignoring incompatible aspect [" + beanType.getName() + "]: " + ex);
								}
							}
						}
					}
					this.aspectBeanNames = aspectNames;
					return advisors;
				}
			}
		}

		if (aspectNames.isEmpty()) {
			return Collections.emptyList();
		}
		List<Advisor> advisors = new ArrayList<>();
		for (String aspectName : aspectNames) {
			List<Advisor> cachedAdvisors = this.advisorsCache.get(aspectName);
			if (cachedAdvisors != null) {
				// 从缓存中获取切面列表
				advisors.addAll(cachedAdvisors);
			}
			else {
				MetadataAwareAspectInstanceFactory factory = this.aspectFactoryCache.get(aspectName);
				advisors.addAll(this.advisorFactory.getAdvisors(factory));
			}
		}
		return advisors;
	}

	/**
	 * Return whether the aspect bean with the given name is eligible.
	 * @param beanName the name of the aspect bean
	 * @return whether the bean is eligible
	 */
	protected boolean isEligibleBean(String beanName) {
		return true;
	}

}<|MERGE_RESOLUTION|>--- conflicted
+++ resolved
@@ -110,32 +110,21 @@
 						}
 						// 判断是否为切面
 						if (this.advisorFactory.isAspect(beanType)) {
-<<<<<<< HEAD
-							aspectNames.add(beanName);
-							AspectMetadata amd = new AspectMetadata(beanType, beanName);
-							if (amd.getAjType().getPerClause().getKind() == PerClauseKind.SINGLETON) {
-								MetadataAwareAspectInstanceFactory factory =
-										new BeanFactoryAspectInstanceFactory(this.beanFactory, beanName);
-								// 获取所有切面列表
-								List<Advisor> classAdvisors = this.advisorFactory.getAdvisors(factory);
-								if (this.beanFactory.isSingleton(beanName)) {
-									// 保存切面信息  获取切面信息的流程就结束了，后续对切面数据的获取，都是从缓存 advisorsCache 中拿到
-									this.advisorsCache.put(beanName, classAdvisors);
-=======
 							try {
 								AspectMetadata amd = new AspectMetadata(beanType, beanName);
 								if (amd.getAjType().getPerClause().getKind() == PerClauseKind.SINGLETON) {
 									MetadataAwareAspectInstanceFactory factory =
 											new BeanFactoryAspectInstanceFactory(this.beanFactory, beanName);
+									// 获取所有切面列表
 									List<Advisor> classAdvisors = this.advisorFactory.getAdvisors(factory);
 									if (this.beanFactory.isSingleton(beanName)) {
+										// 保存切面信息  获取切面信息的流程就结束了，后续对切面数据的获取，都是从缓存 advisorsCache 中拿到
 										this.advisorsCache.put(beanName, classAdvisors);
 									}
 									else {
 										this.aspectFactoryCache.put(beanName, factory);
 									}
 									advisors.addAll(classAdvisors);
->>>>>>> d3755aba
 								}
 								else {
 									// Per target or per this.
