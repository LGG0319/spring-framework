--- conflicted
+++ resolved
@@ -65,26 +65,9 @@
 	protected final ParameterNameDiscoverer parameterNameDiscoverer = new AspectJAnnotationParameterNameDiscoverer();
 
 
-<<<<<<< HEAD
-	/**
-	 * We consider something to be an AspectJ aspect suitable for use by the Spring AOP system
-	 * if it has the @Aspect annotation, and was not compiled by ajc. The reason for this latter test
-	 * is that aspects written in the code-style (AspectJ language) also have the annotation present
-	 * when compiled by ajc with the -1.5 flag, yet they cannot be consumed by Spring AOP.
-	 * 判断是否为切面
-	 */
 	@Override
 	public boolean isAspect(Class<?> clazz) {
 		// 判断是否有@Aspect注解且非Ajc编译
-		return (hasAspectAnnotation(clazz) && !compiledByAjc(clazz));
-	}
-
-	private boolean hasAspectAnnotation(Class<?> clazz) {
-		// 判断是否有@Aspect注解
-=======
-	@Override
-	public boolean isAspect(Class<?> clazz) {
->>>>>>> 19792f96
 		return (AnnotationUtils.findAnnotation(clazz, Aspect.class) != null);
 	}
 
