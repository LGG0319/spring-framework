/*
 * Copyright 2002-2024 the original author or authors.
 *
 * Licensed under the Apache License, Version 2.0 (the "License");
 * you may not use this file except in compliance with the License.
 * You may obtain a copy of the License at
 *
 *      https://www.apache.org/licenses/LICENSE-2.0
 *
 * Unless required by applicable law or agreed to in writing, software
 * distributed under the License is distributed on an "AS IS" BASIS,
 * WITHOUT WARRANTIES OR CONDITIONS OF ANY KIND, either express or implied.
 * See the License for the specific language governing permissions and
 * limitations under the License.
 */

package org.springframework.aop.aspectj.annotation;

import java.io.Serializable;
import java.lang.annotation.Annotation;
import java.lang.reflect.Field;
import java.lang.reflect.Method;
import java.util.ArrayList;
import java.util.Comparator;
import java.util.List;

import org.aopalliance.aop.Advice;
import org.aspectj.lang.annotation.After;
import org.aspectj.lang.annotation.AfterReturning;
import org.aspectj.lang.annotation.AfterThrowing;
import org.aspectj.lang.annotation.Around;
import org.aspectj.lang.annotation.Before;
import org.aspectj.lang.annotation.DeclareParents;
import org.aspectj.lang.annotation.Pointcut;

import org.springframework.aop.Advisor;
import org.springframework.aop.MethodBeforeAdvice;
import org.springframework.aop.aspectj.AbstractAspectJAdvice;
import org.springframework.aop.aspectj.AspectJAfterAdvice;
import org.springframework.aop.aspectj.AspectJAfterReturningAdvice;
import org.springframework.aop.aspectj.AspectJAfterThrowingAdvice;
import org.springframework.aop.aspectj.AspectJAroundAdvice;
import org.springframework.aop.aspectj.AspectJExpressionPointcut;
import org.springframework.aop.aspectj.AspectJMethodBeforeAdvice;
import org.springframework.aop.aspectj.DeclareParentsAdvisor;
import org.springframework.aop.framework.AopConfigException;
import org.springframework.aop.support.DefaultPointcutAdvisor;
import org.springframework.beans.factory.BeanFactory;
import org.springframework.core.annotation.AnnotationUtils;
import org.springframework.core.convert.converter.Converter;
import org.springframework.core.convert.converter.ConvertingComparator;
import org.springframework.lang.Nullable;
import org.springframework.util.ClassUtils;
import org.springframework.util.ReflectionUtils;
import org.springframework.util.ReflectionUtils.MethodFilter;
import org.springframework.util.StringUtils;
import org.springframework.util.comparator.InstanceComparator;

/**
 * Factory that can create Spring AOP Advisors given AspectJ classes from
 * classes honoring AspectJ's annotation syntax, using reflection to invoke the
 * corresponding advice methods.
 *
 * @author Rod Johnson
 * @author Adrian Colyer
 * @author Juergen Hoeller
 * @author Ramnivas Laddad
 * @author Phillip Webb
 * @author Sam Brannen
 * @since 2.0
 */
@SuppressWarnings("serial")
public class ReflectiveAspectJAdvisorFactory extends AbstractAspectJAdvisorFactory implements Serializable {

	// Exclude @Pointcut methods
	private static final MethodFilter adviceMethodFilter = ReflectionUtils.USER_DECLARED_METHODS
			.and(method -> (AnnotationUtils.getAnnotation(method, Pointcut.class) == null));

	private static final Comparator<Method> adviceMethodComparator;

	static {
		// Note: although @After is ordered before @AfterReturning and @AfterThrowing,
		// an @After advice method will actually be invoked after @AfterReturning and
		// @AfterThrowing methods due to the fact that AspectJAfterAdvice.invoke(MethodInvocation)
		// invokes proceed() in a `try` block and only invokes the @After advice method
		// in a corresponding `finally` block.
		Comparator<Method> adviceKindComparator = new ConvertingComparator<>(
				new InstanceComparator<>(
						Around.class, Before.class, After.class, AfterReturning.class, AfterThrowing.class),
				(Converter<Method, Annotation>) method -> {
					AspectJAnnotation ann = AbstractAspectJAdvisorFactory.findAspectJAnnotationOnMethod(method);
					return (ann != null ? ann.getAnnotation() : null);
				});
		Comparator<Method> methodNameComparator = new ConvertingComparator<>(Method::getName);
		adviceMethodComparator = adviceKindComparator.thenComparing(methodNameComparator);
	}


	@Nullable
	private final BeanFactory beanFactory;


	/**
	 * Create a new {@code ReflectiveAspectJAdvisorFactory}.
	 */
	public ReflectiveAspectJAdvisorFactory() {
		this(null);
	}

	/**
	 * Create a new {@code ReflectiveAspectJAdvisorFactory}, propagating the given
	 * {@link BeanFactory} to the created {@link AspectJExpressionPointcut} instances,
	 * for bean pointcut handling as well as consistent {@link ClassLoader} resolution.
	 * @param beanFactory the BeanFactory to propagate (may be {@code null}}
	 * @since 4.3.6
	 * @see AspectJExpressionPointcut#setBeanFactory
	 * @see org.springframework.beans.factory.config.ConfigurableBeanFactory#getBeanClassLoader()
	 */
	public ReflectiveAspectJAdvisorFactory(@Nullable BeanFactory beanFactory) {
		this.beanFactory = beanFactory;
	}

	// 获取切面列表
	@Override
	public List<Advisor> getAdvisors(MetadataAwareAspectInstanceFactory aspectInstanceFactory) {
		Class<?> aspectClass = aspectInstanceFactory.getAspectMetadata().getAspectClass();
		String aspectName = aspectInstanceFactory.getAspectMetadata().getAspectName();
		validate(aspectClass);

		// We need to wrap the MetadataAwareAspectInstanceFactory with a decorator
		// so that it will only instantiate once.
		MetadataAwareAspectInstanceFactory lazySingletonAspectInstanceFactory =
				new LazySingletonAspectInstanceFactoryDecorator(aspectInstanceFactory);

		List<Advisor> advisors = new ArrayList<>();
		// 遍历切面类中所有方法
		for (Method method : getAdvisorMethods(aspectClass)) {
<<<<<<< HEAD
			// Prior to Spring Framework 5.2.7, advisors.size() was supplied as the declarationOrderInAspect
			// to getAdvisor(...) to represent the "current position" in the declared methods list.
			// However, since Java 7 the "current position" is not valid since the JDK no longer
			// returns declared methods in the order in which they are declared in the source code.
			// Thus, we now hard code the declarationOrderInAspect to 0 for all advice methods
			// discovered via reflection in order to support reliable advice ordering across JVM launches.
			// Specifically, a value of 0 aligns with the default value used in
			// AspectJPrecedenceComparator.getAspectDeclarationOrder(Advisor).
			// 生成切面信息
			Advisor advisor = getAdvisor(method, lazySingletonAspectInstanceFactory, 0, aspectName);
			if (advisor != null) {
				advisors.add(advisor);
=======
			if (method.equals(ClassUtils.getMostSpecificMethod(method, aspectClass))) {
				// Prior to Spring Framework 5.2.7, advisors.size() was supplied as the declarationOrderInAspect
				// to getAdvisor(...) to represent the "current position" in the declared methods list.
				// However, since Java 7 the "current position" is not valid since the JDK no longer
				// returns declared methods in the order in which they are declared in the source code.
				// Thus, we now hard code the declarationOrderInAspect to 0 for all advice methods
				// discovered via reflection in order to support reliable advice ordering across JVM launches.
				// Specifically, a value of 0 aligns with the default value used in
				// AspectJPrecedenceComparator.getAspectDeclarationOrder(Advisor).
				Advisor advisor = getAdvisor(method, lazySingletonAspectInstanceFactory, 0, aspectName);
				if (advisor != null) {
					advisors.add(advisor);
				}
>>>>>>> bad4e18b
			}
		}

		// If it's a per target aspect, emit the dummy instantiating aspect.
		if (!advisors.isEmpty() && lazySingletonAspectInstanceFactory.getAspectMetadata().isLazilyInstantiated()) {
			Advisor instantiationAdvisor = new SyntheticInstantiationAdvisor(lazySingletonAspectInstanceFactory);
			advisors.add(0, instantiationAdvisor);
		}

		// Find introduction fields.
		for (Field field : aspectClass.getDeclaredFields()) {
			Advisor advisor = getDeclareParentsAdvisor(field);
			if (advisor != null) {
				advisors.add(advisor);
			}
		}

		return advisors;
	}

	private List<Method> getAdvisorMethods(Class<?> aspectClass) {
		List<Method> methods = new ArrayList<>();
		ReflectionUtils.doWithMethods(aspectClass, methods::add, adviceMethodFilter);
		if (methods.size() > 1) {
			methods.sort(adviceMethodComparator);
		}
		return methods;
	}

	/**
	 * Build a {@link org.springframework.aop.aspectj.DeclareParentsAdvisor}
	 * for the given introduction field.
	 * <p>Resulting Advisors will need to be evaluated for targets.
	 * @param introductionField the field to introspect
	 * @return the Advisor instance, or {@code null} if not an Advisor
	 */
	@Nullable
	private Advisor getDeclareParentsAdvisor(Field introductionField) {
		DeclareParents declareParents = introductionField.getAnnotation(DeclareParents.class);
		if (declareParents == null) {
			// Not an introduction field
			return null;
		}

		if (DeclareParents.class == declareParents.defaultImpl()) {
			throw new IllegalStateException("'defaultImpl' attribute must be set on DeclareParents");
		}

		return new DeclareParentsAdvisor(
				introductionField.getType(), declareParents.value(), declareParents.defaultImpl());
	}


	@Override
	@Nullable
	public Advisor getAdvisor(Method candidateAdviceMethod, MetadataAwareAspectInstanceFactory aspectInstanceFactory,
			int declarationOrderInAspect, String aspectName) {

		validate(aspectInstanceFactory.getAspectMetadata().getAspectClass());

		AspectJExpressionPointcut expressionPointcut = getPointcut(
				candidateAdviceMethod, aspectInstanceFactory.getAspectMetadata().getAspectClass());
		if (expressionPointcut == null) {
			return null;
		}

		try {
			return new InstantiationModelAwarePointcutAdvisorImpl(expressionPointcut, candidateAdviceMethod,
					this, aspectInstanceFactory, declarationOrderInAspect, aspectName);
		}
		catch (IllegalArgumentException | IllegalStateException ex) {
			if (logger.isDebugEnabled()) {
				logger.debug("Ignoring incompatible advice method: " + candidateAdviceMethod, ex);
			}
			return null;
		}
	}

	@Nullable
	private AspectJExpressionPointcut getPointcut(Method candidateAdviceMethod, Class<?> candidateAspectClass) {
		AspectJAnnotation aspectJAnnotation =
				AbstractAspectJAdvisorFactory.findAspectJAnnotationOnMethod(candidateAdviceMethod);
		if (aspectJAnnotation == null) {
			return null;
		}

		AspectJExpressionPointcut ajexp =
				new AspectJExpressionPointcut(candidateAspectClass, new String[0], new Class<?>[0]);
		ajexp.setExpression(aspectJAnnotation.getPointcutExpression());
		if (this.beanFactory != null) {
			ajexp.setBeanFactory(this.beanFactory);
		}
		return ajexp;
	}


	@Override
	@Nullable
	public Advice getAdvice(Method candidateAdviceMethod, AspectJExpressionPointcut expressionPointcut,
			MetadataAwareAspectInstanceFactory aspectInstanceFactory, int declarationOrder, String aspectName) {

		Class<?> candidateAspectClass = aspectInstanceFactory.getAspectMetadata().getAspectClass();
		validate(candidateAspectClass);

		AspectJAnnotation aspectJAnnotation =
				AbstractAspectJAdvisorFactory.findAspectJAnnotationOnMethod(candidateAdviceMethod);
		if (aspectJAnnotation == null) {
			return null;
		}

		// If we get here, we know we have an AspectJ method.
		// Check that it's an AspectJ-annotated class
		if (!isAspect(candidateAspectClass)) {
			throw new AopConfigException("Advice must be declared inside an aspect type: " +
					"Offending method '" + candidateAdviceMethod + "' in class [" +
					candidateAspectClass.getName() + "]");
		}

		if (logger.isDebugEnabled()) {
			logger.debug("Found AspectJ method: " + candidateAdviceMethod);
		}

		AbstractAspectJAdvice springAdvice;

		switch (aspectJAnnotation.getAnnotationType()) {
			case AtPointcut -> {
				if (logger.isDebugEnabled()) {
					logger.debug("Processing pointcut '" + candidateAdviceMethod.getName() + "'");
				}
				return null;
			}
			case AtAround -> springAdvice = new AspectJAroundAdvice(
					candidateAdviceMethod, expressionPointcut, aspectInstanceFactory);
			case AtBefore -> springAdvice = new AspectJMethodBeforeAdvice(
					candidateAdviceMethod, expressionPointcut, aspectInstanceFactory);
			case AtAfter -> springAdvice = new AspectJAfterAdvice(
					candidateAdviceMethod, expressionPointcut, aspectInstanceFactory);
			case AtAfterReturning -> {
				springAdvice = new AspectJAfterReturningAdvice(
						candidateAdviceMethod, expressionPointcut, aspectInstanceFactory);
				AfterReturning afterReturningAnnotation = (AfterReturning) aspectJAnnotation.getAnnotation();
				if (StringUtils.hasText(afterReturningAnnotation.returning())) {
					springAdvice.setReturningName(afterReturningAnnotation.returning());
				}
			}
			case AtAfterThrowing -> {
				springAdvice = new AspectJAfterThrowingAdvice(
						candidateAdviceMethod, expressionPointcut, aspectInstanceFactory);
				AfterThrowing afterThrowingAnnotation = (AfterThrowing) aspectJAnnotation.getAnnotation();
				if (StringUtils.hasText(afterThrowingAnnotation.throwing())) {
					springAdvice.setThrowingName(afterThrowingAnnotation.throwing());
				}
			}
			default -> throw new UnsupportedOperationException(
					"Unsupported advice type on method: " + candidateAdviceMethod);
		}

		// Now to configure the advice...
		springAdvice.setAspectName(aspectName);
		springAdvice.setDeclarationOrder(declarationOrder);
		String[] argNames = this.parameterNameDiscoverer.getParameterNames(candidateAdviceMethod);
		if (argNames != null) {
			springAdvice.setArgumentNamesFromStringArray(argNames);
		}
		springAdvice.calculateArgumentBindings();

		return springAdvice;
	}


	/**
	 * Synthetic advisor that instantiates the aspect.
	 * Triggered by per-clause pointcut on non-singleton aspect.
	 * The advice has no effect.
	 */
	@SuppressWarnings("serial")
	protected static class SyntheticInstantiationAdvisor extends DefaultPointcutAdvisor {

		public SyntheticInstantiationAdvisor(final MetadataAwareAspectInstanceFactory aif) {
			super(aif.getAspectMetadata().getPerClausePointcut(), (MethodBeforeAdvice)
					(method, args, target) -> aif.getAspectInstance());
		}
	}

}<|MERGE_RESOLUTION|>--- conflicted
+++ resolved
@@ -135,20 +135,6 @@
 		List<Advisor> advisors = new ArrayList<>();
 		// 遍历切面类中所有方法
 		for (Method method : getAdvisorMethods(aspectClass)) {
-<<<<<<< HEAD
-			// Prior to Spring Framework 5.2.7, advisors.size() was supplied as the declarationOrderInAspect
-			// to getAdvisor(...) to represent the "current position" in the declared methods list.
-			// However, since Java 7 the "current position" is not valid since the JDK no longer
-			// returns declared methods in the order in which they are declared in the source code.
-			// Thus, we now hard code the declarationOrderInAspect to 0 for all advice methods
-			// discovered via reflection in order to support reliable advice ordering across JVM launches.
-			// Specifically, a value of 0 aligns with the default value used in
-			// AspectJPrecedenceComparator.getAspectDeclarationOrder(Advisor).
-			// 生成切面信息
-			Advisor advisor = getAdvisor(method, lazySingletonAspectInstanceFactory, 0, aspectName);
-			if (advisor != null) {
-				advisors.add(advisor);
-=======
 			if (method.equals(ClassUtils.getMostSpecificMethod(method, aspectClass))) {
 				// Prior to Spring Framework 5.2.7, advisors.size() was supplied as the declarationOrderInAspect
 				// to getAdvisor(...) to represent the "current position" in the declared methods list.
@@ -158,11 +144,11 @@
 				// discovered via reflection in order to support reliable advice ordering across JVM launches.
 				// Specifically, a value of 0 aligns with the default value used in
 				// AspectJPrecedenceComparator.getAspectDeclarationOrder(Advisor).
+				// 生成切面信息
 				Advisor advisor = getAdvisor(method, lazySingletonAspectInstanceFactory, 0, aspectName);
 				if (advisor != null) {
 					advisors.add(advisor);
 				}
->>>>>>> bad4e18b
 			}
 		}
 
