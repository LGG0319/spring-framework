--- conflicted
+++ resolved
@@ -97,14 +97,8 @@
 	 * otherwise.
 	 */
 	@Override
-<<<<<<< HEAD
-	@Nullable
-	@SuppressWarnings("NullAway")
-	public Object invoke(final MethodInvocation invocation) throws Throwable {
-=======
 	@SuppressWarnings("NullAway")
 	public @Nullable Object invoke(final MethodInvocation invocation) throws Throwable {
->>>>>>> bf06d748
 		Class<?> targetClass = (invocation.getThis() != null ? AopUtils.getTargetClass(invocation.getThis()) : null);
 		final Method userMethod = BridgeMethodResolver.getMostSpecificMethod(invocation.getMethod(), targetClass);
 
