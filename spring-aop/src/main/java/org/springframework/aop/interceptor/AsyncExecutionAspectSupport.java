--- conflicted
+++ resolved
@@ -275,13 +275,7 @@
 	 * @param returnType the declared return type (potentially a {@link Future} variant)
 	 * @return the execution result (potentially a corresponding {@link Future} handle)
 	 */
-<<<<<<< HEAD
-	@SuppressWarnings("removal")
-	@Nullable
-	protected Object doSubmit(Callable<Object> task, AsyncTaskExecutor executor, Class<?> returnType) {
-=======
 	protected @Nullable Object doSubmit(Callable<Object> task, AsyncTaskExecutor executor, Class<?> returnType) {
->>>>>>> bf06d748
 		if (CompletableFuture.class.isAssignableFrom(returnType)) {
 			return executor.submitCompletable(task);
 		}
