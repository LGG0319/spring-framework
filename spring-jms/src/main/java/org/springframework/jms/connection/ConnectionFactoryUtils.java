/*
 * Copyright 2002-2023 the original author or authors.
 *
 * Licensed under the Apache License, Version 2.0 (the "License");
 * you may not use this file except in compliance with the License.
 * You may obtain a copy of the License at
 *
 *      https://www.apache.org/licenses/LICENSE-2.0
 *
 * Unless required by applicable law or agreed to in writing, software
 * distributed under the License is distributed on an "AS IS" BASIS,
 * WITHOUT WARRANTIES OR CONDITIONS OF ANY KIND, either express or implied.
 * See the License for the specific language governing permissions and
 * limitations under the License.
 */

package org.springframework.jms.connection;

import jakarta.jms.Connection;
import jakarta.jms.ConnectionFactory;
import jakarta.jms.JMSException;
import jakarta.jms.QueueConnection;
import jakarta.jms.QueueConnectionFactory;
import jakarta.jms.QueueSession;
import jakarta.jms.Session;
import jakarta.jms.TopicConnection;
import jakarta.jms.TopicConnectionFactory;
import jakarta.jms.TopicSession;
import org.apache.commons.logging.Log;
import org.apache.commons.logging.LogFactory;
import org.jspecify.annotations.Nullable;

import org.springframework.transaction.support.ResourceHolderSynchronization;
import org.springframework.transaction.support.TransactionSynchronizationManager;
import org.springframework.util.Assert;

/**
 * Helper class for managing a JMS {@link jakarta.jms.ConnectionFactory}, in particular
 * for obtaining transactional JMS resources for a given ConnectionFactory.
 *
 * <p>Mainly for internal use within the framework. Used by
 * {@link org.springframework.jms.core.JmsTemplate} as well as
 * {@link org.springframework.jms.listener.DefaultMessageListenerContainer}.
 *
 * @author Juergen Hoeller
 * @since 2.0
 * @see SmartConnectionFactory
 */
public abstract class ConnectionFactoryUtils {

	private static final Log logger = LogFactory.getLog(ConnectionFactoryUtils.class);


	/**
	 * Release the given Connection, stopping it (if necessary) and eventually closing it.
	 * <p>Checks {@link SmartConnectionFactory#shouldStop}, if available.
	 * This is essentially a more sophisticated version of
	 * {@link org.springframework.jms.support.JmsUtils#closeConnection}.
	 * @param con the Connection to release
	 * (if this is {@code null}, the call will be ignored)
	 * @param cf the ConnectionFactory that the Connection was obtained from
	 * (may be {@code null})
	 * @param started whether the Connection might have been started by the application
	 * @see SmartConnectionFactory#shouldStop
	 * @see org.springframework.jms.support.JmsUtils#closeConnection
	 */
	public static void releaseConnection(@Nullable Connection con, @Nullable ConnectionFactory cf, boolean started) {
		if (con == null) {
			return;
		}
		if (started && cf instanceof SmartConnectionFactory smartFactory && smartFactory.shouldStop(con)) {
			try {
				con.stop();
			}
			catch (Throwable ex) {
				logger.debug("Could not stop JMS Connection before closing it", ex);
			}
		}
		try {
			con.close();
		}
		catch (Throwable ex) {
			logger.debug("Could not close JMS Connection", ex);
		}
	}

	/**
	 * Return the innermost target Session of the given Session. If the given
	 * Session is a proxy, it will be unwrapped until a non-proxy Session is
	 * found. Otherwise, the passed-in Session will be returned as-is.
	 * @param session the Session proxy to unwrap
	 * @return the innermost target Session, or the passed-in one if no proxy
	 * @see SessionProxy#getTargetSession()
	 */
	public static Session getTargetSession(Session session) {
		Session sessionToUse = session;
		while (sessionToUse instanceof SessionProxy sessionProxy) {
			sessionToUse = sessionProxy.getTargetSession();
		}
		return sessionToUse;
	}



	/**
	 * Determine whether the given JMS Session is transactional, that is,
	 * bound to the current thread by Spring's transaction facilities.
	 * @param session the JMS Session to check
	 * @param cf the JMS ConnectionFactory that the Session originated from
	 * @return whether the Session is transactional
	 */
	public static boolean isSessionTransactional(@Nullable Session session, @Nullable ConnectionFactory cf) {
		if (session == null || cf == null) {
			return false;
		}
		JmsResourceHolder resourceHolder = (JmsResourceHolder) TransactionSynchronizationManager.getResource(cf);
		return (resourceHolder != null && resourceHolder.containsSession(session));
	}


	/**
	 * Obtain a JMS Session that is synchronized with the current transaction, if any.
	 * @param cf the ConnectionFactory to obtain a Session for
	 * @param existingCon the existing JMS Connection to obtain a Session for
	 * (may be {@code null})
	 * @param synchedLocalTransactionAllowed whether to allow for a local JMS transaction
	 * that is synchronized with a Spring-managed transaction (where the main transaction
	 * might be a JDBC-based one for a specific DataSource, for example), with the JMS
	 * transaction committing right after the main transaction. If not allowed, the given
	 * ConnectionFactory needs to handle transaction enlistment underneath the covers.
	 * @return the transactional Session, or {@code null} if none found
	 * @throws JMSException in case of JMS failure
	 */
	public static @Nullable Session getTransactionalSession(final ConnectionFactory cf,
			final @Nullable Connection existingCon, final boolean synchedLocalTransactionAllowed)
			throws JMSException {

		return doGetTransactionalSession(cf, new ResourceFactory() {
			@Override
			public @Nullable Session getSession(JmsResourceHolder holder) {
				return holder.getSession(Session.class, existingCon);
			}
			@Override
			public @Nullable Connection getConnection(JmsResourceHolder holder) {
				return (existingCon != null ? existingCon : holder.getConnection());
			}
			@Override
			public Connection createConnection() throws JMSException {
				return cf.createConnection();
			}
			@Override
			public Session createSession(Connection con) throws JMSException {
				return con.createSession(synchedLocalTransactionAllowed, Session.AUTO_ACKNOWLEDGE);
			}
			@Override
			public boolean isSynchedLocalTransactionAllowed() {
				return synchedLocalTransactionAllowed;
			}
		}, true);
	}

	/**
	 * Obtain a JMS QueueSession that is synchronized with the current transaction, if any.
	 * <p>Mainly intended for use with the JMS 1.0.2 API.
	 * @param cf the ConnectionFactory to obtain a Session for
	 * @param existingCon the existing JMS Connection to obtain a Session for
	 * (may be {@code null})
	 * @param synchedLocalTransactionAllowed whether to allow for a local JMS transaction
	 * that is synchronized with a Spring-managed transaction (where the main transaction
	 * might be a JDBC-based one for a specific DataSource, for example), with the JMS
	 * transaction committing right after the main transaction. If not allowed, the given
	 * ConnectionFactory needs to handle transaction enlistment underneath the covers.
	 * @return the transactional Session, or {@code null} if none found
	 * @throws JMSException in case of JMS failure
	 */
	public static @Nullable QueueSession getTransactionalQueueSession(final QueueConnectionFactory cf,
			final @Nullable QueueConnection existingCon, final boolean synchedLocalTransactionAllowed)
			throws JMSException {

		return (QueueSession) doGetTransactionalSession(cf, new ResourceFactory() {
			@Override
			public @Nullable Session getSession(JmsResourceHolder holder) {
				return holder.getSession(QueueSession.class, existingCon);
			}
			@Override
			public @Nullable Connection getConnection(JmsResourceHolder holder) {
				return (existingCon != null ? existingCon : holder.getConnection(QueueConnection.class));
			}
			@Override
			public Connection createConnection() throws JMSException {
				return cf.createQueueConnection();
			}
			@Override
			public Session createSession(Connection con) throws JMSException {
				return ((QueueConnection) con).createQueueSession(synchedLocalTransactionAllowed, Session.AUTO_ACKNOWLEDGE);
			}
			@Override
			public boolean isSynchedLocalTransactionAllowed() {
				return synchedLocalTransactionAllowed;
			}
		}, true);
	}

	/**
	 * Obtain a JMS TopicSession that is synchronized with the current transaction, if any.
	 * <p>Mainly intended for use with the JMS 1.0.2 API.
	 * @param cf the ConnectionFactory to obtain a Session for
	 * @param existingCon the existing JMS Connection to obtain a Session for
	 * (may be {@code null})
	 * @param synchedLocalTransactionAllowed whether to allow for a local JMS transaction
	 * that is synchronized with a Spring-managed transaction (where the main transaction
	 * might be a JDBC-based one for a specific DataSource, for example), with the JMS
	 * transaction committing right after the main transaction. If not allowed, the given
	 * ConnectionFactory needs to handle transaction enlistment underneath the covers.
	 * @return the transactional Session, or {@code null} if none found
	 * @throws JMSException in case of JMS failure
	 */
	public static @Nullable TopicSession getTransactionalTopicSession(final TopicConnectionFactory cf,
			final @Nullable TopicConnection existingCon, final boolean synchedLocalTransactionAllowed)
			throws JMSException {

		return (TopicSession) doGetTransactionalSession(cf, new ResourceFactory() {
			@Override
			public @Nullable Session getSession(JmsResourceHolder holder) {
				return holder.getSession(TopicSession.class, existingCon);
			}
			@Override
			public @Nullable Connection getConnection(JmsResourceHolder holder) {
				return (existingCon != null ? existingCon : holder.getConnection(TopicConnection.class));
			}
			@Override
			public Connection createConnection() throws JMSException {
				return cf.createTopicConnection();
			}
			@Override
			public Session createSession(Connection con) throws JMSException {
				return ((TopicConnection) con).createTopicSession(
						synchedLocalTransactionAllowed, Session.AUTO_ACKNOWLEDGE);
			}
			@Override
			public boolean isSynchedLocalTransactionAllowed() {
				return synchedLocalTransactionAllowed;
			}
		}, true);
	}

	/**
	 * Obtain a JMS Session that is synchronized with the current transaction, if any.
	 * <p>This {@code doGetTransactionalSession} variant always starts the underlying
	 * JMS Connection, assuming that the Session will be used for receiving messages.
	 * @param connectionFactory the JMS ConnectionFactory to bind for
	 * (used as TransactionSynchronizationManager key)
	 * @param resourceFactory the ResourceFactory to use for extracting or creating
	 * JMS resources
	 * @return the transactional Session, or {@code null} if none found
	 * @throws JMSException in case of JMS failure
	 * @see #doGetTransactionalSession(jakarta.jms.ConnectionFactory, ResourceFactory, boolean)
	 */
	public static @Nullable Session doGetTransactionalSession(
			ConnectionFactory connectionFactory, ResourceFactory resourceFactory) throws JMSException {

		return doGetTransactionalSession(connectionFactory, resourceFactory, true);
	}

	/**
	 * Obtain a JMS Session that is synchronized with the current transaction, if any.
	 * @param connectionFactory the JMS ConnectionFactory to bind for
	 * (used as TransactionSynchronizationManager key)
	 * @param resourceFactory the ResourceFactory to use for extracting or creating
	 * JMS resources
	 * @param startConnection whether the underlying JMS Connection approach should be
	 * started in order to allow for receiving messages. Note that a reused Connection
	 * may already have been started before, even if this flag is {@code false}.
	 * @return the transactional Session, or {@code null} if none found
	 * @throws JMSException in case of JMS failure
	 */
<<<<<<< HEAD
	@Nullable
	@SuppressWarnings("NullAway")
	public static Session doGetTransactionalSession(
=======
	@SuppressWarnings("NullAway")
	public static @Nullable Session doGetTransactionalSession(
>>>>>>> bf06d748
			ConnectionFactory connectionFactory, ResourceFactory resourceFactory, boolean startConnection)
			throws JMSException {

		Assert.notNull(connectionFactory, "ConnectionFactory must not be null");
		Assert.notNull(resourceFactory, "ResourceFactory must not be null");

		JmsResourceHolder resourceHolder =
				(JmsResourceHolder) TransactionSynchronizationManager.getResource(connectionFactory);
		if (resourceHolder != null) {
			Session session = resourceFactory.getSession(resourceHolder);
			if (session != null) {
				if (startConnection) {
					Connection con = resourceFactory.getConnection(resourceHolder);
					if (con != null) {
						con.start();
					}
				}
				return session;
			}
			if (resourceHolder.isFrozen()) {
				return null;
			}
		}
		if (!TransactionSynchronizationManager.isSynchronizationActive()) {
			return null;
		}
		JmsResourceHolder resourceHolderToUse = resourceHolder;
		if (resourceHolderToUse == null) {
			resourceHolderToUse = new JmsResourceHolder(connectionFactory);
		}
		Connection con = resourceFactory.getConnection(resourceHolderToUse);
		Session session = null;
		try {
			boolean isExistingCon = (con != null);
			if (!isExistingCon) {
				con = resourceFactory.createConnection();
				resourceHolderToUse.addConnection(con);
			}
			session = resourceFactory.createSession(con);
			resourceHolderToUse.addSession(session, con);
			if (startConnection) {
				con.start();
			}
		}
		catch (JMSException ex) {
			if (session != null) {
				try {
					session.close();
				}
				catch (Throwable ex2) {
					// ignore
				}
			}
			if (con != null) {
				try {
					con.close();
				}
				catch (Throwable ex2) {
					// ignore
				}
			}
			throw ex;
		}
		if (resourceHolderToUse != resourceHolder) {
			TransactionSynchronizationManager.registerSynchronization(
					new JmsResourceSynchronization(resourceHolderToUse, connectionFactory,
							resourceFactory.isSynchedLocalTransactionAllowed()));
			resourceHolderToUse.setSynchronizedWithTransaction(true);
			TransactionSynchronizationManager.bindResource(connectionFactory, resourceHolderToUse);
		}
		return session;
	}


	/**
	 * Callback interface for resource creation.
	 * Serving as argument for the {@code doGetTransactionalSession} method.
	 */
	public interface ResourceFactory {

		/**
		 * Fetch an appropriate Session from the given JmsResourceHolder.
		 * @param holder the JmsResourceHolder
		 * @return an appropriate Session fetched from the holder,
		 * or {@code null} if none found
		 */
		@Nullable Session getSession(JmsResourceHolder holder);

		/**
		 * Fetch an appropriate Connection from the given JmsResourceHolder.
		 * @param holder the JmsResourceHolder
		 * @return an appropriate Connection fetched from the holder,
		 * or {@code null} if none found
		 */
		@Nullable Connection getConnection(JmsResourceHolder holder);

		/**
		 * Create a new JMS Connection for registration with a JmsResourceHolder.
		 * @return the new JMS Connection
		 * @throws JMSException if thrown by JMS API methods
		 */
		Connection createConnection() throws JMSException;

		/**
		 * Create a new JMS Session for registration with a JmsResourceHolder.
		 * @param con the JMS Connection to create a Session for
		 * @return the new JMS Session
		 * @throws JMSException if thrown by JMS API methods
		 */
		Session createSession(Connection con) throws JMSException;

		/**
		 * Return whether to allow for a local JMS transaction that is synchronized with
		 * a Spring-managed transaction (where the main transaction might be a JDBC-based
		 * one for a specific DataSource, for example), with the JMS transaction
		 * committing right after the main transaction.
		 * @return whether to allow for synchronizing a local JMS transaction
		 */
		boolean isSynchedLocalTransactionAllowed();
	}


	/**
	 * Callback for resource cleanup at the end of a non-native JMS transaction
	 * (for example, when participating in a JtaTransactionManager transaction).
	 * @see org.springframework.transaction.jta.JtaTransactionManager
	 */
	private static class JmsResourceSynchronization extends ResourceHolderSynchronization<JmsResourceHolder, Object> {

		private final boolean transacted;

		private boolean commitProcessed;

		public JmsResourceSynchronization(JmsResourceHolder resourceHolder, Object resourceKey, boolean transacted) {
			super(resourceHolder, resourceKey);
			this.transacted = transacted;
		}

		@Override
		protected boolean shouldReleaseBeforeCompletion() {
			return !this.transacted;
		}

		@Override
		protected void processResourceAfterCommit(JmsResourceHolder resourceHolder) {
			this.commitProcessed = true;
			try {
				resourceHolder.commitAll();
			}
			catch (JMSException ex) {
				throw new SynchedLocalTransactionFailedException("Local JMS transaction failed to commit", ex);
			}
		}

		@Override
		public void afterCompletion(int status) {
			if (status == STATUS_COMMITTED && this.transacted && !this.commitProcessed) {
				// JmsResourceSynchronization registered in afterCommit phase of other synchronization
				// -> late local JMS transaction commit here, otherwise it would silently get dropped.
				afterCommit();
			}
			super.afterCompletion(status);
		}

		@Override
		protected void releaseResource(JmsResourceHolder resourceHolder, Object resourceKey) {
			resourceHolder.closeAll();
		}
	}

}<|MERGE_RESOLUTION|>--- conflicted
+++ resolved
@@ -274,14 +274,8 @@
 	 * @return the transactional Session, or {@code null} if none found
 	 * @throws JMSException in case of JMS failure
 	 */
-<<<<<<< HEAD
-	@Nullable
-	@SuppressWarnings("NullAway")
-	public static Session doGetTransactionalSession(
-=======
 	@SuppressWarnings("NullAway")
 	public static @Nullable Session doGetTransactionalSession(
->>>>>>> bf06d748
 			ConnectionFactory connectionFactory, ResourceFactory resourceFactory, boolean startConnection)
 			throws JMSException {
 
