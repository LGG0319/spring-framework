/*
 * Copyright 2002-2023 the original author or authors.
 *
 * Licensed under the Apache License, Version 2.0 (the "License");
 * you may not use this file except in compliance with the License.
 * You may obtain a copy of the License at
 *
 *      https://www.apache.org/licenses/LICENSE-2.0
 *
 * Unless required by applicable law or agreed to in writing, software
 * distributed under the License is distributed on an "AS IS" BASIS,
 * WITHOUT WARRANTIES OR CONDITIONS OF ANY KIND, either express or implied.
 * See the License for the specific language governing permissions and
 * limitations under the License.
 */

package org.springframework.beans;

import java.beans.PropertyEditor;
import java.io.File;
import java.io.InputStream;
import java.io.Reader;
import java.math.BigDecimal;
import java.math.BigInteger;
import java.net.URI;
import java.net.URL;
import java.nio.charset.Charset;
import java.nio.file.Path;
import java.time.ZoneId;
import java.util.ArrayList;
import java.util.Collection;
import java.util.Currency;
import java.util.HashMap;
import java.util.Iterator;
import java.util.LinkedHashMap;
import java.util.List;
import java.util.Locale;
import java.util.Map;
import java.util.Properties;
import java.util.Set;
import java.util.SortedMap;
import java.util.SortedSet;
import java.util.TimeZone;
import java.util.UUID;
import java.util.regex.Pattern;

import org.jspecify.annotations.Nullable;
import org.xml.sax.InputSource;

import org.springframework.beans.propertyeditors.ByteArrayPropertyEditor;
import org.springframework.beans.propertyeditors.CharArrayPropertyEditor;
import org.springframework.beans.propertyeditors.CharacterEditor;
import org.springframework.beans.propertyeditors.CharsetEditor;
import org.springframework.beans.propertyeditors.ClassArrayEditor;
import org.springframework.beans.propertyeditors.ClassEditor;
import org.springframework.beans.propertyeditors.CurrencyEditor;
import org.springframework.beans.propertyeditors.CustomBooleanEditor;
import org.springframework.beans.propertyeditors.CustomCollectionEditor;
import org.springframework.beans.propertyeditors.CustomMapEditor;
import org.springframework.beans.propertyeditors.CustomNumberEditor;
import org.springframework.beans.propertyeditors.FileEditor;
import org.springframework.beans.propertyeditors.InputSourceEditor;
import org.springframework.beans.propertyeditors.InputStreamEditor;
import org.springframework.beans.propertyeditors.LocaleEditor;
import org.springframework.beans.propertyeditors.PathEditor;
import org.springframework.beans.propertyeditors.PatternEditor;
import org.springframework.beans.propertyeditors.PropertiesEditor;
import org.springframework.beans.propertyeditors.ReaderEditor;
import org.springframework.beans.propertyeditors.StringArrayPropertyEditor;
import org.springframework.beans.propertyeditors.TimeZoneEditor;
import org.springframework.beans.propertyeditors.URIEditor;
import org.springframework.beans.propertyeditors.URLEditor;
import org.springframework.beans.propertyeditors.UUIDEditor;
import org.springframework.beans.propertyeditors.ZoneIdEditor;
import org.springframework.core.convert.ConversionService;
import org.springframework.core.io.Resource;
import org.springframework.core.io.support.ResourceArrayPropertyEditor;
import org.springframework.util.ClassUtils;

/**
 * Base implementation of the {@link PropertyEditorRegistry} interface.
 * Provides management of default editors and custom editors.
 * Mainly serves as base class for {@link BeanWrapperImpl}.
 *
 * @author Juergen Hoeller
 * @author Rob Harrop
 * @author Sebastien Deleuze
 * @since 1.2.6
 * @see java.beans.PropertyEditorManager
 * @see java.beans.PropertyEditorSupport#setAsText
 * @see java.beans.PropertyEditorSupport#setValue
 */
public class PropertyEditorRegistrySupport implements PropertyEditorRegistry {

	private @Nullable ConversionService conversionService;

	private boolean defaultEditorsActive = false;

	private boolean configValueEditorsActive = false;

	private @Nullable Map<Class<?>, PropertyEditor> defaultEditors;

	private @Nullable Map<Class<?>, PropertyEditor> overriddenDefaultEditors;

	private @Nullable Map<Class<?>, PropertyEditor> customEditors;

	private @Nullable Map<String, CustomEditorHolder> customEditorsForPath;

	private @Nullable Map<Class<?>, PropertyEditor> customEditorCache;


	/**
	 * Specify a {@link ConversionService} to use for converting
	 * property values, as an alternative to JavaBeans PropertyEditors.
	 */
	public void setConversionService(@Nullable ConversionService conversionService) {
		this.conversionService = conversionService;
	}

	/**
	 * Return the associated ConversionService, if any.
	 */
	public @Nullable ConversionService getConversionService() {
		return this.conversionService;
	}


	//---------------------------------------------------------------------
	// Management of default editors
	//---------------------------------------------------------------------

	/**
	 * Activate the default editors for this registry instance,
	 * allowing for lazily registering default editors when needed.
	 */
	protected void registerDefaultEditors() {
		this.defaultEditorsActive = true;
	}

	/**
	 * Activate config value editors which are only intended for configuration purposes,
	 * such as {@link org.springframework.beans.propertyeditors.StringArrayPropertyEditor}.
	 * <p>Those editors are not registered by default simply because they are in
	 * general inappropriate for data binding purposes. Of course, you may register
	 * them individually in any case, through {@link #registerCustomEditor}.
	 */
	public void useConfigValueEditors() {
		this.configValueEditorsActive = true;
	}

	/**
	 * Override the default editor for the specified type with the given property editor.
	 * <p>Note that this is different from registering a custom editor in that the editor
	 * semantically still is a default editor. A ConversionService will override such a
	 * default editor, whereas custom editors usually override the ConversionService.
	 * @param requiredType the type of the property
	 * @param propertyEditor the editor to register
	 * @see #registerCustomEditor(Class, PropertyEditor)
	 */
	public void overrideDefaultEditor(Class<?> requiredType, PropertyEditor propertyEditor) {
		if (this.overriddenDefaultEditors == null) {
			this.overriddenDefaultEditors = new HashMap<>();
		}
		this.overriddenDefaultEditors.put(requiredType, propertyEditor);
	}

	/**
	 * Retrieve the default editor for the given property type, if any.
	 * <p>Lazily registers the default editors, if they are active.
	 * @param requiredType type of the property
	 * @return the default editor, or {@code null} if none found
	 * @see #registerDefaultEditors
	 */
<<<<<<< HEAD
	@Nullable
	@SuppressWarnings("NullAway")
	public PropertyEditor getDefaultEditor(Class<?> requiredType) {
=======
	@SuppressWarnings("NullAway")
	public @Nullable PropertyEditor getDefaultEditor(Class<?> requiredType) {
>>>>>>> bf06d748
		if (!this.defaultEditorsActive) {
			return null;
		}
		if (this.overriddenDefaultEditors != null) {
			PropertyEditor editor = this.overriddenDefaultEditors.get(requiredType);
			if (editor != null) {
				return editor;
			}
		}
		if (this.defaultEditors == null) {
			createDefaultEditors();
		}
		return this.defaultEditors.get(requiredType);
	}

	/**
	 * Actually register the default editors for this registry instance.
	 */
	private void createDefaultEditors() {
		this.defaultEditors = new HashMap<>(64);

		// Simple editors, without parameterization capabilities.
		// The JDK does not contain a default editor for any of these target types.
		this.defaultEditors.put(Charset.class, new CharsetEditor());
		this.defaultEditors.put(Class.class, new ClassEditor());
		this.defaultEditors.put(Class[].class, new ClassArrayEditor());
		this.defaultEditors.put(Currency.class, new CurrencyEditor());
		this.defaultEditors.put(File.class, new FileEditor());
		this.defaultEditors.put(InputStream.class, new InputStreamEditor());
		this.defaultEditors.put(InputSource.class, new InputSourceEditor());
		this.defaultEditors.put(Locale.class, new LocaleEditor());
		this.defaultEditors.put(Path.class, new PathEditor());
		this.defaultEditors.put(Pattern.class, new PatternEditor());
		this.defaultEditors.put(Properties.class, new PropertiesEditor());
		this.defaultEditors.put(Reader.class, new ReaderEditor());
		this.defaultEditors.put(Resource[].class, new ResourceArrayPropertyEditor());
		this.defaultEditors.put(TimeZone.class, new TimeZoneEditor());
		this.defaultEditors.put(URI.class, new URIEditor());
		this.defaultEditors.put(URL.class, new URLEditor());
		this.defaultEditors.put(UUID.class, new UUIDEditor());
		this.defaultEditors.put(ZoneId.class, new ZoneIdEditor());

		// Default instances of collection editors.
		// Can be overridden by registering custom instances of those as custom editors.
		this.defaultEditors.put(Collection.class, new CustomCollectionEditor(Collection.class));
		this.defaultEditors.put(Set.class, new CustomCollectionEditor(Set.class));
		this.defaultEditors.put(SortedSet.class, new CustomCollectionEditor(SortedSet.class));
		this.defaultEditors.put(List.class, new CustomCollectionEditor(List.class));
		this.defaultEditors.put(SortedMap.class, new CustomMapEditor(SortedMap.class));

		// Default editors for primitive arrays.
		this.defaultEditors.put(byte[].class, new ByteArrayPropertyEditor());
		this.defaultEditors.put(char[].class, new CharArrayPropertyEditor());

		// The JDK does not contain a default editor for char!
		this.defaultEditors.put(char.class, new CharacterEditor(false));
		this.defaultEditors.put(Character.class, new CharacterEditor(true));

		// Spring's CustomBooleanEditor accepts more flag values than the JDK's default editor.
		this.defaultEditors.put(boolean.class, new CustomBooleanEditor(false));
		this.defaultEditors.put(Boolean.class, new CustomBooleanEditor(true));

		// The JDK does not contain default editors for number wrapper types!
		// Override JDK primitive number editors with our own CustomNumberEditor.
		this.defaultEditors.put(byte.class, new CustomNumberEditor(Byte.class, false));
		this.defaultEditors.put(Byte.class, new CustomNumberEditor(Byte.class, true));
		this.defaultEditors.put(short.class, new CustomNumberEditor(Short.class, false));
		this.defaultEditors.put(Short.class, new CustomNumberEditor(Short.class, true));
		this.defaultEditors.put(int.class, new CustomNumberEditor(Integer.class, false));
		this.defaultEditors.put(Integer.class, new CustomNumberEditor(Integer.class, true));
		this.defaultEditors.put(long.class, new CustomNumberEditor(Long.class, false));
		this.defaultEditors.put(Long.class, new CustomNumberEditor(Long.class, true));
		this.defaultEditors.put(float.class, new CustomNumberEditor(Float.class, false));
		this.defaultEditors.put(Float.class, new CustomNumberEditor(Float.class, true));
		this.defaultEditors.put(double.class, new CustomNumberEditor(Double.class, false));
		this.defaultEditors.put(Double.class, new CustomNumberEditor(Double.class, true));
		this.defaultEditors.put(BigDecimal.class, new CustomNumberEditor(BigDecimal.class, true));
		this.defaultEditors.put(BigInteger.class, new CustomNumberEditor(BigInteger.class, true));

		// Only register config value editors if explicitly requested.
		if (this.configValueEditorsActive) {
			StringArrayPropertyEditor sae = new StringArrayPropertyEditor();
			this.defaultEditors.put(String[].class, sae);
			this.defaultEditors.put(short[].class, sae);
			this.defaultEditors.put(int[].class, sae);
			this.defaultEditors.put(long[].class, sae);
		}
	}

	/**
	 * Copy the default editors registered in this instance to the given target registry.
	 * @param target the target registry to copy to
	 */
	protected void copyDefaultEditorsTo(PropertyEditorRegistrySupport target) {
		target.defaultEditorsActive = this.defaultEditorsActive;
		target.configValueEditorsActive = this.configValueEditorsActive;
		target.defaultEditors = this.defaultEditors;
		target.overriddenDefaultEditors = this.overriddenDefaultEditors;
	}


	//---------------------------------------------------------------------
	// Management of custom editors
	//---------------------------------------------------------------------

	@Override
	public void registerCustomEditor(Class<?> requiredType, PropertyEditor propertyEditor) {
		registerCustomEditor(requiredType, null, propertyEditor);
	}

	@Override
	public void registerCustomEditor(@Nullable Class<?> requiredType, @Nullable String propertyPath, PropertyEditor propertyEditor) {
		if (requiredType == null && propertyPath == null) {
			throw new IllegalArgumentException("Either requiredType or propertyPath is required");
		}
		if (propertyPath != null) {
			if (this.customEditorsForPath == null) {
				this.customEditorsForPath = new LinkedHashMap<>(16);
			}
			this.customEditorsForPath.put(propertyPath, new CustomEditorHolder(propertyEditor, requiredType));
		}
		else {
			if (this.customEditors == null) {
				this.customEditors = new LinkedHashMap<>(16);
			}
			this.customEditors.put(requiredType, propertyEditor);
			this.customEditorCache = null;
		}
	}

	@Override
	public @Nullable PropertyEditor findCustomEditor(@Nullable Class<?> requiredType, @Nullable String propertyPath) {
		Class<?> requiredTypeToUse = requiredType;
		if (propertyPath != null) {
			if (this.customEditorsForPath != null) {
				// Check property-specific editor first.
				PropertyEditor editor = getCustomEditor(propertyPath, requiredType);
				if (editor == null) {
					List<String> strippedPaths = new ArrayList<>();
					addStrippedPropertyPaths(strippedPaths, "", propertyPath);
					for (Iterator<String> it = strippedPaths.iterator(); it.hasNext() && editor == null;) {
						String strippedPath = it.next();
						editor = getCustomEditor(strippedPath, requiredType);
					}
				}
				if (editor != null) {
					return editor;
				}
			}
			if (requiredType == null) {
				requiredTypeToUse = getPropertyType(propertyPath);
			}
		}
		// No property-specific editor -> check type-specific editor.
		return getCustomEditor(requiredTypeToUse);
	}

	/**
	 * Determine whether this registry contains a custom editor
	 * for the specified array/collection element.
	 * @param elementType the target type of the element
	 * (can be {@code null} if not known)
	 * @param propertyPath the property path (typically of the array/collection;
	 * can be {@code null} if not known)
	 * @return whether a matching custom editor has been found
	 */
	public boolean hasCustomEditorForElement(@Nullable Class<?> elementType, @Nullable String propertyPath) {
		if (propertyPath != null && this.customEditorsForPath != null) {
			for (Map.Entry<String, CustomEditorHolder> entry : this.customEditorsForPath.entrySet()) {
				if (PropertyAccessorUtils.matchesProperty(entry.getKey(), propertyPath) &&
						entry.getValue().getPropertyEditor(elementType) != null) {
					return true;
				}
			}
		}
		// No property-specific editor -> check type-specific editor.
		return (elementType != null && this.customEditors != null && this.customEditors.containsKey(elementType));
	}

	/**
	 * Determine the property type for the given property path.
	 * <p>Called by {@link #findCustomEditor} if no required type has been specified,
	 * to be able to find a type-specific editor even if just given a property path.
	 * <p>The default implementation always returns {@code null}.
	 * BeanWrapperImpl overrides this with the standard {@code getPropertyType}
	 * method as defined by the BeanWrapper interface.
	 * @param propertyPath the property path to determine the type for
	 * @return the type of the property, or {@code null} if not determinable
	 * @see BeanWrapper#getPropertyType(String)
	 */
	protected @Nullable Class<?> getPropertyType(String propertyPath) {
		return null;
	}

	/**
	 * Get custom editor that has been registered for the given property.
	 * @param propertyName the property path to look for
	 * @param requiredType the type to look for
	 * @return the custom editor, or {@code null} if none specific for this property
	 */
	private @Nullable PropertyEditor getCustomEditor(String propertyName, @Nullable Class<?> requiredType) {
		CustomEditorHolder holder =
				(this.customEditorsForPath != null ? this.customEditorsForPath.get(propertyName) : null);
		return (holder != null ? holder.getPropertyEditor(requiredType) : null);
	}

	/**
	 * Get custom editor for the given type. If no direct match found,
	 * try custom editor for superclass (which will in any case be able
	 * to render a value as String via {@code getAsText}).
	 * @param requiredType the type to look for
	 * @return the custom editor, or {@code null} if none found for this type
	 * @see java.beans.PropertyEditor#getAsText()
	 */
	private @Nullable PropertyEditor getCustomEditor(@Nullable Class<?> requiredType) {
		if (requiredType == null || this.customEditors == null) {
			return null;
		}
		// Check directly registered editor for type.
		PropertyEditor editor = this.customEditors.get(requiredType);
		if (editor == null) {
			// Check cached editor for type, registered for superclass or interface.
			if (this.customEditorCache != null) {
				editor = this.customEditorCache.get(requiredType);
			}
			if (editor == null) {
				// Find editor for superclass or interface.
				for (Map.Entry<Class<?>, PropertyEditor> entry : this.customEditors.entrySet()) {
					Class<?> key = entry.getKey();
					if (key.isAssignableFrom(requiredType)) {
						editor = entry.getValue();
						// Cache editor for search type, to avoid the overhead
						// of repeated assignable-from checks.
						if (this.customEditorCache == null) {
							this.customEditorCache = new HashMap<>();
						}
						this.customEditorCache.put(requiredType, editor);
						if (editor != null) {
							break;
						}
					}
				}
			}
		}
		return editor;
	}

	/**
	 * Guess the property type of the specified property from the registered
	 * custom editors (provided that they were registered for a specific type).
	 * @param propertyName the name of the property
	 * @return the property type, or {@code null} if not determinable
	 */
	protected @Nullable Class<?> guessPropertyTypeFromEditors(String propertyName) {
		if (this.customEditorsForPath != null) {
			CustomEditorHolder editorHolder = this.customEditorsForPath.get(propertyName);
			if (editorHolder == null) {
				List<String> strippedPaths = new ArrayList<>();
				addStrippedPropertyPaths(strippedPaths, "", propertyName);
				for (Iterator<String> it = strippedPaths.iterator(); it.hasNext() && editorHolder == null;) {
					String strippedName = it.next();
					editorHolder = this.customEditorsForPath.get(strippedName);
				}
			}
			if (editorHolder != null) {
				return editorHolder.getRegisteredType();
			}
		}
		return null;
	}

	/**
	 * Copy the custom editors registered in this instance to the given target registry.
	 * @param target the target registry to copy to
	 * @param nestedProperty the nested property path of the target registry, if any.
	 * If this is non-null, only editors registered for a path below this nested property
	 * will be copied. If this is null, all editors will be copied.
	 */
	protected void copyCustomEditorsTo(PropertyEditorRegistry target, @Nullable String nestedProperty) {
		String actualPropertyName =
				(nestedProperty != null ? PropertyAccessorUtils.getPropertyName(nestedProperty) : null);
		if (this.customEditors != null) {
			this.customEditors.forEach(target::registerCustomEditor);
		}
		if (this.customEditorsForPath != null) {
			this.customEditorsForPath.forEach((editorPath, editorHolder) -> {
				if (nestedProperty != null) {
					int pos = PropertyAccessorUtils.getFirstNestedPropertySeparatorIndex(editorPath);
					if (pos != -1) {
						String editorNestedProperty = editorPath.substring(0, pos);
						String editorNestedPath = editorPath.substring(pos + 1);
						if (editorNestedProperty.equals(nestedProperty) || editorNestedProperty.equals(actualPropertyName)) {
							target.registerCustomEditor(
									editorHolder.getRegisteredType(), editorNestedPath, editorHolder.getPropertyEditor());
						}
					}
				}
				else {
					target.registerCustomEditor(
							editorHolder.getRegisteredType(), editorPath, editorHolder.getPropertyEditor());
				}
			});
		}
	}


	/**
	 * Add property paths with all variations of stripped keys and/or indexes.
	 * Invokes itself recursively with nested paths.
	 * @param strippedPaths the result list to add to
	 * @param nestedPath the current nested path
	 * @param propertyPath the property path to check for keys/indexes to strip
	 */
	private void addStrippedPropertyPaths(List<String> strippedPaths, String nestedPath, String propertyPath) {
		int startIndex = propertyPath.indexOf(PropertyAccessor.PROPERTY_KEY_PREFIX_CHAR);
		if (startIndex != -1) {
			int endIndex = propertyPath.indexOf(PropertyAccessor.PROPERTY_KEY_SUFFIX_CHAR);
			if (endIndex != -1) {
				String prefix = propertyPath.substring(0, startIndex);
				String key = propertyPath.substring(startIndex, endIndex + 1);
				String suffix = propertyPath.substring(endIndex + 1);
				// Strip the first key.
				strippedPaths.add(nestedPath + prefix + suffix);
				// Search for further keys to strip, with the first key stripped.
				addStrippedPropertyPaths(strippedPaths, nestedPath + prefix, suffix);
				// Search for further keys to strip, with the first key not stripped.
				addStrippedPropertyPaths(strippedPaths, nestedPath + prefix + key, suffix);
			}
		}
	}


	/**
	 * Holder for a registered custom editor with property name.
	 * Keeps the PropertyEditor itself plus the type it was registered for.
	 */
	private static final class CustomEditorHolder {

		private final PropertyEditor propertyEditor;

		private final @Nullable Class<?> registeredType;

		private CustomEditorHolder(PropertyEditor propertyEditor, @Nullable Class<?> registeredType) {
			this.propertyEditor = propertyEditor;
			this.registeredType = registeredType;
		}

		private PropertyEditor getPropertyEditor() {
			return this.propertyEditor;
		}

		private @Nullable Class<?> getRegisteredType() {
			return this.registeredType;
		}

		private @Nullable PropertyEditor getPropertyEditor(@Nullable Class<?> requiredType) {
			// Special case: If no required type specified, which usually only happens for
			// Collection elements, or required type is not assignable to registered type,
			// which usually only happens for generic properties of type Object -
			// then return PropertyEditor if not registered for Collection or array type.
			// (If not registered for Collection or array, it is assumed to be intended
			// for elements.)
			if (this.registeredType == null ||
					(requiredType != null &&
					(ClassUtils.isAssignable(this.registeredType, requiredType) ||
					ClassUtils.isAssignable(requiredType, this.registeredType))) ||
					(requiredType == null &&
					(!Collection.class.isAssignableFrom(this.registeredType) && !this.registeredType.isArray()))) {
				return this.propertyEditor;
			}
			else {
				return null;
			}
		}
	}

}<|MERGE_RESOLUTION|>--- conflicted
+++ resolved
@@ -171,14 +171,8 @@
 	 * @return the default editor, or {@code null} if none found
 	 * @see #registerDefaultEditors
 	 */
-<<<<<<< HEAD
-	@Nullable
-	@SuppressWarnings("NullAway")
-	public PropertyEditor getDefaultEditor(Class<?> requiredType) {
-=======
 	@SuppressWarnings("NullAway")
 	public @Nullable PropertyEditor getDefaultEditor(Class<?> requiredType) {
->>>>>>> bf06d748
 		if (!this.defaultEditorsActive) {
 			return null;
 		}
