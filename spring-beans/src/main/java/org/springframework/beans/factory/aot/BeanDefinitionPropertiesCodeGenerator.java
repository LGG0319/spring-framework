/*
 * Copyright 2002-2024 the original author or authors.
 *
 * Licensed under the Apache License, Version 2.0 (the "License");
 * you may not use this file except in compliance with the License.
 * You may obtain a copy of the License at
 *
 *      https://www.apache.org/licenses/LICENSE-2.0
 *
 * Unless required by applicable law or agreed to in writing, software
 * distributed under the License is distributed on an "AS IS" BASIS,
 * WITHOUT WARRANTIES OR CONDITIONS OF ANY KIND, either express or implied.
 * See the License for the specific language governing permissions and
 * limitations under the License.
 */

package org.springframework.beans.factory.aot;

import java.beans.PropertyDescriptor;
import java.lang.reflect.Method;
import java.util.ArrayDeque;
import java.util.ArrayList;
import java.util.Arrays;
import java.util.Collection;
import java.util.Collections;
import java.util.HashMap;
import java.util.List;
import java.util.Map;
import java.util.Objects;
import java.util.Set;
import java.util.function.BiFunction;
import java.util.function.BiPredicate;
import java.util.function.Function;
import java.util.function.Predicate;

import org.jspecify.annotations.Nullable;

import org.springframework.aot.generate.GeneratedMethods;
import org.springframework.aot.generate.ValueCodeGenerator;
import org.springframework.aot.generate.ValueCodeGenerator.Delegate;
import org.springframework.aot.generate.ValueCodeGeneratorDelegates;
import org.springframework.aot.hint.ExecutableMode;
import org.springframework.aot.hint.MemberCategory;
import org.springframework.aot.hint.RuntimeHints;
import org.springframework.aot.hint.TypeReference;
import org.springframework.beans.BeanUtils;
import org.springframework.beans.MutablePropertyValues;
import org.springframework.beans.PropertyValue;
import org.springframework.beans.factory.FactoryBean;
import org.springframework.beans.factory.config.BeanDefinition;
import org.springframework.beans.factory.config.ConfigurableBeanFactory;
import org.springframework.beans.factory.config.ConstructorArgumentValues;
import org.springframework.beans.factory.config.ConstructorArgumentValues.ValueHolder;
import org.springframework.beans.factory.support.AbstractBeanDefinition;
import org.springframework.beans.factory.support.AutowireCandidateQualifier;
import org.springframework.beans.factory.support.InstanceSupplier;
import org.springframework.beans.factory.support.RootBeanDefinition;
import org.springframework.javapoet.CodeBlock;
import org.springframework.javapoet.CodeBlock.Builder;
import org.springframework.util.ClassUtils;
import org.springframework.util.ObjectUtils;
import org.springframework.util.ReflectionUtils;
import org.springframework.util.StringUtils;

/**
 * Internal code generator to set {@link RootBeanDefinition} properties.
 *
 * <p>Generates code in the following form:<pre class="code">
 * beanDefinition.setPrimary(true);
 * beanDefinition.setScope(BeanDefinition.SCOPE_PROTOTYPE);
 * ...
 * </pre>
 *
 * <p>The generated code expects the following variables to be available:
 * <ul>
 * <li>{@code beanDefinition}: the {@link RootBeanDefinition} to configure</li>
 * </ul>
 *
 * <p>Note that this generator does <b>not</b> set the {@link InstanceSupplier}.
 *
 * @author Phillip Webb
 * @author Stephane Nicoll
 * @author Sam Brannen
 * @since 6.0
 */
class BeanDefinitionPropertiesCodeGenerator {

	private static final RootBeanDefinition DEFAULT_BEAN_DEFINITION = new RootBeanDefinition();

	private static final String BEAN_DEFINITION_VARIABLE = BeanRegistrationCodeFragments.BEAN_DEFINITION_VARIABLE;

	private final RuntimeHints hints;

	private final Predicate<String> attributeFilter;

	private final ValueCodeGenerator valueCodeGenerator;


	BeanDefinitionPropertiesCodeGenerator(RuntimeHints hints,
			Predicate<String> attributeFilter, GeneratedMethods generatedMethods,
			List<Delegate> additionalDelegates,
			BiFunction<String, Object, CodeBlock> customValueCodeGenerator) {

		this.hints = hints;
		this.attributeFilter = attributeFilter;
		List<Delegate> allDelegates = new ArrayList<>();
		allDelegates.add((valueCodeGenerator, value) -> customValueCodeGenerator.apply(PropertyNamesStack.peek(), value));
		allDelegates.addAll(additionalDelegates);
		allDelegates.addAll(BeanDefinitionPropertyValueCodeGeneratorDelegates.INSTANCES);
		allDelegates.addAll(ValueCodeGeneratorDelegates.INSTANCES);
		this.valueCodeGenerator = ValueCodeGenerator.with(allDelegates).scoped(generatedMethods);
	}


	CodeBlock generateCode(RootBeanDefinition beanDefinition) {
		CodeBlock.Builder code = CodeBlock.builder();
		addStatementForValue(code, beanDefinition, BeanDefinition::getScope,
				this::hasScope, "$L.setScope($S)");
		addStatementForValue(code, beanDefinition, AbstractBeanDefinition::isBackgroundInit,
				"$L.setBackgroundInit($L)");
		addStatementForValue(code, beanDefinition, AbstractBeanDefinition::getLazyInit,
				"$L.setLazyInit($L)");
		addStatementForValue(code, beanDefinition, BeanDefinition::getDependsOn,
				this::hasDependsOn, "$L.setDependsOn($L)", this::toStringVarArgs);
		addStatementForValue(code, beanDefinition, BeanDefinition::isAutowireCandidate,
				"$L.setAutowireCandidate($L)");
		addStatementForValue(code, beanDefinition, AbstractBeanDefinition::isDefaultCandidate,
				"$L.setDefaultCandidate($L)");
		addStatementForValue(code, beanDefinition, BeanDefinition::isPrimary,
				"$L.setPrimary($L)");
		addStatementForValue(code, beanDefinition, BeanDefinition::isFallback,
				"$L.setFallback($L)");
		addStatementForValue(code, beanDefinition, AbstractBeanDefinition::isSynthetic,
				"$L.setSynthetic($L)");
		addStatementForValue(code, beanDefinition, BeanDefinition::getRole,
				this::hasRole, "$L.setRole($L)", this::toRole);
		addInitDestroyMethods(code, beanDefinition, beanDefinition.getInitMethodNames(),
				"$L.setInitMethodNames($L)");
		addInitDestroyMethods(code, beanDefinition, beanDefinition.getDestroyMethodNames(),
				"$L.setDestroyMethodNames($L)");
		if (beanDefinition.getFactoryBeanName() != null) {
			addStatementForValue(code, beanDefinition, BeanDefinition::getFactoryBeanName,
					"$L.setFactoryBeanName(\"$L\")");
		}
		addConstructorArgumentValues(code, beanDefinition);
		addPropertyValues(code, beanDefinition);
		addAttributes(code, beanDefinition);
		addQualifiers(code, beanDefinition);
		return code.build();
	}

	private void addInitDestroyMethods(Builder code, AbstractBeanDefinition beanDefinition,
<<<<<<< HEAD
			@Nullable String[] methodNames, String format) {
=======
			String @Nullable [] methodNames, String format) {
>>>>>>> bf06d748

		// For Publisher-based destroy methods
		this.hints.reflection().registerType(TypeReference.of("org.reactivestreams.Publisher"));
		if (!ObjectUtils.isEmpty(methodNames)) {
			Class<?> beanType = ClassUtils.getUserClass(beanDefinition.getResolvableType().toClass());
			Arrays.stream(methodNames).forEach(methodName -> addInitDestroyHint(beanType, methodName));
			CodeBlock arguments = Arrays.stream(methodNames)
					.map(name -> CodeBlock.of("$S", name))
					.collect(CodeBlock.joining(", "));
			code.addStatement(format, BEAN_DEFINITION_VARIABLE, arguments);
		}
	}

	private void addInitDestroyHint(Class<?> beanUserClass, String methodName) {
		Class<?> methodDeclaringClass = beanUserClass;

		// Parse fully-qualified method name if necessary.
		int indexOfDot = methodName.lastIndexOf('.');
		if (indexOfDot > 0) {
			String className = methodName.substring(0, indexOfDot);
			methodName = methodName.substring(indexOfDot + 1);
			if (!beanUserClass.getName().equals(className)) {
				try {
					methodDeclaringClass = ClassUtils.forName(className, beanUserClass.getClassLoader());
				}
				catch (Throwable ex) {
					throw new IllegalStateException("Failed to load Class [" + className +
							"] from ClassLoader [" + beanUserClass.getClassLoader() + "]", ex);
				}
			}
		}

		Method method = ReflectionUtils.findMethod(methodDeclaringClass, methodName);
		if (method != null) {
			this.hints.reflection().registerMethod(method, ExecutableMode.INVOKE);
			Method publiclyAccessibleMethod = ClassUtils.getPubliclyAccessibleMethodIfPossible(method, beanUserClass);
			if (!publiclyAccessibleMethod.equals(method)) {
				this.hints.reflection().registerMethod(publiclyAccessibleMethod, ExecutableMode.INVOKE);
			}
		}
	}

	private void addConstructorArgumentValues(CodeBlock.Builder code, BeanDefinition beanDefinition) {
		ConstructorArgumentValues constructorValues = beanDefinition.getConstructorArgumentValues();
		Map<Integer, ValueHolder> indexedValues = constructorValues.getIndexedArgumentValues();
		if (!indexedValues.isEmpty()) {
			indexedValues.forEach((index, valueHolder) -> {
				Object value = valueHolder.getValue();
				CodeBlock valueCode = castIfNecessary(value == null, Object.class,
						generateValue(valueHolder.getName(), value));
				code.addStatement(
						"$L.getConstructorArgumentValues().addIndexedArgumentValue($L, $L)",
						BEAN_DEFINITION_VARIABLE, index, valueCode);
			});
		}
		List<ValueHolder> genericValues = constructorValues.getGenericArgumentValues();
		if (!genericValues.isEmpty()) {
			genericValues.forEach(valueHolder -> {
				String valueName = valueHolder.getName();
				CodeBlock valueCode = generateValue(valueName, valueHolder.getValue());
				if (valueName != null) {
					CodeBlock valueTypeCode = this.valueCodeGenerator.generateCode(valueHolder.getType());
					code.addStatement(
							"$L.getConstructorArgumentValues().addGenericArgumentValue(new $T($L, $L, $S))",
							BEAN_DEFINITION_VARIABLE, ValueHolder.class, valueCode, valueTypeCode, valueName);
				}
				else if (valueHolder.getType() != null) {
					code.addStatement("$L.getConstructorArgumentValues().addGenericArgumentValue($L, $S)",
							BEAN_DEFINITION_VARIABLE, valueCode, valueHolder.getType());
				}
				else {
					code.addStatement("$L.getConstructorArgumentValues().addGenericArgumentValue($L)",
							BEAN_DEFINITION_VARIABLE, valueCode);
				}
			});
		}
	}

	private void addPropertyValues(CodeBlock.Builder code, RootBeanDefinition beanDefinition) {
		MutablePropertyValues propertyValues = beanDefinition.getPropertyValues();
		if (!propertyValues.isEmpty()) {
			Class<?> infrastructureType = getInfrastructureType(beanDefinition);
			Map<String, Method> writeMethods = (infrastructureType != Object.class ?
					getWriteMethods(infrastructureType) : Collections.emptyMap());
			for (PropertyValue propertyValue : propertyValues) {
				String name = propertyValue.getName();
				CodeBlock valueCode = generateValue(name, propertyValue.getValue());
				code.addStatement("$L.getPropertyValues().addPropertyValue($S, $L)",
						BEAN_DEFINITION_VARIABLE, name, valueCode);
				Method writeMethod = writeMethods.get(name);
				if (writeMethod != null) {
					registerReflectionHints(beanDefinition, writeMethod);
				}
			}
		}
	}

	private void registerReflectionHints(RootBeanDefinition beanDefinition, Method writeMethod) {
		this.hints.reflection().registerMethod(writeMethod, ExecutableMode.INVOKE);
		// ReflectionUtils#findField searches recursively in the type hierarchy
		Class<?> searchType = beanDefinition.getTargetType();
		while (searchType != null && searchType != writeMethod.getDeclaringClass()) {
			this.hints.reflection().registerType(searchType, MemberCategory.INVOKE_DECLARED_FIELDS);
			searchType = searchType.getSuperclass();
		}
		this.hints.reflection().registerType(writeMethod.getDeclaringClass(), MemberCategory.INVOKE_DECLARED_FIELDS);
	}

	private void addQualifiers(CodeBlock.Builder code, RootBeanDefinition beanDefinition) {
		Set<AutowireCandidateQualifier> qualifiers = beanDefinition.getQualifiers();
		if (!qualifiers.isEmpty()) {
			for (AutowireCandidateQualifier qualifier : qualifiers) {
				Collection<CodeBlock> arguments = new ArrayList<>();
				arguments.add(CodeBlock.of("$S", qualifier.getTypeName()));
				Object qualifierValue = qualifier.getAttribute(AutowireCandidateQualifier.VALUE_KEY);
				if (qualifierValue != null) {
					arguments.add(generateValue("value", qualifierValue));
				}
				code.addStatement("$L.addQualifier(new $T($L))", BEAN_DEFINITION_VARIABLE,
						AutowireCandidateQualifier.class, CodeBlock.join(arguments, ", "));
			}
		}
	}

	private CodeBlock generateValue(@Nullable String name, @Nullable Object value) {
		PropertyNamesStack.push(name);
		try {
			return this.valueCodeGenerator.generateCode(value);
		}
		finally {
			PropertyNamesStack.pop();
		}
	}

	private Class<?> getInfrastructureType(RootBeanDefinition beanDefinition) {
		if (beanDefinition.hasBeanClass()) {
			Class<?> beanClass = beanDefinition.getBeanClass();
			if (FactoryBean.class.isAssignableFrom(beanClass)) {
				return beanClass;
			}
		}
		return ClassUtils.getUserClass(beanDefinition.getResolvableType().toClass());
	}

	private Map<String, Method> getWriteMethods(Class<?> clazz) {
		Map<String, Method> writeMethods = new HashMap<>();
		for (PropertyDescriptor propertyDescriptor : BeanUtils.getPropertyDescriptors(clazz)) {
			writeMethods.put(propertyDescriptor.getName(), propertyDescriptor.getWriteMethod());
		}
		return Collections.unmodifiableMap(writeMethods);
	}

	private void addAttributes(CodeBlock.Builder code, BeanDefinition beanDefinition) {
		String[] attributeNames = beanDefinition.attributeNames();
		if (!ObjectUtils.isEmpty(attributeNames)) {
			for (String attributeName : attributeNames) {
				if (this.attributeFilter.test(attributeName)) {
					CodeBlock value = this.valueCodeGenerator
							.generateCode(beanDefinition.getAttribute(attributeName));
					code.addStatement("$L.setAttribute($S, $L)",
							BEAN_DEFINITION_VARIABLE, attributeName, value);
				}
			}
		}
	}

	private boolean hasScope(String defaultValue, String actualValue) {
		return (StringUtils.hasText(actualValue) && !ConfigurableBeanFactory.SCOPE_SINGLETON.equals(actualValue));
	}

	private boolean hasDependsOn(String[] defaultValue, String[] actualValue) {
		return !ObjectUtils.isEmpty(actualValue);
	}

	private boolean hasRole(int defaultValue, int actualValue) {
		return actualValue != BeanDefinition.ROLE_APPLICATION;
	}

	private CodeBlock toStringVarArgs(String[] strings) {
		return Arrays.stream(strings).map(string -> CodeBlock.of("$S", string)).collect(CodeBlock.joining(","));
	}

	private Object toRole(int value) {
		return switch (value) {
			case BeanDefinition.ROLE_INFRASTRUCTURE ->
				CodeBlock.builder().add("$T.ROLE_INFRASTRUCTURE", BeanDefinition.class).build();
			case BeanDefinition.ROLE_SUPPORT ->
				CodeBlock.builder().add("$T.ROLE_SUPPORT", BeanDefinition.class).build();
			default -> value;
		};
	}

	private <B extends BeanDefinition, T> void addStatementForValue(
			CodeBlock.Builder code, BeanDefinition beanDefinition, Function<B, T> getter, String format) {

		addStatementForValue(code, beanDefinition, getter,
				(defaultValue, actualValue) -> !Objects.equals(defaultValue, actualValue), format);
	}

	private <B extends BeanDefinition, T> void addStatementForValue(
			CodeBlock.Builder code, BeanDefinition beanDefinition,
			Function<B, T> getter, BiPredicate<T, T> filter, String format) {

		addStatementForValue(code, beanDefinition, getter, filter, format, actualValue -> actualValue);
	}

	@SuppressWarnings("unchecked")
	private <B extends BeanDefinition, T> void addStatementForValue(
			CodeBlock.Builder code, BeanDefinition beanDefinition, Function<B, T> getter,
			BiPredicate<T, T> filter, String format, Function<T, Object> formatter) {

		T defaultValue = getter.apply((B) DEFAULT_BEAN_DEFINITION);
		T actualValue = getter.apply((B) beanDefinition);
		if (filter.test(defaultValue, actualValue)) {
			code.addStatement(format, BEAN_DEFINITION_VARIABLE, formatter.apply(actualValue));
		}
	}

	/**
	 * Cast the specified {@code valueCode} to the specified {@code castType} if the
	 * {@code castNecessary} is {@code true}. Otherwise, return the valueCode as-is.
	 * @param castNecessary whether a cast is necessary
	 * @param castType the type to cast to
	 * @param valueCode the code for the value
	 * @return the existing value or a form of {@code (castType) valueCode} if a
	 * cast is necessary
	 */
	private CodeBlock castIfNecessary(boolean castNecessary, Class<?> castType, CodeBlock valueCode) {
		return (castNecessary ? CodeBlock.of("($T) $L", castType, valueCode) : valueCode);
	}


	static class PropertyNamesStack {

		private static final ThreadLocal<ArrayDeque<String>> threadLocal = ThreadLocal.withInitial(ArrayDeque::new);

		static void push(@Nullable String name) {
			String valueToSet = (name != null ? name : "");
			threadLocal.get().push(valueToSet);
		}

		static void pop() {
			threadLocal.get().pop();
		}

		static @Nullable String peek() {
			String value = threadLocal.get().peek();
			return ("".equals(value) ? null : value);
		}
	}

}<|MERGE_RESOLUTION|>--- conflicted
+++ resolved
@@ -150,11 +150,7 @@
 	}
 
 	private void addInitDestroyMethods(Builder code, AbstractBeanDefinition beanDefinition,
-<<<<<<< HEAD
-			@Nullable String[] methodNames, String format) {
-=======
 			String @Nullable [] methodNames, String format) {
->>>>>>> bf06d748
 
 		// For Publisher-based destroy methods
 		this.hints.reflection().registerType(TypeReference.of("org.reactivestreams.Publisher"));
