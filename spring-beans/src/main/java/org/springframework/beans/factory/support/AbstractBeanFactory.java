/*
 * Copyright 2002-present the original author or authors.
 *
 * Licensed under the Apache License, Version 2.0 (the "License");
 * you may not use this file except in compliance with the License.
 * You may obtain a copy of the License at
 *
 *      https://www.apache.org/licenses/LICENSE-2.0
 *
 * Unless required by applicable law or agreed to in writing, software
 * distributed under the License is distributed on an "AS IS" BASIS,
 * WITHOUT WARRANTIES OR CONDITIONS OF ANY KIND, either express or implied.
 * See the License for the specific language governing permissions and
 * limitations under the License.
 */

package org.springframework.beans.factory.support;

import java.beans.PropertyEditor;
import java.util.ArrayList;
import java.util.Arrays;
import java.util.Collection;
import java.util.HashMap;
import java.util.LinkedHashMap;
import java.util.LinkedHashSet;
import java.util.List;
import java.util.Map;
import java.util.Set;
import java.util.concurrent.ConcurrentHashMap;
import java.util.concurrent.CopyOnWriteArrayList;
import java.util.function.Predicate;
import java.util.function.UnaryOperator;

import org.jspecify.annotations.Nullable;

import org.springframework.beans.BeanUtils;
import org.springframework.beans.BeanWrapper;
import org.springframework.beans.BeansException;
import org.springframework.beans.PropertyEditorRegistrar;
import org.springframework.beans.PropertyEditorRegistry;
import org.springframework.beans.PropertyEditorRegistrySupport;
import org.springframework.beans.SimpleTypeConverter;
import org.springframework.beans.TypeConverter;
import org.springframework.beans.TypeMismatchException;
import org.springframework.beans.factory.BeanCreationException;
import org.springframework.beans.factory.BeanCurrentlyInCreationException;
import org.springframework.beans.factory.BeanDefinitionStoreException;
import org.springframework.beans.factory.BeanFactory;
import org.springframework.beans.factory.BeanFactoryUtils;
import org.springframework.beans.factory.BeanIsAbstractException;
import org.springframework.beans.factory.BeanIsNotAFactoryException;
import org.springframework.beans.factory.BeanNotOfRequiredTypeException;
import org.springframework.beans.factory.CannotLoadBeanClassException;
import org.springframework.beans.factory.FactoryBean;
import org.springframework.beans.factory.NoSuchBeanDefinitionException;
import org.springframework.beans.factory.SmartFactoryBean;
import org.springframework.beans.factory.config.BeanDefinition;
import org.springframework.beans.factory.config.BeanDefinitionHolder;
import org.springframework.beans.factory.config.BeanExpressionContext;
import org.springframework.beans.factory.config.BeanExpressionResolver;
import org.springframework.beans.factory.config.BeanPostProcessor;
import org.springframework.beans.factory.config.ConfigurableBeanFactory;
import org.springframework.beans.factory.config.DestructionAwareBeanPostProcessor;
import org.springframework.beans.factory.config.InstantiationAwareBeanPostProcessor;
import org.springframework.beans.factory.config.Scope;
import org.springframework.beans.factory.config.SmartInstantiationAwareBeanPostProcessor;
import org.springframework.core.DecoratingClassLoader;
import org.springframework.core.NamedThreadLocal;
import org.springframework.core.ResolvableType;
import org.springframework.core.convert.ConversionService;
import org.springframework.core.log.LogMessage;
import org.springframework.core.metrics.ApplicationStartup;
import org.springframework.core.metrics.StartupStep;
import org.springframework.util.Assert;
import org.springframework.util.ClassUtils;
import org.springframework.util.CollectionUtils;
import org.springframework.util.ObjectUtils;
import org.springframework.util.StringUtils;
import org.springframework.util.StringValueResolver;

/**
 * Abstract base class for {@link org.springframework.beans.factory.BeanFactory}
 * implementations, providing the full capabilities of the
 * {@link org.springframework.beans.factory.config.ConfigurableBeanFactory} SPI.
 * Does <i>not</i> assume a listable bean factory: can therefore also be used
 * as base class for bean factory implementations which obtain bean definitions
 * from some backend resource (where bean definition access is an expensive operation).
 *
 * <p>This class provides a singleton cache (through its base class
 * {@link org.springframework.beans.factory.support.DefaultSingletonBeanRegistry},
 * singleton/prototype determination, {@link org.springframework.beans.factory.FactoryBean}
 * handling, aliases, bean definition merging for child bean definitions,
 * and bean destruction ({@link org.springframework.beans.factory.DisposableBean}
 * interface, custom destroy methods). Furthermore, it can manage a bean factory
 * hierarchy (delegating to the parent in case of an unknown bean), through implementing
 * the {@link org.springframework.beans.factory.HierarchicalBeanFactory} interface.
 *
 * <p>The main template methods to be implemented by subclasses are
 * {@link #getBeanDefinition} and {@link #createBean}, retrieving a bean definition
 * for a given bean name and creating a bean instance for a given bean definition,
 * respectively. Default implementations of those operations can be found in
 * {@link DefaultListableBeanFactory} and {@link AbstractAutowireCapableBeanFactory}.
 *
 * @author Rod Johnson
 * @author Juergen Hoeller
 * @author Costin Leau
 * @author Chris Beams
 * @author Phillip Webb
 * @author Sam Brannen
 * @since 15 April 2001
 * @see #getBeanDefinition
 * @see #createBean
 * @see AbstractAutowireCapableBeanFactory#createBean
 * @see DefaultListableBeanFactory#getBeanDefinition
 */
public abstract class AbstractBeanFactory extends FactoryBeanRegistrySupport implements ConfigurableBeanFactory {

	/** Parent bean factory, for bean inheritance support. */
	private @Nullable BeanFactory parentBeanFactory;

	/** ClassLoader to resolve bean class names with, if necessary. */
	private @Nullable ClassLoader beanClassLoader = ClassUtils.getDefaultClassLoader();

	/** ClassLoader to temporarily resolve bean class names with, if necessary. */
	private @Nullable ClassLoader tempClassLoader;

	/** Whether to cache bean metadata or rather reobtain it for every access. */
	private boolean cacheBeanMetadata = true;

	/** Resolution strategy for expressions in bean definition values. */
	private @Nullable BeanExpressionResolver beanExpressionResolver;

	/** Spring ConversionService to use instead of PropertyEditors. */
	private @Nullable ConversionService conversionService;

	/** Default PropertyEditorRegistrars to apply to the beans of this factory. */
	private final Set<PropertyEditorRegistrar> defaultEditorRegistrars = new LinkedHashSet<>(4);

	/** Custom PropertyEditorRegistrars to apply to the beans of this factory. */
	private final Set<PropertyEditorRegistrar> propertyEditorRegistrars = new LinkedHashSet<>(4);

	/** Custom PropertyEditors to apply to the beans of this factory. */
	private final Map<Class<?>, Class<? extends PropertyEditor>> customEditors = new HashMap<>(4);

	/** A custom TypeConverter to use, overriding the default PropertyEditor mechanism. */
	private @Nullable TypeConverter typeConverter;

	/** String resolvers to apply, for example, to annotation attribute values. */
	private final List<StringValueResolver> embeddedValueResolvers = new CopyOnWriteArrayList<>();

	/** BeanPostProcessors to apply. */
	private final List<BeanPostProcessor> beanPostProcessors = new BeanPostProcessorCacheAwareList();

	/** Cache of pre-filtered post-processors. */
	private @Nullable BeanPostProcessorCache beanPostProcessorCache;

	/** Map from scope identifier String to corresponding Scope. */
	private final Map<String, Scope> scopes = new LinkedHashMap<>(8);

	/** Application startup metrics. */
	private ApplicationStartup applicationStartup = ApplicationStartup.DEFAULT;

	/** Map from bean name to merged RootBeanDefinition. */
	private final Map<String, RootBeanDefinition> mergedBeanDefinitions = new ConcurrentHashMap<>(256);

	/** Names of beans that have already been created at least once. */
	private final Set<String> alreadyCreated = ConcurrentHashMap.newKeySet(256);

	/** Names of beans that are currently in creation. */
	private final ThreadLocal<Object> prototypesCurrentlyInCreation =
			new NamedThreadLocal<>("Prototype beans currently in creation");


	/**
	 * Create a new AbstractBeanFactory.
	 */
	public AbstractBeanFactory() {
	}

	/**
	 * Create a new AbstractBeanFactory with the given parent.
	 * @param parentBeanFactory parent bean factory, or {@code null} if none
	 * @see #getBean
	 */
	public AbstractBeanFactory(@Nullable BeanFactory parentBeanFactory) {
		this.parentBeanFactory = parentBeanFactory;
	}


	//---------------------------------------------------------------------
	// Implementation of BeanFactory interface
	//---------------------------------------------------------------------

	@Override
	public Object getBean(String name) throws BeansException {
		return doGetBean(name, null, null, false);
	}

	@Override
	public <T> T getBean(String name, Class<T> requiredType) throws BeansException {
		return doGetBean(name, requiredType, null, false);
	}

	@Override
	public Object getBean(String name, @Nullable Object @Nullable ... args) throws BeansException {
		return doGetBean(name, null, args, false);
	}

	/**
	 * Return an instance, which may be shared or independent, of the specified bean.
	 * @param name the name of the bean to retrieve
	 * @param requiredType the required type of the bean to retrieve
	 * @param args arguments to use when creating a bean instance using explicit arguments
	 * (only applied when creating a new instance as opposed to retrieving an existing one)
	 * @return an instance of the bean
	 * @throws BeansException if the bean could not be created
	 */
	public <T> T getBean(String name, @Nullable Class<T> requiredType, @Nullable Object @Nullable ... args)
			throws BeansException {

		return doGetBean(name, requiredType, args, false);
	}

	/**
	 * Return an instance, which may be shared or independent, of the specified bean.
	 * @param name the name of the bean to retrieve
	 * @param requiredType the required type of the bean to retrieve
	 * @param args arguments to use when creating a bean instance using explicit arguments
	 * (only applied when creating a new instance as opposed to retrieving an existing one)
	 * @param typeCheckOnly whether the instance is obtained for a type check,
	 * not for actual use
	 * @return an instance of the bean
	 * @throws BeansException if the bean could not be created
	 * 1.转换beanName
	 * 2.尝试从缓存中获取原始单例
	 * 3.检测是否为FactoryBean并获取Bean以及初始化后处理
	 * 4.创建单例Bean(如果缓存中没有单例Bean的缓存，则需要从头开始创建单例Bean，这主要是重载getSingleton的重载方法来实现单例Bean的加载。)
	 * 5.原型模式的依赖检查
	 * 6.处理 depends-on 依赖
	 * 7.创建并缓存 bean
	 * 8.调用 getObjectForBeanInstance 方法，并按 name 规则返回相应的 bean 实例
	 * 9.按需转换 bean 类型，并返回转换后的 bean 实例
	 */
	@SuppressWarnings("unchecked")
	protected <T> T doGetBean(
			String name, @Nullable Class<T> requiredType, @Nullable Object @Nullable [] args, boolean typeCheckOnly)
			throws BeansException {

		/**
		 * 通过name获取BeanName,这里不能使用name作为beanName：
		 * 1. name可能是别名，通过方法转换为具体的实例名称
		 * 2. name可能会以&开头，表明调用者想获取FactoryBean本身，而非FactoryBean创建bean
		 *    FactoryBean 的实现类和其他的 bean 存储方式是一致的，即 <beanName, bean>，
		 *    beanName 中是没有 & 这个字符的。所以我们需要将 name 的首字符 & 移除，这样才能从
		 *    缓存里取到 FactoryBean 实例。
		 */
		String beanName = transformedBeanName(name);
		Object beanInstance;

		// Eagerly check singleton cache for manually registered singletons.
		// 从缓存中获取bean
		Object sharedInstance = getSingleton(beanName);
		/*
		 * 如果 sharedInstance = null，则说明缓存里没有对应的实例，表明这个实例还没创建。
		 *( BeanFactory 并不会在一开始就将所有的单例 bean 实例化好，而是在调用 getBean 获取bean 时再实例化，也就是懒加载)。
		 * getBean 方法有很多重载，比如 getBean(String name, Object... args)，我们在首次获取
		 * 某个 bean 时，可以传入用于初始化 bean 的参数数组（args），BeanFactory 会根据这些参数
		 * 去匹配合适的构造方法构造 bean 实例。当然，如果单例 bean 早已创建好，这里的 args 就没有
		 * 用了，BeanFactory 不会多次实例化单例 bean。
		 */
		if (sharedInstance != null && args == null) {
			if (logger.isTraceEnabled()) {
				if (isSingletonCurrentlyInCreation(beanName)) {
					logger.trace("Returning eagerly cached instance of singleton bean '" + beanName +
							"' that is not fully initialized yet - a consequence of a circular reference");
				}
				else {
					logger.trace("Returning cached instance of singleton bean '" + beanName + "'");
				}
			}
<<<<<<< HEAD
			/*
			 * 如果 sharedInstance 是普通的单例 bean，下面的方法会直接返回。但如果
			 * sharedInstance 是 FactoryBean 类型的，则需调用 getObject 工厂方法获取真正的
			 * bean 实例。如果用户想获取 FactoryBean 本身，这里也不会做特别的处理，直接返回
			 * 即可。毕竟 FactoryBean 的实现类本身也是一种 bean，只不过具有一点特殊的功能而已。
			 */
			beanInstance = getObjectForBeanInstance(sharedInstance, name, beanName, null);
=======
			beanInstance = getObjectForBeanInstance(sharedInstance, requiredType, name, beanName, null);
>>>>>>> 2c32c770
		}
		/*
		 * 如果上面的条件不满足，则表明 sharedInstance 可能为空，此时 beanName 对应的 bean实例可能还未创建。
		 * 这里还存在另一种可能，如果当前容器有父容器，beanName 对应的 bean 实例
		 * 可能是在父容器中被创建了，所以在创建实例前，需要先去父容器里检查一下。
		 */
		else {
			// Fail if we're already creating this bean instance:
			// We're assumably within a circular reference.
			// BeanFactory 不缓存 Prototype 类型的 bean，无法处理该类型 bean 的循环依赖问题
			//判断是否存在循环依赖
			if (isPrototypeCurrentlyInCreation(beanName)) {
				throw new BeanCurrentlyInCreationException(beanName);
			}

			// Check if bean definition exists in this factory.
			// 如果 sharedInstance = null，则到父容器中查找 bean 实例
			BeanFactory parentBeanFactory = getParentBeanFactory();
			if (parentBeanFactory != null && !containsBeanDefinition(beanName)) {
				// Not found -> check parent.
				String nameToLookup = originalBeanName(name);
				if (parentBeanFactory instanceof AbstractBeanFactory abf) {
					return abf.doGetBean(nameToLookup, requiredType, args, typeCheckOnly);
				}
				else if (args != null) {
					// Delegation to parent with explicit args.
					return (T) parentBeanFactory.getBean(nameToLookup, args);
				}
				else if (requiredType != null) {
					// No args -> delegate to standard getBean method.
					return parentBeanFactory.getBean(nameToLookup, requiredType);
				}
				else {
					return (T) parentBeanFactory.getBean(nameToLookup);
				}
			}

			if (!typeCheckOnly) {
				markBeanAsCreated(beanName);
			}
            // bean 实例化步骤
			StartupStep beanCreation = this.applicationStartup.start("spring.beans.instantiate")
					.tag("beanName", name);
			try {
				if (requiredType != null) {
					beanCreation.tag("beanType", requiredType::toString);
				}
				// 合并父 BeanDefinition 与子 BeanDefinition
				RootBeanDefinition mbd = getMergedLocalBeanDefinition(beanName);
				checkMergedBeanDefinition(mbd, beanName, args);

				// Guarantee initialization of beans that the current bean depends on.
				// 检查是否有 dependsOn 依赖，如果有则先初始化所依赖的 bean
				String[] dependsOn = mbd.getDependsOn();
				if (dependsOn != null) {
					for (String dep : dependsOn) {
						//检测是否存在 depends-on 循环依赖
						if (isDependent(beanName, dep)) {
							throw new BeanCreationException(mbd.getResourceDescription(), beanName,
									"Circular depends-on relationship between '" + beanName + "' and '" + dep + "'");
						}
						// 注册依赖记录
						registerDependentBean(dep, beanName);
						try {
							// 加载 depends-on 依赖
							getBean(dep);
						}
						catch (NoSuchBeanDefinitionException ex) {
							throw new BeanCreationException(mbd.getResourceDescription(), beanName,
									"'" + beanName + "' depends on missing bean '" + dep + "'", ex);
						}
						catch (BeanCreationException ex) {
							if (requiredType != null) {
								// Wrap exception with current bean metadata but only if specifically
								// requested (indicated by required type), not for depends-on cascades.
								throw new BeanCreationException(mbd.getResourceDescription(), beanName,
										"Failed to initialize dependency '" + ex.getBeanName() + "' of " +
												requiredType.getSimpleName() + " bean '" + beanName + "': " +
												ex.getMessage(), ex);
							}
							throw ex;
						}
					}
				}

				// Create bean instance.
				// 创建 bean 实例
				if (mbd.isSingleton()) {
					/*
					 * 这里并没有直接调用 createBean 方法创建 bean 实例，而是通过
					 * getSingleton(String, ObjectFactory) 方法获取 bean 实例。
					 * getSingleton(String, ObjectFactory) 方法会在内部调用
					 * ObjectFactory 的 getObject() 方法创建 bean，并会在创建完成后，
					 * 将 bean 放入缓存中。
					 */
					sharedInstance = getSingleton(beanName, () -> {
						try {
							// 这里才是真正的调用创建Bean
							return createBean(beanName, mbd, args);
						}
						catch (BeansException ex) {
							// Explicitly remove instance from singleton cache: It might have been put there
							// eagerly by the creation process, to allow for circular reference resolution.
							// Also remove any beans that received a temporary reference to the bean.
							destroySingleton(beanName);
							throw ex;
						}
					});
<<<<<<< HEAD
					// 如果 bean 是 FactoryBean 类型，则调用工厂方法获取真正的 bean 实例。否则直接返回 bean 实例
					beanInstance = getObjectForBeanInstance(sharedInstance, name, beanName, mbd);
=======
					beanInstance = getObjectForBeanInstance(sharedInstance, requiredType, name, beanName, mbd);
>>>>>>> 2c32c770
				}
				// 创建 prototype 类型的 bean 实例
				else if (mbd.isPrototype()) {
					// It's a prototype -> create a new instance.
					Object prototypeInstance = null;
					try {
						beforePrototypeCreation(beanName);
						prototypeInstance = createBean(beanName, mbd, args);
					}
					finally {
						afterPrototypeCreation(beanName);
					}
					beanInstance = getObjectForBeanInstance(prototypeInstance, requiredType, name, beanName, mbd);
				}
				// 创建其他类型的 bean 实例
				else {
					String scopeName = mbd.getScope();
					if (!StringUtils.hasLength(scopeName)) {
						throw new IllegalStateException("No scope name defined for bean '" + beanName + "'");
					}
					Scope scope = this.scopes.get(scopeName);
					if (scope == null) {
						throw new IllegalStateException("No Scope registered for scope name '" + scopeName + "'");
					}
					try {
						Object scopedInstance = scope.get(beanName, () -> {
							beforePrototypeCreation(beanName);
							try {
								return createBean(beanName, mbd, args);
							}
							finally {
								afterPrototypeCreation(beanName);
							}
						});
						beanInstance = getObjectForBeanInstance(scopedInstance, requiredType, name, beanName, mbd);
					}
					catch (IllegalStateException ex) {
						throw new ScopeNotActiveException(beanName, scopeName, ex);
					}
				}
			}
			catch (BeansException ex) {
				beanCreation.tag("exception", ex.getClass().toString());
				beanCreation.tag("message", String.valueOf(ex.getMessage()));
				cleanupAfterBeanCreationFailure(beanName);
				throw ex;
			}
			finally {
				beanCreation.end();
				if (!isCacheBeanMetadata()) {
					clearMergedBeanDefinition(beanName);
				}
			}
		}

		return adaptBeanInstance(name, beanInstance, requiredType);
	}

	@SuppressWarnings("unchecked")
	<T> T adaptBeanInstance(String name, Object bean, @Nullable Class<?> requiredType) {
		// Check if required type matches the type of the actual bean instance.
		if (requiredType != null && !requiredType.isInstance(bean)) {
			try {
				Object convertedBean = getTypeConverter().convertIfNecessary(bean, requiredType);
				if (convertedBean == null) {
					throw new BeanNotOfRequiredTypeException(name, requiredType, bean.getClass());
				}
				return (T) convertedBean;
			}
			catch (TypeMismatchException ex) {
				if (logger.isTraceEnabled()) {
					logger.trace("Failed to convert bean '" + name + "' to required type '" +
							ClassUtils.getQualifiedName(requiredType) + "'", ex);
				}
				throw new BeanNotOfRequiredTypeException(name, requiredType, bean.getClass());
			}
		}
		return (T) bean;
	}

	@Override
	public boolean containsBean(String name) {
		String beanName = transformedBeanName(name);
		if (containsSingleton(beanName) || containsBeanDefinition(beanName)) {
			return (!BeanFactoryUtils.isFactoryDereference(name) || isFactoryBean(name));
		}
		// Not found -> check parent.
		BeanFactory parentBeanFactory = getParentBeanFactory();
		return (parentBeanFactory != null && parentBeanFactory.containsBean(originalBeanName(name)));
	}

	@Override
	public boolean isSingleton(String name) throws NoSuchBeanDefinitionException {
		String beanName = transformedBeanName(name);

		Object beanInstance = getSingleton(beanName, false);
		if (beanInstance != null) {
			if (beanInstance instanceof FactoryBean<?> factoryBean) {
				return (BeanFactoryUtils.isFactoryDereference(name) || factoryBean.isSingleton());
			}
			else {
				return !BeanFactoryUtils.isFactoryDereference(name);
			}
		}

		// No singleton instance found -> check bean definition.
		BeanFactory parentBeanFactory = getParentBeanFactory();
		if (parentBeanFactory != null && !containsBeanDefinition(beanName)) {
			// No bean definition found in this factory -> delegate to parent.
			return parentBeanFactory.isSingleton(originalBeanName(name));
		}

		RootBeanDefinition mbd = getMergedLocalBeanDefinition(beanName);

		// In case of FactoryBean, return singleton status of created object if not a dereference.
		if (mbd.isSingleton()) {
			if (isFactoryBean(beanName, mbd)) {
				if (BeanFactoryUtils.isFactoryDereference(name)) {
					return true;
				}
				FactoryBean<?> factoryBean = (FactoryBean<?>) getBean(FACTORY_BEAN_PREFIX + beanName);
				return factoryBean.isSingleton();
			}
			else {
				return !BeanFactoryUtils.isFactoryDereference(name);
			}
		}
		else {
			return false;
		}
	}

	@Override
	public boolean isPrototype(String name) throws NoSuchBeanDefinitionException {
		String beanName = transformedBeanName(name);

		BeanFactory parentBeanFactory = getParentBeanFactory();
		if (parentBeanFactory != null && !containsBeanDefinition(beanName)) {
			// No bean definition found in this factory -> delegate to parent.
			return parentBeanFactory.isPrototype(originalBeanName(name));
		}

		RootBeanDefinition mbd = getMergedLocalBeanDefinition(beanName);
		if (mbd.isPrototype()) {
			// In case of FactoryBean, return singleton status of created object if not a dereference.
			return (!BeanFactoryUtils.isFactoryDereference(name) || isFactoryBean(beanName, mbd));
		}

		// Singleton or scoped - not a prototype.
		// However, FactoryBean may still produce a prototype object...
		if (BeanFactoryUtils.isFactoryDereference(name)) {
			return false;
		}
		if (isFactoryBean(beanName, mbd)) {
			FactoryBean<?> fb = (FactoryBean<?>) getBean(FACTORY_BEAN_PREFIX + beanName);
			return ((fb instanceof SmartFactoryBean<?> smartFactoryBean && smartFactoryBean.isPrototype()) ||
					!fb.isSingleton());
		}
		else {
			return false;
		}
	}

	@Override
	public boolean isTypeMatch(String name, ResolvableType typeToMatch) throws NoSuchBeanDefinitionException {
		return isTypeMatch(name, typeToMatch, true);
	}

	/**
	 * Internal extended variant of {@link #isTypeMatch(String, ResolvableType)}
	 * to check whether the bean with the given name matches the specified type. Allow
	 * additional constraints to be applied to ensure that beans are not created early.
	 * @param name the name of the bean to query
	 * @param typeToMatch the type to match against (as a
	 * {@code ResolvableType})
	 * @return {@code true} if the bean type matches, {@code false} if it
	 * doesn't match or cannot be determined yet
	 * @throws NoSuchBeanDefinitionException if there is no bean with the given name
	 * @since 5.2
	 * @see #getBean
	 * @see #getType
	 */
	protected boolean isTypeMatch(String name, ResolvableType typeToMatch, boolean allowFactoryBeanInit)
			throws NoSuchBeanDefinitionException {

		String beanName = transformedBeanName(name);
		boolean isFactoryDereference = BeanFactoryUtils.isFactoryDereference(name);

		// Check manually registered singletons.
		Object beanInstance = getSingleton(beanName, false);
		if (beanInstance != null && beanInstance.getClass() != NullBean.class) {

			// Determine target for FactoryBean match if necessary.
			if (beanInstance instanceof FactoryBean<?> factoryBean) {
				if (!isFactoryDereference) {
					if (factoryBean instanceof SmartFactoryBean<?> smartFactoryBean &&
							smartFactoryBean.supportsType(typeToMatch.toClass())) {
						return true;
					}
					Class<?> type = getTypeForFactoryBean(factoryBean);
					if (type == null) {
						return false;
					}
					if (typeToMatch.isAssignableFrom(type)) {
						return true;
					}
					else if (typeToMatch.hasGenerics() && containsBeanDefinition(beanName)) {
						RootBeanDefinition mbd = getMergedLocalBeanDefinition(beanName);
						ResolvableType targetType = mbd.targetType;
						if (targetType == null) {
							targetType = mbd.factoryMethodReturnType;
						}
						if (targetType == null) {
							return false;
						}
						Class<?> targetClass = targetType.resolve();
						if (targetClass != null && FactoryBean.class.isAssignableFrom(targetClass)) {
							Class<?> classToMatch = typeToMatch.resolve();
							if (classToMatch != null && !FactoryBean.class.isAssignableFrom(classToMatch) &&
									!classToMatch.isAssignableFrom(targetType.toClass())) {
								return typeToMatch.isAssignableFrom(targetType.getGeneric());
							}
						}
						else {
							return typeToMatch.isAssignableFrom(targetType);
						}
					}
					return false;
				}
			}
			else if (isFactoryDereference) {
				return false;
			}

			// Actual matching against bean instance...
			if (typeToMatch.isInstance(beanInstance)) {
				// Direct match for exposed instance?
				return true;
			}
			else if (typeToMatch.hasGenerics() && containsBeanDefinition(beanName)) {
				// Generics potentially only match on the target class, not on the proxy...
				RootBeanDefinition mbd = getMergedLocalBeanDefinition(beanName);
				Class<?> targetType = mbd.getTargetType();
				if (targetType != null && targetType != ClassUtils.getUserClass(beanInstance)) {
					// Check raw class match as well, making sure it's exposed on the proxy.
					Class<?> classToMatch = typeToMatch.resolve();
					if (classToMatch != null && !classToMatch.isInstance(beanInstance)) {
						return false;
					}
					if (typeToMatch.isAssignableFrom(targetType)) {
						return true;
					}
				}
				ResolvableType resolvableType = mbd.targetType;
				if (resolvableType == null) {
					resolvableType = mbd.factoryMethodReturnType;
				}
				return (resolvableType != null && typeToMatch.isAssignableFrom(resolvableType));
			}
			else {
				return false;
			}
		}
		else if (containsSingleton(beanName) && !containsBeanDefinition(beanName)) {
			// null instance registered
			return false;
		}

		// No singleton instance found -> check bean definition.
		BeanFactory parentBeanFactory = getParentBeanFactory();
		if (parentBeanFactory != null && !containsBeanDefinition(beanName)) {
			// No bean definition found in this factory -> delegate to parent.
			return parentBeanFactory.isTypeMatch(originalBeanName(name), typeToMatch);
		}

		// Retrieve corresponding bean definition.
		RootBeanDefinition mbd = getMergedLocalBeanDefinition(beanName);
		BeanDefinitionHolder dbd = mbd.getDecoratedDefinition();

		// Set up the types that we want to match against
		Class<?> classToMatch = typeToMatch.resolve();
		if (classToMatch == null) {
			classToMatch = FactoryBean.class;
		}
		Class<?>[] typesToMatch = (FactoryBean.class == classToMatch ?
				new Class<?>[] {classToMatch} : new Class<?>[] {FactoryBean.class, classToMatch});

		// Attempt to predict the bean type
		Class<?> predictedType = null;

		// We're looking for a regular reference, but we're a factory bean that has
		// a decorated bean definition. The target bean should be the same type
		// as FactoryBean would ultimately return.
		if (!isFactoryDereference && dbd != null && isFactoryBean(beanName, mbd)) {
			// We should only attempt if the user explicitly set lazy-init to true
			// and we know the merged bean definition is for a factory bean.
			if (!mbd.isLazyInit() || allowFactoryBeanInit) {
				RootBeanDefinition tbd = getMergedBeanDefinition(dbd.getBeanName(), dbd.getBeanDefinition(), mbd);
				Class<?> targetType = predictBeanType(dbd.getBeanName(), tbd, typesToMatch);
				if (targetType != null && !FactoryBean.class.isAssignableFrom(targetType)) {
					predictedType = targetType;
				}
			}
		}

		// If we couldn't use the target type, try regular prediction.
		if (predictedType == null) {
			predictedType = predictBeanType(beanName, mbd, typesToMatch);
			if (predictedType == null) {
				return false;
			}
		}

		// Attempt to get the actual ResolvableType for the bean.
		ResolvableType beanType = null;

		// If it's a FactoryBean, we want to look at what it creates, not the factory class.
		if (FactoryBean.class.isAssignableFrom(predictedType)) {
			if (beanInstance == null && !isFactoryDereference) {
				beanType = getTypeForFactoryBean(beanName, mbd, allowFactoryBeanInit);
				predictedType = beanType.resolve();
				if (predictedType == null) {
					return false;
				}
			}
		}
		else if (isFactoryDereference) {
			// Special case: A SmartInstantiationAwareBeanPostProcessor returned a non-FactoryBean
			// type, but we nevertheless are being asked to dereference a FactoryBean...
			// Let's check the original bean class and proceed with it if it is a FactoryBean.
			predictedType = predictBeanType(beanName, mbd, FactoryBean.class);
			if (predictedType == null || !FactoryBean.class.isAssignableFrom(predictedType)) {
				return false;
			}
		}

		// We don't have an exact type but if bean definition target type or the factory
		// method return type matches the predicted type then we can use that.
		if (beanType == null) {
			ResolvableType definedType = mbd.targetType;
			if (definedType == null) {
				definedType = mbd.factoryMethodReturnType;
			}
			if (definedType != null && definedType.resolve() == predictedType) {
				beanType = definedType;
			}
		}

		// If we have a bean type use it so that generics are considered
		if (beanType != null) {
			return typeToMatch.isAssignableFrom(beanType);
		}

		// If we don't have a bean type, fallback to the predicted type
		return typeToMatch.isAssignableFrom(predictedType);
	}

	@Override
	public boolean isTypeMatch(String name, Class<?> typeToMatch) throws NoSuchBeanDefinitionException {
		return isTypeMatch(name, ResolvableType.forRawClass(typeToMatch));
	}

	@Override
	public @Nullable Class<?> getType(String name) throws NoSuchBeanDefinitionException {
		return getType(name, true);
	}

	@Override
	public @Nullable Class<?> getType(String name, boolean allowFactoryBeanInit) throws NoSuchBeanDefinitionException {
		String beanName = transformedBeanName(name);

		// Check manually registered singletons.
		Object beanInstance = getSingleton(beanName, false);
		if (beanInstance != null && beanInstance.getClass() != NullBean.class) {
			if (beanInstance instanceof FactoryBean<?> factoryBean && !BeanFactoryUtils.isFactoryDereference(name)) {
				return getTypeForFactoryBean(factoryBean);
			}
			else {
				return beanInstance.getClass();
			}
		}

		// No singleton instance found -> check bean definition.
		BeanFactory parentBeanFactory = getParentBeanFactory();
		if (parentBeanFactory != null && !containsBeanDefinition(beanName)) {
			// No bean definition found in this factory -> delegate to parent.
			return parentBeanFactory.getType(originalBeanName(name));
		}

		RootBeanDefinition mbd = getMergedLocalBeanDefinition(beanName);
		Class<?> beanClass = predictBeanType(beanName, mbd);

		if (beanClass != null) {
			// Check bean class whether we're dealing with a FactoryBean.
			if (FactoryBean.class.isAssignableFrom(beanClass)) {
				if (!BeanFactoryUtils.isFactoryDereference(name)) {
					// If it's a FactoryBean, we want to look at what it creates, not at the factory class.
					beanClass = getTypeForFactoryBean(beanName, mbd, allowFactoryBeanInit).resolve();
				}
			}
			else if (BeanFactoryUtils.isFactoryDereference(name)) {
				return null;
			}
		}

		if (beanClass == null) {
			// Check decorated bean definition, if any: We assume it'll be easier
			// to determine the decorated bean's type than the proxy's type.
			BeanDefinitionHolder dbd = mbd.getDecoratedDefinition();
			if (dbd != null && !BeanFactoryUtils.isFactoryDereference(name)) {
				RootBeanDefinition tbd = getMergedBeanDefinition(dbd.getBeanName(), dbd.getBeanDefinition(), mbd);
				Class<?> targetClass = predictBeanType(dbd.getBeanName(), tbd);
				if (targetClass != null && !FactoryBean.class.isAssignableFrom(targetClass)) {
					return targetClass;
				}
			}
		}

		return beanClass;
	}

	@Override
	public String[] getAliases(String name) {
		String beanName = transformedBeanName(name);
		List<String> aliases = new ArrayList<>();
		boolean hasFactoryPrefix = (!name.isEmpty() && name.charAt(0) == BeanFactory.FACTORY_BEAN_PREFIX_CHAR);
		String fullBeanName = beanName;
		if (hasFactoryPrefix) {
			fullBeanName = FACTORY_BEAN_PREFIX + beanName;
		}
		if (!fullBeanName.equals(name)) {
			aliases.add(fullBeanName);
		}
		String[] retrievedAliases = super.getAliases(beanName);
		String prefix = (hasFactoryPrefix ? FACTORY_BEAN_PREFIX : "");
		for (String retrievedAlias : retrievedAliases) {
			String alias = prefix + retrievedAlias;
			if (!alias.equals(name)) {
				aliases.add(alias);
			}
		}
		if (!containsSingleton(beanName) && !containsBeanDefinition(beanName)) {
			BeanFactory parentBeanFactory = getParentBeanFactory();
			if (parentBeanFactory != null) {
				aliases.addAll(Arrays.asList(parentBeanFactory.getAliases(fullBeanName)));
			}
		}
		return StringUtils.toStringArray(aliases);
	}


	//---------------------------------------------------------------------
	// Implementation of HierarchicalBeanFactory interface
	//---------------------------------------------------------------------

	@Override
	public @Nullable BeanFactory getParentBeanFactory() {
		return this.parentBeanFactory;
	}

	@Override
	public boolean containsLocalBean(String name) {
		String beanName = transformedBeanName(name);
		return ((containsSingleton(beanName) || containsBeanDefinition(beanName)) &&
				(!BeanFactoryUtils.isFactoryDereference(name) || isFactoryBean(beanName)));
	}


	//---------------------------------------------------------------------
	// Implementation of ConfigurableBeanFactory interface
	//---------------------------------------------------------------------

	@Override
	public void setParentBeanFactory(@Nullable BeanFactory parentBeanFactory) {
		if (this.parentBeanFactory != null && this.parentBeanFactory != parentBeanFactory) {
			throw new IllegalStateException("Already associated with parent BeanFactory: " + this.parentBeanFactory);
		}
		if (this == parentBeanFactory) {
			throw new IllegalStateException("Cannot set parent bean factory to self");
		}
		this.parentBeanFactory = parentBeanFactory;
	}

	@Override
	public void setBeanClassLoader(@Nullable ClassLoader beanClassLoader) {
		this.beanClassLoader = (beanClassLoader != null ? beanClassLoader : ClassUtils.getDefaultClassLoader());
	}

	@Override
	public @Nullable ClassLoader getBeanClassLoader() {
		return this.beanClassLoader;
	}

	@Override
	public void setTempClassLoader(@Nullable ClassLoader tempClassLoader) {
		this.tempClassLoader = tempClassLoader;
	}

	@Override
	public @Nullable ClassLoader getTempClassLoader() {
		return this.tempClassLoader;
	}

	@Override
	public void setCacheBeanMetadata(boolean cacheBeanMetadata) {
		this.cacheBeanMetadata = cacheBeanMetadata;
	}

	@Override
	public boolean isCacheBeanMetadata() {
		return this.cacheBeanMetadata;
	}

	@Override
	public void setBeanExpressionResolver(@Nullable BeanExpressionResolver resolver) {
		this.beanExpressionResolver = resolver;
	}

	@Override
	public @Nullable BeanExpressionResolver getBeanExpressionResolver() {
		return this.beanExpressionResolver;
	}

	@Override
	public void setConversionService(@Nullable ConversionService conversionService) {
		this.conversionService = conversionService;
	}

	@Override
	public @Nullable ConversionService getConversionService() {
		return this.conversionService;
	}

	@Override
	public void addPropertyEditorRegistrar(PropertyEditorRegistrar registrar) {
		Assert.notNull(registrar, "PropertyEditorRegistrar must not be null");
		if (registrar.overridesDefaultEditors()) {
			this.defaultEditorRegistrars.add(registrar);
		}
		else {
			this.propertyEditorRegistrars.add(registrar);
		}
	}

	/**
	 * Return the set of PropertyEditorRegistrars.
	 */
	public Set<PropertyEditorRegistrar> getPropertyEditorRegistrars() {
		return this.propertyEditorRegistrars;
	}

	@Override
	public void registerCustomEditor(Class<?> requiredType, Class<? extends PropertyEditor> propertyEditorClass) {
		Assert.notNull(requiredType, "Required type must not be null");
		Assert.notNull(propertyEditorClass, "PropertyEditor class must not be null");
		this.customEditors.put(requiredType, propertyEditorClass);
	}

	@Override
	public void copyRegisteredEditorsTo(PropertyEditorRegistry registry) {
		registerCustomEditors(registry);
	}

	/**
	 * Return the map of custom editors, with Classes as keys and PropertyEditor classes as values.
	 */
	public Map<Class<?>, Class<? extends PropertyEditor>> getCustomEditors() {
		return this.customEditors;
	}

	@Override
	public void setTypeConverter(TypeConverter typeConverter) {
		this.typeConverter = typeConverter;
	}

	/**
	 * Return the custom TypeConverter to use, if any.
	 * @return the custom TypeConverter, or {@code null} if none specified
	 */
	protected @Nullable TypeConverter getCustomTypeConverter() {
		return this.typeConverter;
	}

	@Override
	public TypeConverter getTypeConverter() {
		TypeConverter customConverter = getCustomTypeConverter();
		if (customConverter != null) {
			return customConverter;
		}
		else {
			// Build default TypeConverter, registering custom editors.
			SimpleTypeConverter typeConverter = new SimpleTypeConverter();
			typeConverter.setConversionService(getConversionService());
			registerCustomEditors(typeConverter);
			return typeConverter;
		}
	}

	@Override
	public void addEmbeddedValueResolver(StringValueResolver valueResolver) {
		Assert.notNull(valueResolver, "StringValueResolver must not be null");
		this.embeddedValueResolvers.add(valueResolver);
	}

	@Override
	public boolean hasEmbeddedValueResolver() {
		return !this.embeddedValueResolvers.isEmpty();
	}

	@Override
	public @Nullable String resolveEmbeddedValue(@Nullable String value) {
		if (value == null) {
			return null;
		}
		String result = value;
		for (StringValueResolver resolver : this.embeddedValueResolvers) {
			result = resolver.resolveStringValue(result);
			if (result == null) {
				return null;
			}
		}
		return result;
	}

	@Override
	public void addBeanPostProcessor(BeanPostProcessor beanPostProcessor) {
		Assert.notNull(beanPostProcessor, "BeanPostProcessor must not be null");
		synchronized (this.beanPostProcessors) {
			// Remove from old position, if any
			// 如果beanPostProcessor已经存在则移除（可以起到排序的效果，beanPostProcessor可能本来在前面，移除再添加，则变到最后面）
			this.beanPostProcessors.remove(beanPostProcessor);
			// Add to end of list
			// 将beanPostProcessor添加到beanPostProcessors缓存
			this.beanPostProcessors.add(beanPostProcessor);
		}
	}

	/**
	 * Add new BeanPostProcessors that will get applied to beans created
	 * by this factory. To be invoked during factory configuration.
	 * @since 5.3
	 * @see #addBeanPostProcessor
	 */
	public void addBeanPostProcessors(Collection<? extends BeanPostProcessor> beanPostProcessors) {
		synchronized (this.beanPostProcessors) {
			// Remove from old position, if any
			this.beanPostProcessors.removeAll(beanPostProcessors);
			// Add to end of list
			this.beanPostProcessors.addAll(beanPostProcessors);
		}
	}

	@Override
	public int getBeanPostProcessorCount() {
		return this.beanPostProcessors.size();
	}

	/**
	 * Return the list of BeanPostProcessors that will get applied
	 * to beans created with this factory.
	 */
	public List<BeanPostProcessor> getBeanPostProcessors() {
		return this.beanPostProcessors;
	}

	/**
	 * Return the internal cache of pre-filtered post-processors,
	 * freshly (re-)building it if necessary.
	 * @since 5.3
	 */
	BeanPostProcessorCache getBeanPostProcessorCache() {
		synchronized (this.beanPostProcessors) {
			BeanPostProcessorCache bppCache = this.beanPostProcessorCache;
			if (bppCache == null) {
				bppCache = new BeanPostProcessorCache();
				for (BeanPostProcessor bpp : this.beanPostProcessors) {
					if (bpp instanceof InstantiationAwareBeanPostProcessor instantiationAwareBpp) {
						bppCache.instantiationAware.add(instantiationAwareBpp);
						if (bpp instanceof SmartInstantiationAwareBeanPostProcessor smartInstantiationAwareBpp) {
							bppCache.smartInstantiationAware.add(smartInstantiationAwareBpp);
						}
					}
					if (bpp instanceof DestructionAwareBeanPostProcessor destructionAwareBpp) {
						bppCache.destructionAware.add(destructionAwareBpp);
					}
					if (bpp instanceof MergedBeanDefinitionPostProcessor mergedBeanDefBpp) {
						bppCache.mergedDefinition.add(mergedBeanDefBpp);
					}
				}
				this.beanPostProcessorCache = bppCache;
			}
			return bppCache;
		}
	}

	private void resetBeanPostProcessorCache() {
		synchronized (this.beanPostProcessors) {
			this.beanPostProcessorCache = null;
		}
	}

	/**
	 * Return whether this factory holds a InstantiationAwareBeanPostProcessor
	 * that will get applied to singleton beans on creation.
	 * @see #addBeanPostProcessor
	 * @see org.springframework.beans.factory.config.InstantiationAwareBeanPostProcessor
	 */
	protected boolean hasInstantiationAwareBeanPostProcessors() {
		return !getBeanPostProcessorCache().instantiationAware.isEmpty();
	}

	/**
	 * Return whether this factory holds a DestructionAwareBeanPostProcessor
	 * that will get applied to singleton beans on shutdown.
	 * @see #addBeanPostProcessor
	 * @see org.springframework.beans.factory.config.DestructionAwareBeanPostProcessor
	 */
	protected boolean hasDestructionAwareBeanPostProcessors() {
		return !getBeanPostProcessorCache().destructionAware.isEmpty();
	}

	@Override
	public void registerScope(String scopeName, Scope scope) {
		Assert.notNull(scopeName, "Scope identifier must not be null");
		Assert.notNull(scope, "Scope must not be null");
		if (SCOPE_SINGLETON.equals(scopeName) || SCOPE_PROTOTYPE.equals(scopeName)) {
			throw new IllegalArgumentException("Cannot replace existing scopes 'singleton' and 'prototype'");
		}
		Scope previous = this.scopes.put(scopeName, scope);
		if (previous != null && previous != scope) {
			if (logger.isDebugEnabled()) {
				logger.debug("Replacing scope '" + scopeName + "' from [" + previous + "] to [" + scope + "]");
			}
		}
		else {
			if (logger.isTraceEnabled()) {
				logger.trace("Registering scope '" + scopeName + "' with implementation [" + scope + "]");
			}
		}
	}

	@Override
	public String[] getRegisteredScopeNames() {
		return StringUtils.toStringArray(this.scopes.keySet());
	}

	@Override
	public @Nullable Scope getRegisteredScope(String scopeName) {
		Assert.notNull(scopeName, "Scope identifier must not be null");
		return this.scopes.get(scopeName);
	}

	@Override
	public void setApplicationStartup(ApplicationStartup applicationStartup) {
		Assert.notNull(applicationStartup, "ApplicationStartup must not be null");
		this.applicationStartup = applicationStartup;
	}

	@Override
	public ApplicationStartup getApplicationStartup() {
		return this.applicationStartup;
	}

	@Override
	public void copyConfigurationFrom(ConfigurableBeanFactory otherFactory) {
		Assert.notNull(otherFactory, "BeanFactory must not be null");
		setBeanClassLoader(otherFactory.getBeanClassLoader());
		setCacheBeanMetadata(otherFactory.isCacheBeanMetadata());
		setBeanExpressionResolver(otherFactory.getBeanExpressionResolver());
		setConversionService(otherFactory.getConversionService());
		if (otherFactory instanceof AbstractBeanFactory otherAbstractFactory) {
			this.defaultEditorRegistrars.addAll(otherAbstractFactory.defaultEditorRegistrars);
			this.propertyEditorRegistrars.addAll(otherAbstractFactory.propertyEditorRegistrars);
			this.customEditors.putAll(otherAbstractFactory.customEditors);
			this.typeConverter = otherAbstractFactory.typeConverter;
			this.beanPostProcessors.addAll(otherAbstractFactory.beanPostProcessors);
			this.scopes.putAll(otherAbstractFactory.scopes);
		}
		else {
			setTypeConverter(otherFactory.getTypeConverter());
			String[] otherScopeNames = otherFactory.getRegisteredScopeNames();
			for (String scopeName : otherScopeNames) {
				this.scopes.put(scopeName, otherFactory.getRegisteredScope(scopeName));
			}
		}
	}

	/**
	 * Return a 'merged' BeanDefinition for the given bean name,
	 * merging a child bean definition with its parent if necessary.
	 * <p>This {@code getMergedBeanDefinition} considers bean definition
	 * in ancestors as well.
	 * @param name the name of the bean to retrieve the merged definition for
	 * (may be an alias)
	 * @return a (potentially merged) RootBeanDefinition for the given bean
	 * @throws NoSuchBeanDefinitionException if there is no bean with the given name
	 * @throws BeanDefinitionStoreException in case of an invalid bean definition
	 */
	@Override
	public BeanDefinition getMergedBeanDefinition(String name) throws BeansException {
		String beanName = transformedBeanName(name);
		// Efficiently check whether bean definition exists in this factory.
		if (getParentBeanFactory() instanceof ConfigurableBeanFactory parent && !containsBeanDefinition(beanName)) {
			return parent.getMergedBeanDefinition(beanName);
		}
		// Resolve merged bean definition locally.
		return getMergedLocalBeanDefinition(beanName);
	}

	@Override
	public boolean isFactoryBean(String name) throws NoSuchBeanDefinitionException {
		String beanName = transformedBeanName(name);
		Object beanInstance = getSingleton(beanName, false);
		if (beanInstance != null) {
			return (beanInstance instanceof FactoryBean);
		}
		// No singleton instance found -> check bean definition.
		if (!containsBeanDefinition(beanName) && getParentBeanFactory() instanceof ConfigurableBeanFactory cbf) {
			// No bean definition found in this factory -> delegate to parent.
			return cbf.isFactoryBean(name);
		}
		return isFactoryBean(beanName, getMergedLocalBeanDefinition(beanName));
	}

	@Override
	public boolean isActuallyInCreation(String beanName) {
		return (isSingletonCurrentlyInCreation(beanName) || isPrototypeCurrentlyInCreation(beanName));
	}

	/**
	 * Return whether the specified prototype bean is currently in creation
	 * (within the current thread).
	 * @param beanName the name of the bean
	 */
	protected boolean isPrototypeCurrentlyInCreation(String beanName) {
		Object curVal = this.prototypesCurrentlyInCreation.get();
		return (curVal != null &&
				(curVal.equals(beanName) || (curVal instanceof Set<?> set && set.contains(beanName))));
	}

	/**
	 * Callback before prototype creation.
	 * <p>The default implementation registers the prototype as currently in creation.
	 * @param beanName the name of the prototype about to be created
	 * @see #isPrototypeCurrentlyInCreation
	 */
	@SuppressWarnings("unchecked")
	protected void beforePrototypeCreation(String beanName) {
		Object curVal = this.prototypesCurrentlyInCreation.get();
		if (curVal == null) {
			this.prototypesCurrentlyInCreation.set(beanName);
		}
		else if (curVal instanceof String strValue) {
			Set<String> beanNameSet = CollectionUtils.newHashSet(2);
			beanNameSet.add(strValue);
			beanNameSet.add(beanName);
			this.prototypesCurrentlyInCreation.set(beanNameSet);
		}
		else {
			Set<String> beanNameSet = (Set<String>) curVal;
			beanNameSet.add(beanName);
		}
	}

	/**
	 * Callback after prototype creation.
	 * <p>The default implementation marks the prototype as not in creation anymore.
	 * @param beanName the name of the prototype that has been created
	 * @see #isPrototypeCurrentlyInCreation
	 */
	@SuppressWarnings("unchecked")
	protected void afterPrototypeCreation(String beanName) {
		Object curVal = this.prototypesCurrentlyInCreation.get();
		if (curVal instanceof String) {
			this.prototypesCurrentlyInCreation.remove();
		}
		else if (curVal instanceof Set<?> beanNameSet) {
			beanNameSet.remove(beanName);
			if (beanNameSet.isEmpty()) {
				this.prototypesCurrentlyInCreation.remove();
			}
		}
	}

	@Override
	public void destroyBean(String beanName, Object beanInstance) {
		destroyBean(beanName, beanInstance, getMergedLocalBeanDefinition(beanName));
	}

	/**
	 * Destroy the given bean instance (usually a prototype instance
	 * obtained from this factory) according to the given bean definition.
	 * @param beanName the name of the bean definition
	 * @param bean the bean instance to destroy
	 * @param mbd the merged bean definition
	 */
	protected void destroyBean(String beanName, Object bean, RootBeanDefinition mbd) {
		new DisposableBeanAdapter(
				bean, beanName, mbd, getBeanPostProcessorCache().destructionAware).destroy();
	}

	@Override
	public void destroyScopedBean(String beanName) {
		RootBeanDefinition mbd = getMergedLocalBeanDefinition(beanName);
		if (mbd.isSingleton() || mbd.isPrototype()) {
			throw new IllegalArgumentException(
					"Bean name '" + beanName + "' does not correspond to an object in a mutable scope");
		}
		String scopeName = mbd.getScope();
		Scope scope = this.scopes.get(scopeName);
		if (scope == null) {
			throw new IllegalStateException("No Scope SPI registered for scope name '" + scopeName + "'");
		}
		Object bean = scope.remove(beanName);
		if (bean != null) {
			destroyBean(beanName, bean, mbd);
		}
	}


	//---------------------------------------------------------------------
	// Implementation methods
	//---------------------------------------------------------------------

	/**
	 * Return the bean name, stripping out the factory dereference prefix if necessary,
	 * and resolving aliases to canonical names.
	 * @param name the user-specified name
	 * @return the transformed bean name
	 */
	protected String transformedBeanName(String name) {
		//BeanFactoryUtils.transformedBeanName(name)处理 FactoryBean 类型
		//将别名处理成BeanName
		return canonicalName(BeanFactoryUtils.transformedBeanName(name));
	}

	/**
	 * Determine the original bean name, resolving locally defined aliases to canonical names.
	 * @param name the user-specified name
	 * @return the original bean name
	 */
	protected String originalBeanName(String name) {
		String beanName = transformedBeanName(name);
		if (!name.isEmpty() && name.charAt(0) == BeanFactory.FACTORY_BEAN_PREFIX_CHAR) {
			beanName = FACTORY_BEAN_PREFIX + beanName;
		}
		return beanName;
	}

	/**
	 * Initialize the given BeanWrapper with the custom editors registered
	 * with this factory. To be called for BeanWrappers that will create
	 * and populate bean instances.
	 * <p>The default implementation delegates to {@link #registerCustomEditors}.
	 * Can be overridden in subclasses.
	 * @param bw the BeanWrapper to initialize
	 */
	protected void initBeanWrapper(BeanWrapper bw) {
		bw.setConversionService(getConversionService());
		registerCustomEditors(bw);
	}

	/**
	 * Initialize the given PropertyEditorRegistry with the custom editors
	 * that have been registered with this BeanFactory.
	 * <p>To be called for BeanWrappers that will create and populate bean
	 * instances, and for SimpleTypeConverter used for constructor argument
	 * and factory method type conversion.
	 * @param registry the PropertyEditorRegistry to initialize
	 */
	protected void registerCustomEditors(PropertyEditorRegistry registry) {
		if (registry instanceof PropertyEditorRegistrySupport registrySupport) {
			registrySupport.useConfigValueEditors();
			if (!this.defaultEditorRegistrars.isEmpty()) {
				// Optimization: lazy overriding of default editors only when needed
				registrySupport.setDefaultEditorRegistrar(new BeanFactoryDefaultEditorRegistrar());
			}
		}
		else if (!this.defaultEditorRegistrars.isEmpty()) {
			// Fallback: proactive overriding of default editors
			applyEditorRegistrars(registry, this.defaultEditorRegistrars);
		}

		if (!this.propertyEditorRegistrars.isEmpty()) {
			applyEditorRegistrars(registry, this.propertyEditorRegistrars);
		}
		if (!this.customEditors.isEmpty()) {
			this.customEditors.forEach((requiredType, editorClass) ->
					registry.registerCustomEditor(requiredType, BeanUtils.instantiateClass(editorClass)));
		}
	}

	private void applyEditorRegistrars(PropertyEditorRegistry registry, Set<PropertyEditorRegistrar> registrars) {
		for (PropertyEditorRegistrar registrar : registrars) {
			try {
				registrar.registerCustomEditors(registry);
			}
			catch (BeanCreationException ex) {
				Throwable rootCause = ex.getMostSpecificCause();
				if (rootCause instanceof BeanCurrentlyInCreationException bce) {
					String bceBeanName = bce.getBeanName();
					if (bceBeanName != null && isCurrentlyInCreation(bceBeanName)) {
						if (logger.isDebugEnabled()) {
							logger.debug("PropertyEditorRegistrar [" + registrar.getClass().getName() +
									"] failed because it tried to obtain currently created bean '" +
									ex.getBeanName() + "': " + ex.getMessage());
						}
						onSuppressedException(ex);
						return;
					}
				}
				throw ex;
			}
		}
	}

	/**
	 * Return a merged RootBeanDefinition, traversing the parent bean definition
	 * if the specified bean corresponds to a child bean definition.
	 * @param beanName the name of the bean to retrieve the merged definition for
	 * @return a (potentially merged) RootBeanDefinition for the given bean
	 * @throws NoSuchBeanDefinitionException if there is no bean with the given name
	 * @throws BeanDefinitionStoreException in case of an invalid bean definition
	 */
	protected RootBeanDefinition getMergedLocalBeanDefinition(String beanName) throws BeansException {
		// Quick check on the concurrent map first, with minimal locking.
		RootBeanDefinition mbd = this.mergedBeanDefinitions.get(beanName);
		if (mbd != null && !mbd.stale) {
			return mbd;
		}
		return getMergedBeanDefinition(beanName, getBeanDefinition(beanName));
	}

	/**
	 * Return a RootBeanDefinition for the given top-level bean, by merging with
	 * the parent if the given bean's definition is a child bean definition.
	 * @param beanName the name of the bean definition
	 * @param bd the original bean definition (Root/ChildBeanDefinition)
	 * @return a (potentially merged) RootBeanDefinition for the given bean
	 * @throws BeanDefinitionStoreException in case of an invalid bean definition
	 */
	protected RootBeanDefinition getMergedBeanDefinition(String beanName, BeanDefinition bd)
			throws BeanDefinitionStoreException {

		return getMergedBeanDefinition(beanName, bd, null);
	}

	/**
	 * Return a RootBeanDefinition for the given bean, by merging with the
	 * parent if the given bean's definition is a child bean definition.
	 * @param beanName the name of the bean definition
	 * @param bd the original bean definition (Root/ChildBeanDefinition)
	 * @param containingBd the containing bean definition in case of inner bean,
	 * or {@code null} in case of a top-level bean
	 * @return a (potentially merged) RootBeanDefinition for the given bean
	 * @throws BeanDefinitionStoreException in case of an invalid bean definition
	 */
	protected RootBeanDefinition getMergedBeanDefinition(
			String beanName, BeanDefinition bd, @Nullable BeanDefinition containingBd)
			throws BeanDefinitionStoreException {

		synchronized (this.mergedBeanDefinitions) {
			RootBeanDefinition mbd = null;
			RootBeanDefinition previous = null;

			// Check with full lock now in order to enforce the same merged instance.
			if (containingBd == null) {
				mbd = this.mergedBeanDefinitions.get(beanName);
			}

			if (mbd == null || mbd.stale) {
				previous = mbd;
				if (bd.getParentName() == null) {
					// Use copy of given root bean definition.
					if (bd instanceof RootBeanDefinition rootBeanDef) {
						mbd = rootBeanDef.cloneBeanDefinition();
					}
					else {
						mbd = new RootBeanDefinition(bd);
					}
				}
				else {
					// Child bean definition: needs to be merged with parent.
					BeanDefinition pbd;
					try {
						String parentBeanName = transformedBeanName(bd.getParentName());
						if (!beanName.equals(parentBeanName)) {
							pbd = getMergedBeanDefinition(parentBeanName);
						}
						else {
							if (getParentBeanFactory() instanceof ConfigurableBeanFactory parent) {
								pbd = parent.getMergedBeanDefinition(parentBeanName);
							}
							else {
								throw new NoSuchBeanDefinitionException(parentBeanName,
										"Parent name '" + parentBeanName + "' is equal to bean name '" + beanName +
												"': cannot be resolved without a ConfigurableBeanFactory parent");
							}
						}
					}
					catch (NoSuchBeanDefinitionException ex) {
						throw new BeanDefinitionStoreException(bd.getResourceDescription(), beanName,
								"Could not resolve parent bean definition '" + bd.getParentName() + "'", ex);
					}
					// Deep copy with overridden values.
					mbd = new RootBeanDefinition(pbd);
					mbd.overrideFrom(bd);
				}

				// Set default singleton scope, if not configured before.
				if (!StringUtils.hasLength(mbd.getScope())) {
					mbd.setScope(SCOPE_SINGLETON);
				}

				// A bean contained in a non-singleton bean cannot be a singleton itself.
				// Let's correct this on the fly here, since this might be the result of
				// parent-child merging for the outer bean, in which case the original inner bean
				// definition will not have inherited the merged outer bean's singleton status.
				if (containingBd != null && !containingBd.isSingleton() && mbd.isSingleton()) {
					mbd.setScope(containingBd.getScope());
				}

				// Cache the merged bean definition for the time being
				// (it might still get re-merged later on in order to pick up metadata changes)
				if (containingBd == null && (isCacheBeanMetadata() || isBeanEligibleForMetadataCaching(beanName))) {
					cacheMergedBeanDefinition(mbd, beanName);
				}
			}
			if (previous != null) {
				copyRelevantMergedBeanDefinitionCaches(previous, mbd);
			}
			return mbd;
		}
	}

	private void copyRelevantMergedBeanDefinitionCaches(RootBeanDefinition previous, RootBeanDefinition mbd) {
		if (ObjectUtils.nullSafeEquals(mbd.getBeanClassName(), previous.getBeanClassName()) &&
				ObjectUtils.nullSafeEquals(mbd.getFactoryBeanName(), previous.getFactoryBeanName()) &&
				ObjectUtils.nullSafeEquals(mbd.getFactoryMethodName(), previous.getFactoryMethodName())) {
			ResolvableType targetType = mbd.targetType;
			ResolvableType previousTargetType = previous.targetType;
			if (targetType == null || targetType.equals(previousTargetType)) {
				mbd.targetType = previousTargetType;
				mbd.isFactoryBean = previous.isFactoryBean;
				mbd.resolvedTargetType = previous.resolvedTargetType;
				mbd.factoryMethodReturnType = previous.factoryMethodReturnType;
				mbd.factoryMethodToIntrospect = previous.factoryMethodToIntrospect;
			}
			if (previous.hasMethodOverrides()) {
				mbd.setMethodOverrides(new MethodOverrides(previous.getMethodOverrides()));
			}
		}
	}

	/**
	 * Cache the given merged bean definition.
	 * <p>Subclasses can override this to derive additional cached state
	 * from the final post-processed bean definition.
	 * @param mbd the merged bean definition to cache
	 * @param beanName the name of the bean
	 * @since 6.2.6
	 */
	protected void cacheMergedBeanDefinition(RootBeanDefinition mbd, String beanName) {
		this.mergedBeanDefinitions.put(beanName, mbd);
	}

	/**
	 * Check the given merged bean definition,
	 * potentially throwing validation exceptions.
	 * @param mbd the merged bean definition to check
	 * @param beanName the name of the bean
	 * @param args the arguments for bean creation, if any
	 */
	protected void checkMergedBeanDefinition(RootBeanDefinition mbd, String beanName, @Nullable Object @Nullable [] args) {
		if (mbd.isAbstract()) {
			throw new BeanIsAbstractException(beanName);
		}
	}

	/**
	 * Remove the merged bean definition for the specified bean,
	 * recreating it on next access.
	 * @param beanName the bean name to clear the merged definition for
	 */
	protected void clearMergedBeanDefinition(String beanName) {
		RootBeanDefinition bd = this.mergedBeanDefinitions.get(beanName);
		if (bd != null) {
			bd.stale = true;
		}
	}

	/**
	 * Clear the merged bean definition cache, removing entries for beans
	 * which are not considered eligible for full metadata caching yet.
	 * <p>Typically triggered after changes to the original bean definitions,
	 * for example, after applying a {@code BeanFactoryPostProcessor}. Note that metadata
	 * for beans which have already been created at this point will be kept around.
	 * @since 4.2
	 */
	public void clearMetadataCache() {
		this.mergedBeanDefinitions.forEach((beanName, bd) -> {
			if (!isBeanEligibleForMetadataCaching(beanName)) {
				bd.stale = true;
			}
		});
	}

	/**
	 * Resolve the bean class for the specified bean definition,
	 * resolving a bean class name into a Class reference (if necessary)
	 * and storing the resolved Class in the bean definition for further use.
	 * @param mbd the merged bean definition to determine the class for
	 * @param beanName the name of the bean (for error handling purposes)
	 * @param typesToMatch the types to match in case of internal type matching purposes
	 * (also signals that the returned {@code Class} will never be exposed to application code)
	 * @return the resolved bean class (or {@code null} if none)
	 * @throws CannotLoadBeanClassException if we failed to load the class
	 */
	protected @Nullable Class<?> resolveBeanClass(RootBeanDefinition mbd, String beanName, Class<?>... typesToMatch)
			throws CannotLoadBeanClassException {

		try {
			if (mbd.hasBeanClass()) {
				return mbd.getBeanClass();
			}
			Class<?> beanClass = doResolveBeanClass(mbd, typesToMatch);
			if (mbd.hasBeanClass()) {
				mbd.prepareMethodOverrides();
			}
			return beanClass;
		}
		catch (ClassNotFoundException ex) {
			throw new CannotLoadBeanClassException(mbd.getResourceDescription(), beanName, mbd.getBeanClassName(), ex);
		}
		catch (LinkageError err) {
			throw new CannotLoadBeanClassException(mbd.getResourceDescription(), beanName, mbd.getBeanClassName(), err);
		}
		catch (BeanDefinitionValidationException ex) {
			throw new BeanDefinitionStoreException(mbd.getResourceDescription(),
					beanName, "Validation of method overrides failed", ex);
		}
	}

	private @Nullable Class<?> doResolveBeanClass(RootBeanDefinition mbd, Class<?>... typesToMatch)
			throws ClassNotFoundException {

		ClassLoader beanClassLoader = getBeanClassLoader();
		ClassLoader dynamicLoader = beanClassLoader;
		boolean freshResolve = false;

		if (!ObjectUtils.isEmpty(typesToMatch)) {
			// When just doing type checks (i.e. not creating an actual instance yet),
			// use the specified temporary class loader (for example, in a weaving scenario).
			ClassLoader tempClassLoader = getTempClassLoader();
			if (tempClassLoader != null) {
				dynamicLoader = tempClassLoader;
				freshResolve = true;
				if (tempClassLoader instanceof DecoratingClassLoader dcl) {
					for (Class<?> typeToMatch : typesToMatch) {
						dcl.excludeClass(typeToMatch.getName());
					}
				}
			}
		}

		String className = mbd.getBeanClassName();
		if (className != null) {
			Object evaluated = evaluateBeanDefinitionString(className, mbd);
			if (!className.equals(evaluated)) {
				// A dynamically resolved expression, supported as of 4.2...
				if (evaluated instanceof Class<?> clazz) {
					return clazz;
				}
				else if (evaluated instanceof String name) {
					className = name;
					freshResolve = true;
				}
				else {
					throw new IllegalStateException("Invalid class name expression result: " + evaluated);
				}
			}
			if (freshResolve) {
				// When resolving against a temporary class loader, exit early in order
				// to avoid storing the resolved Class in the bean definition.
				if (dynamicLoader != null) {
					try {
						return dynamicLoader.loadClass(className);
					}
					catch (ClassNotFoundException ex) {
						if (logger.isTraceEnabled()) {
							logger.trace("Could not load class [" + className + "] from " + dynamicLoader + ": " + ex);
						}
					}
				}
				return ClassUtils.forName(className, dynamicLoader);
			}
		}

		// Resolve regularly, caching the result in the BeanDefinition...
		return mbd.resolveBeanClass(beanClassLoader);
	}

	/**
	 * Evaluate the given String as contained in a bean definition,
	 * potentially resolving it as an expression.
	 * @param value the value to check
	 * @param beanDefinition the bean definition that the value comes from
	 * @return the resolved value
	 * @see #setBeanExpressionResolver
	 */
	protected @Nullable Object evaluateBeanDefinitionString(@Nullable String value, @Nullable BeanDefinition beanDefinition) {
		if (this.beanExpressionResolver == null) {
			return value;
		}

		Scope scope = null;
		if (beanDefinition != null) {
			String scopeName = beanDefinition.getScope();
			if (scopeName != null) {
				scope = getRegisteredScope(scopeName);
			}
		}
		return this.beanExpressionResolver.evaluate(value, new BeanExpressionContext(this, scope));
	}


	/**
	 * Predict the eventual bean type (of the processed bean instance) for the
	 * specified bean. Called by {@link #getType} and {@link #isTypeMatch}.
	 * Does not need to handle FactoryBeans specifically, since it is only
	 * supposed to operate on the raw bean type.
	 * <p>This implementation is simplistic in that it is not able to
	 * handle factory methods and InstantiationAwareBeanPostProcessors.
	 * It only predicts the bean type correctly for a standard bean.
	 * To be overridden in subclasses, applying more sophisticated type detection.
	 * @param beanName the name of the bean
	 * @param mbd the merged bean definition to determine the type for
	 * @param typesToMatch the types to match in case of internal type matching purposes
	 * (also signals that the returned {@code Class} will never be exposed to application code)
	 * @return the type of the bean, or {@code null} if not predictable
	 */
	protected @Nullable Class<?> predictBeanType(String beanName, RootBeanDefinition mbd, Class<?>... typesToMatch) {
		Class<?> targetType = mbd.getTargetType();
		if (targetType != null) {
			return targetType;
		}
		if (mbd.getFactoryMethodName() != null) {
			return null;
		}
		return resolveBeanClass(mbd, beanName, typesToMatch);
	}

	/**
	 * Check whether the given bean is defined as a {@link FactoryBean}.
	 * @param beanName the name of the bean
	 * @param mbd the corresponding bean definition
	 */
	protected boolean isFactoryBean(String beanName, RootBeanDefinition mbd) {
		Boolean result = mbd.isFactoryBean;
		if (result == null) {
			Class<?> beanType = predictBeanType(beanName, mbd, FactoryBean.class);
			result = (beanType != null && FactoryBean.class.isAssignableFrom(beanType));
			mbd.isFactoryBean = result;
		}
		return result;
	}

	/**
	 * Determine the bean type for the given FactoryBean definition, as far as possible.
	 * Only called if there is no singleton instance registered for the target bean
	 * already. The implementation is allowed to instantiate the target factory bean if
	 * {@code allowInit} is {@code true} and the type cannot be determined another way;
	 * otherwise it is restricted to introspecting signatures and related metadata.
	 * <p>If no {@link FactoryBean#OBJECT_TYPE_ATTRIBUTE} is set on the bean definition
	 * and {@code allowInit} is {@code true}, the default implementation will create
	 * the FactoryBean via {@code getBean} to call its {@code getObjectType} method.
	 * Subclasses are encouraged to optimize this, typically by inspecting the generic
	 * signature of the factory bean class or the factory method that creates it.
	 * If subclasses do instantiate the FactoryBean, they should consider trying the
	 * {@code getObjectType} method without fully populating the bean. If this fails,
	 * a full FactoryBean creation as performed by this implementation should be used
	 * as fallback.
	 * @param beanName the name of the bean
	 * @param mbd the merged bean definition for the bean
	 * @param allowInit if initialization of the FactoryBean is permitted if the type
	 * cannot be determined another way
	 * @return the type for the bean if determinable, otherwise {@code ResolvableType.NONE}
	 * @since 5.2
	 * @see org.springframework.beans.factory.FactoryBean#getObjectType()
	 * @see #getBean(String)
	 */
	protected ResolvableType getTypeForFactoryBean(String beanName, RootBeanDefinition mbd, boolean allowInit) {
		try {
			ResolvableType result = getTypeForFactoryBeanFromAttributes(mbd);
			if (result != ResolvableType.NONE) {
				return result;
			}
		}
		catch (IllegalArgumentException ex) {
			throw new BeanDefinitionStoreException(mbd.getResourceDescription(), beanName,
					String.valueOf(ex.getMessage()));
		}

		if (allowInit && mbd.isSingleton()) {
			try {
				FactoryBean<?> factoryBean = doGetBean(FACTORY_BEAN_PREFIX + beanName, FactoryBean.class, null, true);
				Class<?> objectType = getTypeForFactoryBean(factoryBean);
				return (objectType != null ? ResolvableType.forClass(objectType) : ResolvableType.NONE);
			}
			catch (BeanCreationException ex) {
				if (ex.contains(BeanCurrentlyInCreationException.class)) {
					logger.trace(LogMessage.format("Bean currently in creation on FactoryBean type check: %s", ex));
				}
				else if (mbd.isLazyInit()) {
					logger.trace(LogMessage.format("Bean creation exception on lazy FactoryBean type check: %s", ex));
				}
				else {
					logger.debug(LogMessage.format("Bean creation exception on eager FactoryBean type check: %s", ex));
				}
				onSuppressedException(ex);
			}
		}

		// FactoryBean type not resolvable
		return ResolvableType.NONE;
	}

	/**
	 * Mark the specified bean as already created (or about to be created).
	 * <p>This allows the bean factory to optimize its caching for repeated
	 * creation of the specified bean.
	 * @param beanName the name of the bean
	 */
	protected void markBeanAsCreated(String beanName) {
		if (!this.alreadyCreated.contains(beanName)) {
			synchronized (this.mergedBeanDefinitions) {
				if (!isBeanEligibleForMetadataCaching(beanName)) {
					// Let the bean definition get re-merged now that we're actually creating
					// the bean... just in case some of its metadata changed in the meantime.
					clearMergedBeanDefinition(beanName);
				}
				this.alreadyCreated.add(beanName);
			}
		}
	}

	/**
	 * Perform appropriate cleanup of cached metadata after bean creation failed.
	 * @param beanName the name of the bean
	 */
	protected void cleanupAfterBeanCreationFailure(String beanName) {
		synchronized (this.mergedBeanDefinitions) {
			this.alreadyCreated.remove(beanName);
		}
	}

	/**
	 * Determine whether the specified bean is eligible for having
	 * its bean definition metadata cached.
	 * @param beanName the name of the bean
	 * @return {@code true} if the bean's metadata may be cached
	 * at this point already
	 */
	protected boolean isBeanEligibleForMetadataCaching(String beanName) {
		return this.alreadyCreated.contains(beanName);
	}

	/**
	 * Remove the singleton instance (if any) for the given bean name,
	 * but only if it hasn't been used for other purposes than type checking.
	 * @param beanName the name of the bean
	 * @return {@code true} if actually removed, {@code false} otherwise
	 */
	protected boolean removeSingletonIfCreatedForTypeCheckOnly(String beanName) {
		if (!this.alreadyCreated.contains(beanName)) {
			removeSingleton(beanName);
			return true;
		}
		else {
			return false;
		}
	}

	/**
	 * Check whether this factory's bean creation phase already started,
	 * i.e. whether any bean has been marked as created in the meantime.
	 * @since 4.2.2
	 * @see #markBeanAsCreated
	 */
	protected boolean hasBeanCreationStarted() {
		return !this.alreadyCreated.isEmpty();
	}

	/**
	 * Get the object for the given bean instance, either the bean
	 * instance itself or its created object in case of a FactoryBean.
	 * @param beanInstance the shared bean instance
	 * @param name the name that may include factory dereference prefix
	 * @param beanName the canonical bean name
	 * @param mbd the merged bean definition
	 * @return the object to expose for the bean
	 * 实例化bean
	 */
	protected Object getObjectForBeanInstance(Object beanInstance, @Nullable Class<?> requiredType,
			String name, String beanName, @Nullable RootBeanDefinition mbd) {

		// Don't let calling code try to dereference the factory if the bean isn't a factory.
		// 判断name是否为Bean FactoryBean的引用
		if (BeanFactoryUtils.isFactoryDereference(name)) {
			if (beanInstance instanceof NullBean) {
				return beanInstance;
			}
			if (!(beanInstance instanceof FactoryBean)) {
				throw new BeanIsNotAFactoryException(beanName, beanInstance.getClass());
			}
			if (mbd != null) {
				mbd.isFactoryBean = true;
			}
			return beanInstance;
		}

		// Now we have the bean instance, which may be a normal bean or a FactoryBean.
		// If it's a FactoryBean, we use it to create a bean instance, unless the
		// caller actually wants a reference to the factory.
		//现在beanInstance可能是普通的bena或者FactoryBean，如果是普通的Bean直接返回实例
		if (!(beanInstance instanceof FactoryBean<?> factoryBean)) {
			return beanInstance;
		}
		//如果是FactoryBean，使用FactoryBean来创建一个bean实例
		Object object = null;
		if (mbd != null) {
			mbd.isFactoryBean = true;
		}
		else {
			object = getCachedObjectForFactoryBean(beanName);
		}
		if (object == null) {
			// Return bean instance from factory.
			// Caches object obtained from FactoryBean if it is a singleton.
			if (mbd == null && containsBeanDefinition(beanName)) {
				mbd = getMergedLocalBeanDefinition(beanName);
			}
			boolean synthetic = (mbd != null && mbd.isSynthetic());
<<<<<<< HEAD
			// 这里从FactoryBean中获取创建的Bean
			object = getObjectFromFactoryBean(factoryBean, beanName, !synthetic);
=======
			object = getObjectFromFactoryBean(factoryBean, requiredType, beanName, !synthetic);
>>>>>>> 2c32c770
		}
		return object;
	}

	/**
	 * Determine whether the given bean name is already in use within this factory,
	 * i.e. whether there is a local bean or alias registered under this name or
	 * an inner bean created with this name.
	 * @param beanName the name to check
	 */
	public boolean isBeanNameInUse(String beanName) {
		return isAlias(beanName) || containsLocalBean(beanName) || hasDependentBean(beanName);
	}

	/**
	 * Determine whether the given bean requires destruction on shutdown.
	 * <p>The default implementation checks the DisposableBean interface as well as
	 * a specified destroy method and registered DestructionAwareBeanPostProcessors.
	 * @param bean the bean instance to check
	 * @param mbd the corresponding bean definition
	 * @see org.springframework.beans.factory.DisposableBean
	 * @see AbstractBeanDefinition#getDestroyMethodName()
	 * @see org.springframework.beans.factory.config.DestructionAwareBeanPostProcessor
	 */
	protected boolean requiresDestruction(Object bean, RootBeanDefinition mbd) {
		return (bean.getClass() != NullBean.class && (DisposableBeanAdapter.hasDestroyMethod(bean, mbd) ||
				(hasDestructionAwareBeanPostProcessors() && DisposableBeanAdapter.hasApplicableProcessors(
						bean, getBeanPostProcessorCache().destructionAware))));
	}

	/**
	 * Add the given bean to the list of disposable beans in this factory,
	 * registering its DisposableBean interface and/or the given destroy method
	 * to be called on factory shutdown (if applicable). Only applies to singletons.
	 * @param beanName the name of the bean
	 * @param bean the bean instance
	 * @param mbd the bean definition for the bean
	 * @see RootBeanDefinition#isSingleton
	 * @see RootBeanDefinition#getDependsOn
	 * @see #registerDisposableBean
	 * @see #registerDependentBean
	 */
	protected void registerDisposableBeanIfNecessary(String beanName, Object bean, RootBeanDefinition mbd) {
		if (!mbd.isPrototype() && requiresDestruction(bean, mbd)) {
			if (mbd.isSingleton()) {
				// Register a DisposableBean implementation that performs all destruction
				// work for the given bean: DestructionAwareBeanPostProcessors,
				// DisposableBean interface, custom destroy method.
				registerDisposableBean(beanName, new DisposableBeanAdapter(
						bean, beanName, mbd, getBeanPostProcessorCache().destructionAware));
			}
			else {
				// A bean with a custom scope...
				Scope scope = this.scopes.get(mbd.getScope());
				if (scope == null) {
					throw new IllegalStateException("No Scope registered for scope name '" + mbd.getScope() + "'");
				}
				scope.registerDestructionCallback(beanName, new DisposableBeanAdapter(
						bean, beanName, mbd, getBeanPostProcessorCache().destructionAware));
			}
		}
	}


	//---------------------------------------------------------------------
	// Abstract methods to be implemented by subclasses
	//---------------------------------------------------------------------

	/**
	 * Check if this bean factory contains a bean definition with the given name.
	 * Does not consider any hierarchy this factory may participate in.
	 * Invoked by {@code containsBean} when no cached singleton instance is found.
	 * <p>Depending on the nature of the concrete bean factory implementation,
	 * this operation might be expensive (for example, because of directory lookups
	 * in external registries). However, for listable bean factories, this usually
	 * just amounts to a local hash lookup: The operation is therefore part of the
	 * public interface there. The same implementation can serve for both this
	 * template method and the public interface method in that case.
	 * @param beanName the name of the bean to look for
	 * @return if this bean factory contains a bean definition with the given name
	 * @see #containsBean
	 * @see org.springframework.beans.factory.ListableBeanFactory#containsBeanDefinition
	 */
	protected abstract boolean containsBeanDefinition(String beanName);

	/**
	 * Return the bean definition for the given bean name.
	 * Subclasses should normally implement caching, as this method is invoked
	 * by this class every time bean definition metadata is needed.
	 * <p>Depending on the nature of the concrete bean factory implementation,
	 * this operation might be expensive (for example, because of directory lookups
	 * in external registries). However, for listable bean factories, this usually
	 * just amounts to a local hash lookup: The operation is therefore part of the
	 * public interface there. The same implementation can serve for both this
	 * template method and the public interface method in that case.
	 * @param beanName the name of the bean to find a definition for
	 * @return the BeanDefinition for this prototype name (never {@code null})
	 * @throws org.springframework.beans.factory.NoSuchBeanDefinitionException
	 * if the bean definition cannot be resolved
	 * @throws BeansException in case of errors
	 * @see RootBeanDefinition
	 * @see ChildBeanDefinition
	 * @see org.springframework.beans.factory.config.ConfigurableListableBeanFactory#getBeanDefinition
	 */
	protected abstract BeanDefinition getBeanDefinition(String beanName) throws BeansException;

	/**
	 * Create a bean instance for the given merged bean definition (and arguments).
	 * The bean definition will already have been merged with the parent definition
	 * in case of a child definition.
	 * <p>All bean retrieval methods delegate to this method for actual bean creation.
	 * @param beanName the name of the bean
	 * @param mbd the merged bean definition for the bean
	 * @param args explicit arguments to use for constructor or factory method invocation
	 * @return a new instance of the bean
	 * @throws BeanCreationException if the bean could not be created
	 */
	protected abstract Object createBean(String beanName, RootBeanDefinition mbd, @Nullable Object @Nullable [] args)
			throws BeanCreationException;


	/**
	 * CopyOnWriteArrayList which resets the beanPostProcessorCache field on modification.
	 *
	 * @since 5.3
	 */
	@SuppressWarnings("serial")
	private class BeanPostProcessorCacheAwareList extends CopyOnWriteArrayList<BeanPostProcessor> {

		@Override
		public BeanPostProcessor set(int index, BeanPostProcessor element) {
			BeanPostProcessor result = super.set(index, element);
			resetBeanPostProcessorCache();
			return result;
		}

		@Override
		public boolean add(BeanPostProcessor o) {
			boolean success = super.add(o);
			resetBeanPostProcessorCache();
			return success;
		}

		@Override
		public void add(int index, BeanPostProcessor element) {
			super.add(index, element);
			resetBeanPostProcessorCache();
		}

		@Override
		public BeanPostProcessor remove(int index) {
			BeanPostProcessor result = super.remove(index);
			resetBeanPostProcessorCache();
			return result;
		}

		@Override
		public boolean remove(Object o) {
			boolean success = super.remove(o);
			if (success) {
				resetBeanPostProcessorCache();
			}
			return success;
		}

		@Override
		public boolean removeAll(Collection<?> c) {
			boolean success = super.removeAll(c);
			if (success) {
				resetBeanPostProcessorCache();
			}
			return success;
		}

		@Override
		public boolean retainAll(Collection<?> c) {
			boolean success = super.retainAll(c);
			if (success) {
				resetBeanPostProcessorCache();
			}
			return success;
		}

		@Override
		public boolean addAll(Collection<? extends BeanPostProcessor> c) {
			boolean success = super.addAll(c);
			if (success) {
				resetBeanPostProcessorCache();
			}
			return success;
		}

		@Override
		public boolean addAll(int index, Collection<? extends BeanPostProcessor> c) {
			boolean success = super.addAll(index, c);
			if (success) {
				resetBeanPostProcessorCache();
			}
			return success;
		}

		@Override
		public boolean removeIf(Predicate<? super BeanPostProcessor> filter) {
			boolean success = super.removeIf(filter);
			if (success) {
				resetBeanPostProcessorCache();
			}
			return success;
		}

		@Override
		public void replaceAll(UnaryOperator<BeanPostProcessor> operator) {
			super.replaceAll(operator);
			resetBeanPostProcessorCache();
		}
	}


	/**
	 * Internal cache of pre-filtered post-processors.
	 *
	 * @since 5.3
	 */
	static class BeanPostProcessorCache {

		final List<InstantiationAwareBeanPostProcessor> instantiationAware = new ArrayList<>();

		final List<SmartInstantiationAwareBeanPostProcessor> smartInstantiationAware = new ArrayList<>();

		final List<DestructionAwareBeanPostProcessor> destructionAware = new ArrayList<>();

		final List<MergedBeanDefinitionPostProcessor> mergedDefinition = new ArrayList<>();
	}


	/**
	 * {@link PropertyEditorRegistrar} that delegates to the bean factory's
	 * default registrars, adding exception handling for circular reference
	 * scenarios where an editor tries to refer back to the currently created bean.
	 *
	 * @since 6.2.3
	 */
	class BeanFactoryDefaultEditorRegistrar implements PropertyEditorRegistrar {

		@Override
		public void registerCustomEditors(PropertyEditorRegistry registry) {
			applyEditorRegistrars(registry, defaultEditorRegistrars);
		}
	}

}<|MERGE_RESOLUTION|>--- conflicted
+++ resolved
@@ -231,43 +231,17 @@
 	 * not for actual use
 	 * @return an instance of the bean
 	 * @throws BeansException if the bean could not be created
-	 * 1.转换beanName
-	 * 2.尝试从缓存中获取原始单例
-	 * 3.检测是否为FactoryBean并获取Bean以及初始化后处理
-	 * 4.创建单例Bean(如果缓存中没有单例Bean的缓存，则需要从头开始创建单例Bean，这主要是重载getSingleton的重载方法来实现单例Bean的加载。)
-	 * 5.原型模式的依赖检查
-	 * 6.处理 depends-on 依赖
-	 * 7.创建并缓存 bean
-	 * 8.调用 getObjectForBeanInstance 方法，并按 name 规则返回相应的 bean 实例
-	 * 9.按需转换 bean 类型，并返回转换后的 bean 实例
 	 */
 	@SuppressWarnings("unchecked")
 	protected <T> T doGetBean(
 			String name, @Nullable Class<T> requiredType, @Nullable Object @Nullable [] args, boolean typeCheckOnly)
 			throws BeansException {
 
-		/**
-		 * 通过name获取BeanName,这里不能使用name作为beanName：
-		 * 1. name可能是别名，通过方法转换为具体的实例名称
-		 * 2. name可能会以&开头，表明调用者想获取FactoryBean本身，而非FactoryBean创建bean
-		 *    FactoryBean 的实现类和其他的 bean 存储方式是一致的，即 <beanName, bean>，
-		 *    beanName 中是没有 & 这个字符的。所以我们需要将 name 的首字符 & 移除，这样才能从
-		 *    缓存里取到 FactoryBean 实例。
-		 */
 		String beanName = transformedBeanName(name);
 		Object beanInstance;
 
 		// Eagerly check singleton cache for manually registered singletons.
-		// 从缓存中获取bean
 		Object sharedInstance = getSingleton(beanName);
-		/*
-		 * 如果 sharedInstance = null，则说明缓存里没有对应的实例，表明这个实例还没创建。
-		 *( BeanFactory 并不会在一开始就将所有的单例 bean 实例化好，而是在调用 getBean 获取bean 时再实例化，也就是懒加载)。
-		 * getBean 方法有很多重载，比如 getBean(String name, Object... args)，我们在首次获取
-		 * 某个 bean 时，可以传入用于初始化 bean 的参数数组（args），BeanFactory 会根据这些参数
-		 * 去匹配合适的构造方法构造 bean 实例。当然，如果单例 bean 早已创建好，这里的 args 就没有
-		 * 用了，BeanFactory 不会多次实例化单例 bean。
-		 */
 		if (sharedInstance != null && args == null) {
 			if (logger.isTraceEnabled()) {
 				if (isSingletonCurrentlyInCreation(beanName)) {
@@ -278,34 +252,17 @@
 					logger.trace("Returning cached instance of singleton bean '" + beanName + "'");
 				}
 			}
-<<<<<<< HEAD
-			/*
-			 * 如果 sharedInstance 是普通的单例 bean，下面的方法会直接返回。但如果
-			 * sharedInstance 是 FactoryBean 类型的，则需调用 getObject 工厂方法获取真正的
-			 * bean 实例。如果用户想获取 FactoryBean 本身，这里也不会做特别的处理，直接返回
-			 * 即可。毕竟 FactoryBean 的实现类本身也是一种 bean，只不过具有一点特殊的功能而已。
-			 */
-			beanInstance = getObjectForBeanInstance(sharedInstance, name, beanName, null);
-=======
 			beanInstance = getObjectForBeanInstance(sharedInstance, requiredType, name, beanName, null);
->>>>>>> 2c32c770
-		}
-		/*
-		 * 如果上面的条件不满足，则表明 sharedInstance 可能为空，此时 beanName 对应的 bean实例可能还未创建。
-		 * 这里还存在另一种可能，如果当前容器有父容器，beanName 对应的 bean 实例
-		 * 可能是在父容器中被创建了，所以在创建实例前，需要先去父容器里检查一下。
-		 */
+		}
+
 		else {
 			// Fail if we're already creating this bean instance:
 			// We're assumably within a circular reference.
-			// BeanFactory 不缓存 Prototype 类型的 bean，无法处理该类型 bean 的循环依赖问题
-			//判断是否存在循环依赖
 			if (isPrototypeCurrentlyInCreation(beanName)) {
 				throw new BeanCurrentlyInCreationException(beanName);
 			}
 
 			// Check if bean definition exists in this factory.
-			// 如果 sharedInstance = null，则到父容器中查找 bean 实例
 			BeanFactory parentBeanFactory = getParentBeanFactory();
 			if (parentBeanFactory != null && !containsBeanDefinition(beanName)) {
 				// Not found -> check parent.
@@ -329,31 +286,26 @@
 			if (!typeCheckOnly) {
 				markBeanAsCreated(beanName);
 			}
-            // bean 实例化步骤
+
 			StartupStep beanCreation = this.applicationStartup.start("spring.beans.instantiate")
 					.tag("beanName", name);
 			try {
 				if (requiredType != null) {
 					beanCreation.tag("beanType", requiredType::toString);
 				}
-				// 合并父 BeanDefinition 与子 BeanDefinition
 				RootBeanDefinition mbd = getMergedLocalBeanDefinition(beanName);
 				checkMergedBeanDefinition(mbd, beanName, args);
 
 				// Guarantee initialization of beans that the current bean depends on.
-				// 检查是否有 dependsOn 依赖，如果有则先初始化所依赖的 bean
 				String[] dependsOn = mbd.getDependsOn();
 				if (dependsOn != null) {
 					for (String dep : dependsOn) {
-						//检测是否存在 depends-on 循环依赖
 						if (isDependent(beanName, dep)) {
 							throw new BeanCreationException(mbd.getResourceDescription(), beanName,
 									"Circular depends-on relationship between '" + beanName + "' and '" + dep + "'");
 						}
-						// 注册依赖记录
 						registerDependentBean(dep, beanName);
 						try {
-							// 加载 depends-on 依赖
 							getBean(dep);
 						}
 						catch (NoSuchBeanDefinitionException ex) {
@@ -375,18 +327,9 @@
 				}
 
 				// Create bean instance.
-				// 创建 bean 实例
 				if (mbd.isSingleton()) {
-					/*
-					 * 这里并没有直接调用 createBean 方法创建 bean 实例，而是通过
-					 * getSingleton(String, ObjectFactory) 方法获取 bean 实例。
-					 * getSingleton(String, ObjectFactory) 方法会在内部调用
-					 * ObjectFactory 的 getObject() 方法创建 bean，并会在创建完成后，
-					 * 将 bean 放入缓存中。
-					 */
 					sharedInstance = getSingleton(beanName, () -> {
 						try {
-							// 这里才是真正的调用创建Bean
 							return createBean(beanName, mbd, args);
 						}
 						catch (BeansException ex) {
@@ -397,14 +340,9 @@
 							throw ex;
 						}
 					});
-<<<<<<< HEAD
-					// 如果 bean 是 FactoryBean 类型，则调用工厂方法获取真正的 bean 实例。否则直接返回 bean 实例
-					beanInstance = getObjectForBeanInstance(sharedInstance, name, beanName, mbd);
-=======
 					beanInstance = getObjectForBeanInstance(sharedInstance, requiredType, name, beanName, mbd);
->>>>>>> 2c32c770
-				}
-				// 创建 prototype 类型的 bean 实例
+				}
+
 				else if (mbd.isPrototype()) {
 					// It's a prototype -> create a new instance.
 					Object prototypeInstance = null;
@@ -417,7 +355,7 @@
 					}
 					beanInstance = getObjectForBeanInstance(prototypeInstance, requiredType, name, beanName, mbd);
 				}
-				// 创建其他类型的 bean 实例
+
 				else {
 					String scopeName = mbd.getScope();
 					if (!StringUtils.hasLength(scopeName)) {
@@ -1032,10 +970,8 @@
 		Assert.notNull(beanPostProcessor, "BeanPostProcessor must not be null");
 		synchronized (this.beanPostProcessors) {
 			// Remove from old position, if any
-			// 如果beanPostProcessor已经存在则移除（可以起到排序的效果，beanPostProcessor可能本来在前面，移除再添加，则变到最后面）
 			this.beanPostProcessors.remove(beanPostProcessor);
 			// Add to end of list
-			// 将beanPostProcessor添加到beanPostProcessors缓存
 			this.beanPostProcessors.add(beanPostProcessor);
 		}
 	}
@@ -1334,8 +1270,6 @@
 	 * @return the transformed bean name
 	 */
 	protected String transformedBeanName(String name) {
-		//BeanFactoryUtils.transformedBeanName(name)处理 FactoryBean 类型
-		//将别名处理成BeanName
 		return canonicalName(BeanFactoryUtils.transformedBeanName(name));
 	}
 
@@ -1904,13 +1838,11 @@
 	 * @param beanName the canonical bean name
 	 * @param mbd the merged bean definition
 	 * @return the object to expose for the bean
-	 * 实例化bean
 	 */
 	protected Object getObjectForBeanInstance(Object beanInstance, @Nullable Class<?> requiredType,
 			String name, String beanName, @Nullable RootBeanDefinition mbd) {
 
 		// Don't let calling code try to dereference the factory if the bean isn't a factory.
-		// 判断name是否为Bean FactoryBean的引用
 		if (BeanFactoryUtils.isFactoryDereference(name)) {
 			if (beanInstance instanceof NullBean) {
 				return beanInstance;
@@ -1927,11 +1859,10 @@
 		// Now we have the bean instance, which may be a normal bean or a FactoryBean.
 		// If it's a FactoryBean, we use it to create a bean instance, unless the
 		// caller actually wants a reference to the factory.
-		//现在beanInstance可能是普通的bena或者FactoryBean，如果是普通的Bean直接返回实例
 		if (!(beanInstance instanceof FactoryBean<?> factoryBean)) {
 			return beanInstance;
 		}
-		//如果是FactoryBean，使用FactoryBean来创建一个bean实例
+
 		Object object = null;
 		if (mbd != null) {
 			mbd.isFactoryBean = true;
@@ -1946,12 +1877,7 @@
 				mbd = getMergedLocalBeanDefinition(beanName);
 			}
 			boolean synthetic = (mbd != null && mbd.isSynthetic());
-<<<<<<< HEAD
-			// 这里从FactoryBean中获取创建的Bean
-			object = getObjectFromFactoryBean(factoryBean, beanName, !synthetic);
-=======
 			object = getObjectFromFactoryBean(factoryBean, requiredType, beanName, !synthetic);
->>>>>>> 2c32c770
 		}
 		return object;
 	}
