--- conflicted
+++ resolved
@@ -25,10 +25,6 @@
 
 import org.springframework.beans.BeansException;
 import org.springframework.core.OrderComparator;
-<<<<<<< HEAD
-import org.springframework.lang.Nullable;
-=======
->>>>>>> bf06d748
 
 /**
  * A variant of {@link ObjectFactory} designed specifically for injection points,
@@ -37,11 +33,8 @@
  * <p>In a {@link BeanFactory} environment, every {@code ObjectProvider} obtained
  * from the factory will be bound to its {@code BeanFactory} for a specific bean
  * type, matching all provider calls against factory-registered bean definitions.
-<<<<<<< HEAD
-=======
  * Note that all such calls dynamically operate on the underlying factory state,
  * freshly resolving the requested target object on every call.
->>>>>>> bf06d748
  *
  * <p>As of 5.1, this interface extends {@link Iterable} and provides {@link Stream}
  * support. It can be therefore be used in {@code for} loops, provides {@link #forEach}
@@ -96,12 +89,7 @@
 	 * @throws BeansException in case of creation errors
 	 * @see #getObject()
 	 */
-<<<<<<< HEAD
-	@Nullable
-	default T getIfAvailable() throws BeansException {
-=======
 	default @Nullable T getIfAvailable() throws BeansException {
->>>>>>> bf06d748
 		try {
 			return getObject();
 		}
@@ -153,12 +141,7 @@
 	 * @throws BeansException in case of creation errors
 	 * @see #getObject()
 	 */
-<<<<<<< HEAD
-	@Nullable
-	default T getIfUnique() throws BeansException {
-=======
 	default @Nullable T getIfUnique() throws BeansException {
->>>>>>> bf06d748
 		try {
 			return getObject();
 		}
