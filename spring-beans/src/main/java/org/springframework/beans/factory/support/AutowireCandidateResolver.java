--- conflicted
+++ resolved
@@ -80,12 +80,7 @@
 	 * @return the qualifier value, if any
 	 * @since 6.2
 	 */
-<<<<<<< HEAD
-	@Nullable
-	default String getSuggestedName(DependencyDescriptor descriptor) {
-=======
 	default @Nullable String getSuggestedName(DependencyDescriptor descriptor) {
->>>>>>> bf06d748
 		return null;
 	}
 
