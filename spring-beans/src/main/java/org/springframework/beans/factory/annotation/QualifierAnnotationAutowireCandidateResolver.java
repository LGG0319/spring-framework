/*
 * Copyright 2002-2024 the original author or authors.
 *
 * Licensed under the Apache License, Version 2.0 (the "License");
 * you may not use this file except in compliance with the License.
 * You may obtain a copy of the License at
 *
 *      https://www.apache.org/licenses/LICENSE-2.0
 *
 * Unless required by applicable law or agreed to in writing, software
 * distributed under the License is distributed on an "AS IS" BASIS,
 * WITHOUT WARRANTIES OR CONDITIONS OF ANY KIND, either express or implied.
 * See the License for the specific language governing permissions and
 * limitations under the License.
 */

package org.springframework.beans.factory.annotation;

import java.lang.annotation.Annotation;
import java.lang.reflect.AnnotatedElement;
import java.lang.reflect.Method;
import java.util.Map;
import java.util.Set;

import org.jspecify.annotations.Nullable;

import org.springframework.beans.SimpleTypeConverter;
import org.springframework.beans.TypeConverter;
import org.springframework.beans.factory.BeanFactory;
import org.springframework.beans.factory.NoSuchBeanDefinitionException;
import org.springframework.beans.factory.config.BeanDefinitionHolder;
import org.springframework.beans.factory.config.DependencyDescriptor;
import org.springframework.beans.factory.support.AutowireCandidateQualifier;
import org.springframework.beans.factory.support.AutowireCandidateResolver;
import org.springframework.beans.factory.support.GenericTypeAwareAutowireCandidateResolver;
import org.springframework.beans.factory.support.RootBeanDefinition;
import org.springframework.core.MethodParameter;
import org.springframework.core.annotation.AnnotatedElementUtils;
import org.springframework.core.annotation.AnnotationAttributes;
import org.springframework.core.annotation.AnnotationUtils;
import org.springframework.util.Assert;
import org.springframework.util.ClassUtils;
import org.springframework.util.CollectionUtils;
import org.springframework.util.ObjectUtils;

/**
 * {@link AutowireCandidateResolver} implementation that matches bean definition qualifiers
 * against {@link Qualifier qualifier annotations} on the field or parameter to be autowired.
 * Also supports suggested expression values through a {@link Value value} annotation.
 *
 * <p>Also supports JSR-330's {@link jakarta.inject.Qualifier} annotation if available.
 *
 * @author Mark Fisher
 * @author Juergen Hoeller
 * @author Stephane Nicoll
 * @author Sam Brannen
 * @since 2.5
 * @see AutowireCandidateQualifier
 * @see Qualifier
 * @see Value
 */
public class QualifierAnnotationAutowireCandidateResolver extends GenericTypeAwareAutowireCandidateResolver {

	private final Set<Class<? extends Annotation>> qualifierTypes = CollectionUtils.newLinkedHashSet(2);

	private Class<? extends Annotation> valueAnnotationType = Value.class;


	/**
	 * Create a new {@code QualifierAnnotationAutowireCandidateResolver} for Spring's
	 * standard {@link Qualifier} annotation.
	 * <p>Also supports JSR-330's {@link jakarta.inject.Qualifier} annotation if available.
	 */
	@SuppressWarnings("unchecked")
	public QualifierAnnotationAutowireCandidateResolver() {
		this.qualifierTypes.add(Qualifier.class);
		try {
			this.qualifierTypes.add((Class<? extends Annotation>) ClassUtils.forName("jakarta.inject.Qualifier",
							QualifierAnnotationAutowireCandidateResolver.class.getClassLoader()));
		}
		catch (ClassNotFoundException ex) {
			// JSR-330 API (as included in Jakarta EE) not available - simply skip.
		}
	}

	/**
	 * Create a new {@code QualifierAnnotationAutowireCandidateResolver} for the given
	 * qualifier annotation type.
	 * @param qualifierType the qualifier annotation to look for
	 */
	public QualifierAnnotationAutowireCandidateResolver(Class<? extends Annotation> qualifierType) {
		Assert.notNull(qualifierType, "'qualifierType' must not be null");
		this.qualifierTypes.add(qualifierType);
	}

	/**
	 * Create a new {@code QualifierAnnotationAutowireCandidateResolver} for the given
	 * qualifier annotation types.
	 * @param qualifierTypes the qualifier annotations to look for
	 */
	public QualifierAnnotationAutowireCandidateResolver(Set<Class<? extends Annotation>> qualifierTypes) {
		Assert.notNull(qualifierTypes, "'qualifierTypes' must not be null");
		this.qualifierTypes.addAll(qualifierTypes);
	}


	/**
	 * Register the given type to be used as a qualifier when autowiring.
	 * <p>This identifies qualifier annotations for direct use (on fields,
	 * method parameters and constructor parameters) as well as meta
	 * annotations that in turn identify actual qualifier annotations.
	 * <p>This implementation only supports annotations as qualifier types.
	 * The default is Spring's {@link Qualifier} annotation which serves
	 * as a qualifier for direct use and also as a meta annotation.
	 * @param qualifierType the annotation type to register
	 */
	public void addQualifierType(Class<? extends Annotation> qualifierType) {
		this.qualifierTypes.add(qualifierType);
	}

	/**
	 * Set the 'value' annotation type, to be used on fields, method parameters
	 * and constructor parameters.
	 * <p>The default value annotation type is the Spring-provided
	 * {@link Value} annotation.
	 * <p>This setter property exists so that developers can provide their own
	 * (non-Spring-specific) annotation type to indicate a default value
	 * expression for a specific argument.
	 */
	public void setValueAnnotationType(Class<? extends Annotation> valueAnnotationType) {
		this.valueAnnotationType = valueAnnotationType;
	}


	/**
	 * Determine whether the provided bean definition is an autowire candidate.
	 * <p>To be considered a candidate the bean's <em>autowire-candidate</em>
	 * attribute must not have been set to 'false'. Also, if an annotation on
	 * the field or parameter to be autowired is recognized by this bean factory
	 * as a <em>qualifier</em>, the bean must 'match' against the annotation as
	 * well as any attributes it may contain. The bean definition must contain
	 * the same qualifier or match by meta attributes. A "value" attribute will
	 * fall back to match against the bean name or an alias if a qualifier or
	 * attribute does not match.
	 * @see Qualifier
	 */
	@Override
	public boolean isAutowireCandidate(BeanDefinitionHolder bdHolder, DependencyDescriptor descriptor) {
		if (!super.isAutowireCandidate(bdHolder, descriptor)) {
			return false;
		}
		Boolean checked = checkQualifiers(bdHolder, descriptor.getAnnotations());
		if (checked != Boolean.FALSE) {
			MethodParameter methodParam = descriptor.getMethodParameter();
			if (methodParam != null) {
				Method method = methodParam.getMethod();
				if (method == null || void.class == method.getReturnType()) {
					Boolean methodChecked = checkQualifiers(bdHolder, methodParam.getMethodAnnotations());
					if (methodChecked != null && checked == null) {
						checked = methodChecked;
					}
				}
			}
		}
		return (checked == Boolean.TRUE ||
				(checked == null && ((RootBeanDefinition) bdHolder.getBeanDefinition()).isDefaultCandidate()));
	}

	/**
	 * Match the given qualifier annotations against the candidate bean definition.
	 * @return {@code false} if a qualifier has been found but not matched,
	 * {@code true} if a qualifier has been found and matched,
	 * {@code null} if no qualifier has been found at all
	 */

<<<<<<< HEAD
	@Nullable
	protected Boolean checkQualifiers(BeanDefinitionHolder bdHolder, Annotation[] annotationsToSearch) {
=======
	protected @Nullable Boolean checkQualifiers(BeanDefinitionHolder bdHolder, Annotation[] annotationsToSearch) {
>>>>>>> bf06d748
		boolean qualifierFound = false;
		if (!ObjectUtils.isEmpty(annotationsToSearch)) {
			SimpleTypeConverter typeConverter = new SimpleTypeConverter();
			for (Annotation annotation : annotationsToSearch) {
				Class<? extends Annotation> type = annotation.annotationType();
				if (isPlainJavaAnnotation(type)) {
					continue;
				}
				boolean checkMeta = true;
				boolean fallbackToMeta = false;
				if (isQualifier(type)) {
					qualifierFound = true;
					if (!checkQualifier(bdHolder, annotation, typeConverter)) {
						fallbackToMeta = true;
					}
					else {
						checkMeta = false;
					}
				}
				if (checkMeta) {
					boolean foundMeta = false;
					for (Annotation metaAnn : type.getAnnotations()) {
						Class<? extends Annotation> metaType = metaAnn.annotationType();
						if (isPlainJavaAnnotation(metaType)) {
							continue;
						}
						if (isQualifier(metaType)) {
							qualifierFound = true;
							foundMeta = true;
							// Only accept fallback match if @Qualifier annotation has a value...
							// Otherwise, it is just a marker for a custom qualifier annotation.
							if ((fallbackToMeta && ObjectUtils.isEmpty(AnnotationUtils.getValue(metaAnn))) ||
									!checkQualifier(bdHolder, metaAnn, typeConverter)) {
								return false;
							}
						}
					}
					if (fallbackToMeta && !foundMeta) {
						return false;
					}
				}
			}
		}
		return (qualifierFound ? true : null);
	}

	/**
	 * Check whether the given annotation type is a plain "java." annotation,
	 * typically from {@code java.lang.annotation}.
	 * <p>Aligned with
	 * {@code org.springframework.core.annotation.AnnotationsScanner#hasPlainJavaAnnotationsOnly}.
	 */
	private boolean isPlainJavaAnnotation(Class<? extends Annotation> annotationType) {
		return annotationType.getName().startsWith("java.");
	}

	/**
	 * Check whether the given annotation type is a recognized qualifier type.
	 */
	protected boolean isQualifier(Class<? extends Annotation> annotationType) {
		for (Class<? extends Annotation> qualifierType : this.qualifierTypes) {
			if (annotationType.equals(qualifierType) || annotationType.isAnnotationPresent(qualifierType)) {
				return true;
			}
		}
		return false;
	}

	/**
	 * Match the given qualifier annotation against the candidate bean definition.
	 */
	protected boolean checkQualifier(
			BeanDefinitionHolder bdHolder, Annotation annotation, TypeConverter typeConverter) {

		Class<? extends Annotation> type = annotation.annotationType();
		RootBeanDefinition bd = (RootBeanDefinition) bdHolder.getBeanDefinition();

		AutowireCandidateQualifier qualifier = bd.getQualifier(type.getName());
		if (qualifier == null) {
			qualifier = bd.getQualifier(ClassUtils.getShortName(type));
		}
		if (qualifier == null) {
			// First, check annotation on qualified element, if any
			Annotation targetAnnotation = getQualifiedElementAnnotation(bd, type);
			// Then, check annotation on factory method, if applicable
			if (targetAnnotation == null) {
				targetAnnotation = getFactoryMethodAnnotation(bd, type);
			}
			if (targetAnnotation == null) {
				RootBeanDefinition dbd = getResolvedDecoratedDefinition(bd);
				if (dbd != null) {
					targetAnnotation = getFactoryMethodAnnotation(dbd, type);
				}
			}
			if (targetAnnotation == null) {
				BeanFactory beanFactory = getBeanFactory();
				// Look for matching annotation on the target class
				if (beanFactory != null) {
					try {
						Class<?> beanType = beanFactory.getType(bdHolder.getBeanName());
						if (beanType != null) {
							targetAnnotation = AnnotationUtils.getAnnotation(ClassUtils.getUserClass(beanType), type);
						}
					}
					catch (NoSuchBeanDefinitionException ex) {
						// Not the usual case - simply forget about the type check...
					}
				}
				if (targetAnnotation == null && bd.hasBeanClass()) {
					targetAnnotation = AnnotationUtils.getAnnotation(ClassUtils.getUserClass(bd.getBeanClass()), type);
				}
			}
			if (targetAnnotation != null && targetAnnotation.equals(annotation)) {
				return true;
			}
		}

		Map<String, Object> attributes = AnnotationUtils.getAnnotationAttributes(annotation);
		if (attributes.isEmpty() && qualifier == null) {
			// If no attributes, the qualifier must be present
			return false;
		}
		for (Map.Entry<String, Object> entry : attributes.entrySet()) {
			String attributeName = entry.getKey();
			Object expectedValue = entry.getValue();
			Object actualValue = null;
			// Check qualifier first
			if (qualifier != null) {
				actualValue = qualifier.getAttribute(attributeName);
			}
			if (actualValue == null) {
				// Fall back on bean definition attribute
				actualValue = bd.getAttribute(attributeName);
			}
			if (actualValue == null && attributeName.equals(AutowireCandidateQualifier.VALUE_KEY) &&
					expectedValue instanceof String name && bdHolder.matchesName(name)) {
				// Finally, check bean name (or alias) match
				continue;
			}
			if (actualValue == null && qualifier != null) {
				// Fall back on default, but only if the qualifier is present
				actualValue = AnnotationUtils.getDefaultValue(annotation, attributeName);
			}
			if (actualValue != null) {
				actualValue = typeConverter.convertIfNecessary(actualValue, expectedValue.getClass());
			}
			if (!ObjectUtils.nullSafeEquals(expectedValue, actualValue)) {
				return false;
			}
		}
		return true;
	}

	protected @Nullable Annotation getQualifiedElementAnnotation(RootBeanDefinition bd, Class<? extends Annotation> type) {
		AnnotatedElement qualifiedElement = bd.getQualifiedElement();
		return (qualifiedElement != null ? AnnotationUtils.getAnnotation(qualifiedElement, type) : null);
	}

	protected @Nullable Annotation getFactoryMethodAnnotation(RootBeanDefinition bd, Class<? extends Annotation> type) {
		Method resolvedFactoryMethod = bd.getResolvedFactoryMethod();
		return (resolvedFactoryMethod != null ? AnnotationUtils.getAnnotation(resolvedFactoryMethod, type) : null);
	}


	/**
	 * Determine whether the given dependency declares an autowired annotation,
	 * checking its required flag.
	 * @see Autowired#required()
	 */
	@Override
	public boolean isRequired(DependencyDescriptor descriptor) {
		if (!super.isRequired(descriptor)) {
			return false;
		}
		Autowired autowired = descriptor.getAnnotation(Autowired.class);
		return (autowired == null || autowired.required());
	}

	/**
	 * Determine whether the given dependency declares a qualifier annotation.
	 * @see #isQualifier(Class)
	 * @see Qualifier
	 */
	@Override
	public boolean hasQualifier(DependencyDescriptor descriptor) {
		for (Annotation annotation : descriptor.getAnnotations()) {
			if (isQualifier(annotation.annotationType())) {
				return true;
			}
		}
		return false;
	}

	@Override
<<<<<<< HEAD
	@Nullable
	public String getSuggestedName(DependencyDescriptor descriptor) {
=======
	public @Nullable String getSuggestedName(DependencyDescriptor descriptor) {
>>>>>>> bf06d748
		for (Annotation annotation : descriptor.getAnnotations()) {
			if (isQualifier(annotation.annotationType())) {
				Object value = AnnotationUtils.getValue(annotation);
				if (value instanceof String str) {
					return str;
				}
			}
		}
		return null;
	}

	/**
	 * Determine whether the given dependency declares a value annotation.
	 * @see Value
	 */
	@Override
	public @Nullable Object getSuggestedValue(DependencyDescriptor descriptor) {
		Object value = findValue(descriptor.getAnnotations());
		if (value == null) {
			MethodParameter methodParam = descriptor.getMethodParameter();
			if (methodParam != null) {
				value = findValue(methodParam.getMethodAnnotations());
			}
		}
		return value;
	}

	/**
	 * Determine a suggested value from any of the given candidate annotations.
	 */
	protected @Nullable Object findValue(Annotation[] annotationsToSearch) {
		if (annotationsToSearch.length > 0) {   // qualifier annotations have to be local
			AnnotationAttributes attr = AnnotatedElementUtils.getMergedAnnotationAttributes(
					AnnotatedElementUtils.forAnnotations(annotationsToSearch), this.valueAnnotationType);
			if (attr != null) {
				return extractValue(attr);
			}
		}
		return null;
	}

	/**
	 * Extract the value attribute from the given annotation.
	 * @since 4.3
	 */
	protected Object extractValue(AnnotationAttributes attr) {
		Object value = attr.get(AnnotationUtils.VALUE);
		if (value == null) {
			throw new IllegalStateException("Value annotation must have a value attribute");
		}
		return value;
	}

}<|MERGE_RESOLUTION|>--- conflicted
+++ resolved
@@ -173,12 +173,7 @@
 	 * {@code null} if no qualifier has been found at all
 	 */
 
-<<<<<<< HEAD
-	@Nullable
-	protected Boolean checkQualifiers(BeanDefinitionHolder bdHolder, Annotation[] annotationsToSearch) {
-=======
 	protected @Nullable Boolean checkQualifiers(BeanDefinitionHolder bdHolder, Annotation[] annotationsToSearch) {
->>>>>>> bf06d748
 		boolean qualifierFound = false;
 		if (!ObjectUtils.isEmpty(annotationsToSearch)) {
 			SimpleTypeConverter typeConverter = new SimpleTypeConverter();
@@ -373,12 +368,7 @@
 	}
 
 	@Override
-<<<<<<< HEAD
-	@Nullable
-	public String getSuggestedName(DependencyDescriptor descriptor) {
-=======
 	public @Nullable String getSuggestedName(DependencyDescriptor descriptor) {
->>>>>>> bf06d748
 		for (Annotation annotation : descriptor.getAnnotations()) {
 			if (isQualifier(annotation.annotationType())) {
 				Object value = AnnotationUtils.getValue(annotation);
