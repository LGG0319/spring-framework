/*
 * Copyright 2002-2024 the original author or authors.
 *
 * Licensed under the Apache License, Version 2.0 (the "License");
 * you may not use this file except in compliance with the License.
 * You may obtain a copy of the License at
 *
 *      https://www.apache.org/licenses/LICENSE-2.0
 *
 * Unless required by applicable law or agreed to in writing, software
 * distributed under the License is distributed on an "AS IS" BASIS,
 * WITHOUT WARRANTIES OR CONDITIONS OF ANY KIND, either express or implied.
 * See the License for the specific language governing permissions and
 * limitations under the License.
 */

package org.springframework.beans.factory.support;

import java.lang.reflect.Constructor;
import java.lang.reflect.InvocationTargetException;
import java.lang.reflect.Method;
import java.util.function.Supplier;
<<<<<<< HEAD
=======

import org.jspecify.annotations.Nullable;
>>>>>>> bf06d748

import org.springframework.beans.BeanInstantiationException;
import org.springframework.beans.BeanUtils;
import org.springframework.beans.factory.BeanFactory;
import org.springframework.beans.factory.config.ConfigurableBeanFactory;
import org.springframework.util.ReflectionUtils;
import org.springframework.util.StringUtils;

/**
 * Simple object instantiation strategy for use in a BeanFactory.
 *
 * <p>Does not support Method Injection, although it provides hooks for subclasses
 * to override to add Method Injection support, for example by overriding methods.
 *
 * @author Rod Johnson
 * @author Juergen Hoeller
 * @author Stephane Nicoll
 * @since 1.1
 */
public class SimpleInstantiationStrategy implements InstantiationStrategy {

	private static final ThreadLocal<Method> currentlyInvokedFactoryMethod = new ThreadLocal<>();


	/**
	 * Return the factory method currently being invoked or {@code null} if none.
	 * <p>Allows factory method implementations to determine whether the current
	 * caller is the container itself as opposed to user code.
	 */
	public static @Nullable Method getCurrentlyInvokedFactoryMethod() {
		return currentlyInvokedFactoryMethod.get();
	}

	/**
<<<<<<< HEAD
	 * Set the factory method currently being invoked or {@code null} to remove
	 * the  current value, if any.
	 * @param method the factory method currently being invoked or {@code null}
	 * @since 6.0
	 * @deprecated in favor of {@link #instantiateWithFactoryMethod(Method, Supplier)}
	 */
	@Deprecated(since = "6.2", forRemoval = true)
	public static void setCurrentlyInvokedFactoryMethod(@Nullable Method method) {
		if (method != null) {
=======
	 * Invoke the given {@code instanceSupplier} with the factory method exposed
	 * as being invoked.
	 * @param method the factory method to expose
	 * @param instanceSupplier the instance supplier
	 * @param <T> the type of the instance
	 * @return the result of the instance supplier
	 * @since 6.2
	 */
	public static <T> T instantiateWithFactoryMethod(Method method, Supplier<T> instanceSupplier) {
		Method priorInvokedFactoryMethod = currentlyInvokedFactoryMethod.get();
		try {
>>>>>>> bf06d748
			currentlyInvokedFactoryMethod.set(method);
			return instanceSupplier.get();
		}
		finally {
			if (priorInvokedFactoryMethod != null) {
				currentlyInvokedFactoryMethod.set(priorInvokedFactoryMethod);
			}
			else {
				currentlyInvokedFactoryMethod.remove();
			}
		}
	}

	/**
	 * Invoke the given {@code instanceSupplier} with the factory method exposed
	 * as being invoked.
	 * @param method the factory method to expose
	 * @param instanceSupplier the instance supplier
	 * @param <T> the type of the instance
	 * @return the result of the instance supplier
	 * @since 6.2
	 */
	public static <T> T instantiateWithFactoryMethod(Method method, Supplier<T> instanceSupplier) {
		Method priorInvokedFactoryMethod = currentlyInvokedFactoryMethod.get();
		try {
			currentlyInvokedFactoryMethod.set(method);
			return instanceSupplier.get();
		}
		finally {
			if (priorInvokedFactoryMethod != null) {
				currentlyInvokedFactoryMethod.set(priorInvokedFactoryMethod);
			}
			else {
				currentlyInvokedFactoryMethod.remove();
			}
		}
	}


	@Override
	public Object instantiate(RootBeanDefinition bd, @Nullable String beanName, BeanFactory owner) {
		// Don't override the class with CGLIB if no overrides.
		if (!bd.hasMethodOverrides()) {
			Constructor<?> constructorToUse;
			synchronized (bd.constructorArgumentLock) {
				constructorToUse = (Constructor<?>) bd.resolvedConstructorOrFactoryMethod;
				if (constructorToUse == null) {
					Class<?> clazz = bd.getBeanClass();
					if (clazz.isInterface()) {
						throw new BeanInstantiationException(clazz, "Specified class is an interface");
					}
					try {
						constructorToUse = clazz.getDeclaredConstructor();
						bd.resolvedConstructorOrFactoryMethod = constructorToUse;
					}
					catch (Throwable ex) {
						throw new BeanInstantiationException(clazz, "No default constructor found", ex);
					}
				}
			}
			return BeanUtils.instantiateClass(constructorToUse);
		}
		else {
			// Must generate CGLIB subclass.
			return instantiateWithMethodInjection(bd, beanName, owner);
		}
	}

	/**
	 * Subclasses can override this method, which is implemented to throw
	 * UnsupportedOperationException, if they can instantiate an object with
	 * the Method Injection specified in the given RootBeanDefinition.
	 * Instantiation should use a no-arg constructor.
	 */
	protected Object instantiateWithMethodInjection(RootBeanDefinition bd, @Nullable String beanName, BeanFactory owner) {
		throw new UnsupportedOperationException("Method Injection not supported in SimpleInstantiationStrategy");
	}

	@Override
	public Object instantiate(RootBeanDefinition bd, @Nullable String beanName, BeanFactory owner,
			Constructor<?> ctor, Object... args) {

		if (!bd.hasMethodOverrides()) {
			return BeanUtils.instantiateClass(ctor, args);
		}
		else {
			return instantiateWithMethodInjection(bd, beanName, owner, ctor, args);
		}
	}

	/**
	 * Subclasses can override this method, which is implemented to throw
	 * UnsupportedOperationException, if they can instantiate an object with
	 * the Method Injection specified in the given RootBeanDefinition.
	 * Instantiation should use the given constructor and parameters.
	 */
	protected Object instantiateWithMethodInjection(RootBeanDefinition bd, @Nullable String beanName,
			BeanFactory owner, @Nullable Constructor<?> ctor, Object... args) {

		throw new UnsupportedOperationException("Method Injection not supported in SimpleInstantiationStrategy");
	}

	@Override
	@SuppressWarnings("NullAway")
	public Object instantiate(RootBeanDefinition bd, @Nullable String beanName, BeanFactory owner,
<<<<<<< HEAD
			@Nullable Object factoryBean, Method factoryMethod, Object... args) {
=======
			@Nullable Object factoryBean, Method factoryMethod, @Nullable Object... args) {
>>>>>>> bf06d748

		return instantiateWithFactoryMethod(factoryMethod, () -> {
			try {
				ReflectionUtils.makeAccessible(factoryMethod);
				Object result = factoryMethod.invoke(factoryBean, args);
				if (result == null) {
					result = new NullBean();
				}
				return result;
			}
			catch (IllegalArgumentException ex) {
				if (factoryBean != null && !factoryMethod.getDeclaringClass().isAssignableFrom(factoryBean.getClass())) {
					throw new BeanInstantiationException(factoryMethod,
							"Illegal factory instance for factory method '" + factoryMethod.getName() + "'; " +
									"instance: " + factoryBean.getClass().getName(), ex);
				}
				throw new BeanInstantiationException(factoryMethod,
						"Illegal arguments to factory method '" + factoryMethod.getName() + "'; " +
								"args: " + StringUtils.arrayToCommaDelimitedString(args), ex);
			}
			catch (IllegalAccessException ex) {
				throw new BeanInstantiationException(factoryMethod,
						"Cannot access factory method '" + factoryMethod.getName() + "'; is it public?", ex);
			}
			catch (InvocationTargetException ex) {
				String msg = "Factory method '" + factoryMethod.getName() + "' threw exception with message: " +
						ex.getTargetException().getMessage();
				if (bd.getFactoryBeanName() != null && owner instanceof ConfigurableBeanFactory cbf &&
						cbf.isCurrentlyInCreation(bd.getFactoryBeanName())) {
					msg = "Circular reference involving containing bean '" + bd.getFactoryBeanName() + "' - consider " +
							"declaring the factory method as static for independence from its containing instance. " + msg;
				}
				throw new BeanInstantiationException(factoryMethod, msg, ex.getTargetException());
			}
		});
	}

}<|MERGE_RESOLUTION|>--- conflicted
+++ resolved
@@ -20,11 +20,8 @@
 import java.lang.reflect.InvocationTargetException;
 import java.lang.reflect.Method;
 import java.util.function.Supplier;
-<<<<<<< HEAD
-=======
 
 import org.jspecify.annotations.Nullable;
->>>>>>> bf06d748
 
 import org.springframework.beans.BeanInstantiationException;
 import org.springframework.beans.BeanUtils;
@@ -56,43 +53,6 @@
 	 */
 	public static @Nullable Method getCurrentlyInvokedFactoryMethod() {
 		return currentlyInvokedFactoryMethod.get();
-	}
-
-	/**
-<<<<<<< HEAD
-	 * Set the factory method currently being invoked or {@code null} to remove
-	 * the  current value, if any.
-	 * @param method the factory method currently being invoked or {@code null}
-	 * @since 6.0
-	 * @deprecated in favor of {@link #instantiateWithFactoryMethod(Method, Supplier)}
-	 */
-	@Deprecated(since = "6.2", forRemoval = true)
-	public static void setCurrentlyInvokedFactoryMethod(@Nullable Method method) {
-		if (method != null) {
-=======
-	 * Invoke the given {@code instanceSupplier} with the factory method exposed
-	 * as being invoked.
-	 * @param method the factory method to expose
-	 * @param instanceSupplier the instance supplier
-	 * @param <T> the type of the instance
-	 * @return the result of the instance supplier
-	 * @since 6.2
-	 */
-	public static <T> T instantiateWithFactoryMethod(Method method, Supplier<T> instanceSupplier) {
-		Method priorInvokedFactoryMethod = currentlyInvokedFactoryMethod.get();
-		try {
->>>>>>> bf06d748
-			currentlyInvokedFactoryMethod.set(method);
-			return instanceSupplier.get();
-		}
-		finally {
-			if (priorInvokedFactoryMethod != null) {
-				currentlyInvokedFactoryMethod.set(priorInvokedFactoryMethod);
-			}
-			else {
-				currentlyInvokedFactoryMethod.remove();
-			}
-		}
 	}
 
 	/**
@@ -187,11 +147,7 @@
 	@Override
 	@SuppressWarnings("NullAway")
 	public Object instantiate(RootBeanDefinition bd, @Nullable String beanName, BeanFactory owner,
-<<<<<<< HEAD
-			@Nullable Object factoryBean, Method factoryMethod, Object... args) {
-=======
 			@Nullable Object factoryBean, Method factoryMethod, @Nullable Object... args) {
->>>>>>> bf06d748
 
 		return instantiateWithFactoryMethod(factoryMethod, () -> {
 			try {
