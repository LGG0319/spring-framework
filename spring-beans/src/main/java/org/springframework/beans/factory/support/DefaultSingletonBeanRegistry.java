/*
 * Copyright 2002-2024 the original author or authors.
 *
 * Licensed under the Apache License, Version 2.0 (the "License");
 * you may not use this file except in compliance with the License.
 * You may obtain a copy of the License at
 *
 *      https://www.apache.org/licenses/LICENSE-2.0
 *
 * Unless required by applicable law or agreed to in writing, software
 * distributed under the License is distributed on an "AS IS" BASIS,
 * WITHOUT WARRANTIES OR CONDITIONS OF ANY KIND, either express or implied.
 * See the License for the specific language governing permissions and
 * limitations under the License.
 */

package org.springframework.beans.factory.support;

import java.util.Collections;
import java.util.HashSet;
import java.util.Iterator;
import java.util.LinkedHashMap;
import java.util.LinkedHashSet;
import java.util.Map;
import java.util.Set;
import java.util.concurrent.ConcurrentHashMap;
import java.util.concurrent.locks.Lock;
import java.util.concurrent.locks.ReentrantLock;
import java.util.function.Consumer;

import org.springframework.beans.factory.BeanCreationException;
import org.springframework.beans.factory.BeanCreationNotAllowedException;
import org.springframework.beans.factory.BeanCurrentlyInCreationException;
import org.springframework.beans.factory.DisposableBean;
import org.springframework.beans.factory.ObjectFactory;
import org.springframework.beans.factory.config.SingletonBeanRegistry;
import org.springframework.core.SimpleAliasRegistry;
import org.springframework.lang.Nullable;
import org.springframework.util.Assert;
import org.springframework.util.StringUtils;

/**
 * Generic registry for shared bean instances, implementing the
 * {@link org.springframework.beans.factory.config.SingletonBeanRegistry}.
 * Allows for registering singleton instances that should be shared
 * for all callers of the registry, to be obtained via bean name.
 *
 * <p>Also supports registration of
 * {@link org.springframework.beans.factory.DisposableBean} instances,
 * (which might or might not correspond to registered singletons),
 * to be destroyed on shutdown of the registry. Dependencies between
 * beans can be registered to enforce an appropriate shutdown order.
 *
 * <p>This class mainly serves as base class for
 * {@link org.springframework.beans.factory.BeanFactory} implementations,
 * factoring out the common management of singleton bean instances. Note that
 * the {@link org.springframework.beans.factory.config.ConfigurableBeanFactory}
 * interface extends the {@link SingletonBeanRegistry} interface.
 *
 * <p>Note that this class assumes neither a bean definition concept
 * nor a specific creation process for bean instances, in contrast to
 * {@link AbstractBeanFactory} and {@link DefaultListableBeanFactory}
 * (which inherit from it). Can alternatively also be used as a nested
 * helper to delegate to.
 *
 * @author Juergen Hoeller
 * @since 2.0
 * @see #registerSingleton
 * @see #registerDisposableBean
 * @see org.springframework.beans.factory.DisposableBean
 * @see org.springframework.beans.factory.config.ConfigurableBeanFactory
 */
public class DefaultSingletonBeanRegistry extends SimpleAliasRegistry implements SingletonBeanRegistry {

	/** Maximum number of suppressed exceptions to preserve. */
	private static final int SUPPRESSED_EXCEPTIONS_LIMIT = 100;


	/** Cache of singleton objects: bean name to bean instance.
	 * 第一层缓存 k-> beanName  v->bean实例，bean创建并初始化后，会缓存至该map
	 */
	private final Map<String, Object> singletonObjects = new ConcurrentHashMap<>(256);

<<<<<<< HEAD
	/** Cache of singleton factories: bean name to ObjectFactory.
	 * 第二层缓存 k-> beanName  v->ObjectFactory（ObjectFactory其实就是返回bean实例的引用），bean创建后（初始化之前），会缓存至该map，初始化完成后，从该map移除
	 */
	private final Map<String, ObjectFactory<?>> singletonFactories = new HashMap<>(16);
=======
	/** Creation-time registry of singleton factories: bean name to ObjectFactory. */
	private final Map<String, ObjectFactory<?>> singletonFactories = new ConcurrentHashMap<>(16);

	/** Custom callbacks for singleton creation/registration. */
	private final Map<String, Consumer<Object>> singletonCallbacks = new ConcurrentHashMap<>(16);
>>>>>>> aa4282d7

	/** Cache of early singleton objects: bean name to bean instance.
	 * 第三层缓存 k-> beanName  v->bean实例，在获取bean时，如果第一层缓存没有，第二层缓存有，就调用对应ObjectFactory的getObject方法，并将返回的bean缓存至该map，从第二层缓存中移除
	 *（其实就是怕ObjectFactory.getObject是个耗时操作，为了提高性能，调用一次后将结果缓存），初始化完成后，从该map移除
	 */
	private final Map<String, Object> earlySingletonObjects = new ConcurrentHashMap<>(16);

	/** Set of registered singletons, containing the bean names in registration order. */
	private final Set<String> registeredSingletons = Collections.synchronizedSet(new LinkedHashSet<>(256));

	private final Lock singletonLock = new ReentrantLock();

	// 当前正在创建的bean的名称
	/** Names of beans that are currently in creation. */
	private final Set<String> singletonsCurrentlyInCreation = ConcurrentHashMap.newKeySet(16);

	/** Names of beans currently excluded from in creation checks. */
	private final Set<String> inCreationCheckExclusions = ConcurrentHashMap.newKeySet(16);

	@Nullable
	private volatile Thread singletonCreationThread;

	/** Flag that indicates whether we're currently within destroySingletons. */
	private volatile boolean singletonsCurrentlyInDestruction = false;

	/** Collection of suppressed Exceptions, available for associating related causes. */
	@Nullable
	private Set<Exception> suppressedExceptions;

	/** Disposable bean instances: bean name to disposable instance. */
	private final Map<String, DisposableBean> disposableBeans = new LinkedHashMap<>();

	/** Map between containing bean names: bean name to Set of bean names that the bean contains. */
	private final Map<String, Set<String>> containedBeanMap = new ConcurrentHashMap<>(16);

	/** Map between dependent bean names: bean name to Set of dependent bean names. */
	private final Map<String, Set<String>> dependentBeanMap = new ConcurrentHashMap<>(64);

	/** Map between depending bean names: bean name to Set of bean names for the bean's dependencies. */
	private final Map<String, Set<String>> dependenciesForBeanMap = new ConcurrentHashMap<>(64);


	@Override
	public void registerSingleton(String beanName, Object singletonObject) throws IllegalStateException {
		Assert.notNull(beanName, "Bean name must not be null");
		Assert.notNull(singletonObject, "Singleton object must not be null");
		this.singletonLock.lock();
		try {
			addSingleton(beanName, singletonObject);
		}
		finally {
			this.singletonLock.unlock();
		}
	}

	/**
	 * Add the given singleton object to the singleton registry.
	 * <p>To be called for exposure of freshly registered/created singletons.
	 * @param beanName the name of the bean
	 * @param singletonObject the singleton object
	 */
	protected void addSingleton(String beanName, Object singletonObject) {
		Object oldObject = this.singletonObjects.putIfAbsent(beanName, singletonObject);
		if (oldObject != null) {
			throw new IllegalStateException("Could not register object [" + singletonObject +
					"] under bean name '" + beanName + "': there is already object [" + oldObject + "] bound");
		}
		this.singletonFactories.remove(beanName);
		this.earlySingletonObjects.remove(beanName);
		this.registeredSingletons.add(beanName);

		Consumer<Object> callback = this.singletonCallbacks.get(beanName);
		if (callback != null) {
			callback.accept(singletonObject);
		}
	}

	/**
	 * Add the given singleton factory for building the specified singleton
	 * if necessary.
	 * <p>To be called for early exposure purposes, e.g. to be able to
	 * resolve circular references.
	 * @param beanName the name of the bean
	 * @param singletonFactory the factory for the singleton object
	 */
	protected void addSingletonFactory(String beanName, ObjectFactory<?> singletonFactory) {
		Assert.notNull(singletonFactory, "Singleton factory must not be null");
		this.singletonFactories.put(beanName, singletonFactory);
		this.earlySingletonObjects.remove(beanName);
		this.registeredSingletons.add(beanName);
	}

	@Override
	public void addSingletonCallback(String beanName, Consumer<Object> singletonConsumer) {
		this.singletonCallbacks.put(beanName, singletonConsumer);
	}

	@Override
	@Nullable
	public Object getSingleton(String beanName) {
		return getSingleton(beanName, true);
	}

	/**
	 * Return the (raw) singleton object registered under the given name.
	 * <p>Checks already instantiated singletons and also allows for an early
	 * reference to a currently created singleton (resolving a circular reference).
	 * @param beanName the name of the bean to look for
	 * @param allowEarlyReference whether early references should be created or not
	 * @return the registered singleton object, or {@code null} if none found
	 */
	@Nullable
	protected Object getSingleton(String beanName, boolean allowEarlyReference) {
		// Quick check for existing instance without full singleton lock.
		// 从缓存Map中获取
		Object singletonObject = this.singletonObjects.get(beanName);
		if (singletonObject == null && isSingletonCurrentlyInCreation(beanName)) {
			singletonObject = this.earlySingletonObjects.get(beanName);
			if (singletonObject == null && allowEarlyReference) {
				if (!this.singletonLock.tryLock()) {
					// Avoid early singleton inference outside of original creation thread.
					return null;
				}
				try {
					// Consistent creation of early reference within full singleton lock.
					singletonObject = this.singletonObjects.get(beanName);
					if (singletonObject == null) {
						// 从earlySingletonObjects获取bean
						singletonObject = this.earlySingletonObjects.get(beanName);
						if (singletonObject == null) {
							ObjectFactory<?> singletonFactory = this.singletonFactories.get(beanName);
							if (singletonFactory != null) {
								singletonObject = singletonFactory.getObject();
								// Singleton could have been added or removed in the meantime.
								if (this.singletonFactories.remove(beanName) != null) {
									this.earlySingletonObjects.put(beanName, singletonObject);
								}
								else {
									singletonObject = this.singletonObjects.get(beanName);
								}
							}
						}
					}
				}
				finally {
					this.singletonLock.unlock();
				}
			}
		}
		return singletonObject;
	}

	/**
	 * Return the (raw) singleton object registered under the given name,
	 * creating and registering a new one if none registered yet.
	 * @param beanName the name of the bean
	 * @param singletonFactory the ObjectFactory to lazily create the singleton
	 * with, if necessary
	 * @return the registered singleton object
	 */
	public Object getSingleton(String beanName, ObjectFactory<?> singletonFactory) {
		Assert.notNull(beanName, "Bean name must not be null");

		boolean acquireLock = isCurrentThreadAllowedToHoldSingletonLock();
		boolean locked = (acquireLock && this.singletonLock.tryLock());
		try {
			// 从缓存中获取Bean
			Object singletonObject = this.singletonObjects.get(beanName);
			if (singletonObject == null) {
				if (acquireLock) {
					if (locked) {
						this.singletonCreationThread = Thread.currentThread();
					}
					else {
						Thread threadWithLock = this.singletonCreationThread;
						if (threadWithLock != null) {
							// Another thread is busy in a singleton factory callback, potentially blocked.
							// Fallback as of 6.2: process given singleton bean outside of singleton lock.
							// Thread-safe exposure is still guaranteed, there is just a risk of collisions
							// when triggering creation of other beans as dependencies of the current bean.
							if (logger.isInfoEnabled()) {
								logger.info("Creating singleton bean '" + beanName + "' in thread \"" +
										Thread.currentThread().getName() + "\" while thread \"" + threadWithLock.getName() +
										"\" holds singleton lock for other beans " + this.singletonsCurrentlyInCreation);
							}
						}
						else {
							// Singleton lock currently held by some other registration method -> wait.
							this.singletonLock.lock();
							locked = true;
							// Singleton object might have possibly appeared in the meantime.
							singletonObject = this.singletonObjects.get(beanName);
							if (singletonObject != null) {
								return singletonObject;
							}
						}
					}
				}

				if (this.singletonsCurrentlyInDestruction) {
					throw new BeanCreationNotAllowedException(beanName,
							"Singleton bean creation not allowed while singletons of this factory are in destruction " +
							"(Do not request a bean from a BeanFactory in a destroy method implementation!)");
				}
				if (logger.isDebugEnabled()) {
					logger.debug("Creating shared instance of singleton bean '" + beanName + "'");
				}
				beforeSingletonCreation(beanName);
				boolean newSingleton = false;
				boolean recordSuppressedExceptions = (locked && this.suppressedExceptions == null);
				if (recordSuppressedExceptions) {
					this.suppressedExceptions = new LinkedHashSet<>();
				}
				this.singletonCreationThread = Thread.currentThread();
				try {
					// 创建Bean
					singletonObject = singletonFactory.getObject();
					newSingleton = true;
				}
				catch (IllegalStateException ex) {
					// Has the singleton object implicitly appeared in the meantime ->
					// if yes, proceed with it since the exception indicates that state.
					// 从缓存中获取
					singletonObject = this.singletonObjects.get(beanName);
					if (singletonObject == null) {
						throw ex;
					}
				}
				catch (BeanCreationException ex) {
					if (recordSuppressedExceptions) {
						for (Exception suppressedException : this.suppressedExceptions) {
							ex.addRelatedCause(suppressedException);
						}
					}
					throw ex;
				}
				finally {
					this.singletonCreationThread = null;
					if (recordSuppressedExceptions) {
						this.suppressedExceptions = null;
					}
					afterSingletonCreation(beanName);
				}
				if (newSingleton) {
					addSingleton(beanName, singletonObject);
				}
			}
			return singletonObject;
		}
		finally {
			if (locked) {
				this.singletonLock.unlock();
			}
		}
	}

	/**
	 * Determine whether the current thread is allowed to hold the singleton lock.
	 * <p>By default, any thread may acquire and hold the singleton lock, except
	 * background threads from {@link DefaultListableBeanFactory#setBootstrapExecutor}.
	 * @since 6.2
	 */
	protected boolean isCurrentThreadAllowedToHoldSingletonLock() {
		return true;
	}

	/**
	 * Register an exception that happened to get suppressed during the creation of a
	 * singleton bean instance, e.g. a temporary circular reference resolution problem.
	 * <p>The default implementation preserves any given exception in this registry's
	 * collection of suppressed exceptions, up to a limit of 100 exceptions, adding
	 * them as related causes to an eventual top-level {@link BeanCreationException}.
	 * @param ex the Exception to register
	 * @see BeanCreationException#getRelatedCauses()
	 */
	protected void onSuppressedException(Exception ex) {
		if (this.suppressedExceptions != null && this.suppressedExceptions.size() < SUPPRESSED_EXCEPTIONS_LIMIT) {
			this.suppressedExceptions.add(ex);
		}
	}

	/**
	 * Remove the bean with the given name from the singleton registry, either on
	 * regular destruction or on cleanup after early exposure when creation failed.
	 * @param beanName the name of the bean
	 */
	protected void removeSingleton(String beanName) {
		this.singletonObjects.remove(beanName);
		this.singletonFactories.remove(beanName);
		this.earlySingletonObjects.remove(beanName);
		this.registeredSingletons.remove(beanName);
	}

	@Override
	public boolean containsSingleton(String beanName) {
		return this.singletonObjects.containsKey(beanName);
	}

	@Override
	public String[] getSingletonNames() {
		return StringUtils.toStringArray(this.registeredSingletons);
	}

	@Override
	public int getSingletonCount() {
		return this.registeredSingletons.size();
	}


	public void setCurrentlyInCreation(String beanName, boolean inCreation) {
		Assert.notNull(beanName, "Bean name must not be null");
		if (!inCreation) {
			this.inCreationCheckExclusions.add(beanName);
		}
		else {
			this.inCreationCheckExclusions.remove(beanName);
		}
	}

	public boolean isCurrentlyInCreation(String beanName) {
		Assert.notNull(beanName, "Bean name must not be null");
		return (!this.inCreationCheckExclusions.contains(beanName) && isActuallyInCreation(beanName));
	}

	protected boolean isActuallyInCreation(String beanName) {
		return isSingletonCurrentlyInCreation(beanName);
	}

	/**
	 * Return whether the specified singleton bean is currently in creation
	 * (within the entire factory).
	 * @param beanName the name of the bean
	 */
	public boolean isSingletonCurrentlyInCreation(@Nullable String beanName) {
		return this.singletonsCurrentlyInCreation.contains(beanName);
	}

	/**
	 * Callback before singleton creation.
	 * <p>The default implementation register the singleton as currently in creation.
	 * @param beanName the name of the singleton about to be created
	 * @see #isSingletonCurrentlyInCreation
	 */
	protected void beforeSingletonCreation(String beanName) {
		if (!this.inCreationCheckExclusions.contains(beanName) && !this.singletonsCurrentlyInCreation.add(beanName)) {
			throw new BeanCurrentlyInCreationException(beanName);
		}
	}

	/**
	 * Callback after singleton creation.
	 * <p>The default implementation marks the singleton as not in creation anymore.
	 * @param beanName the name of the singleton that has been created
	 * @see #isSingletonCurrentlyInCreation
	 */
	protected void afterSingletonCreation(String beanName) {
		if (!this.inCreationCheckExclusions.contains(beanName) && !this.singletonsCurrentlyInCreation.remove(beanName)) {
			throw new IllegalStateException("Singleton '" + beanName + "' isn't currently in creation");
		}
	}


	/**
	 * Add the given bean to the list of disposable beans in this registry.
	 * <p>Disposable beans usually correspond to registered singletons,
	 * matching the bean name but potentially being a different instance
	 * (for example, a DisposableBean adapter for a singleton that does not
	 * naturally implement Spring's DisposableBean interface).
	 * @param beanName the name of the bean
	 * @param bean the bean instance
	 */
	public void registerDisposableBean(String beanName, DisposableBean bean) {
		synchronized (this.disposableBeans) {
			this.disposableBeans.put(beanName, bean);
		}
	}

	/**
	 * Register a containment relationship between two beans,
	 * e.g. between an inner bean and its containing outer bean.
	 * <p>Also registers the containing bean as dependent on the contained bean
	 * in terms of destruction order.
	 * @param containedBeanName the name of the contained (inner) bean
	 * @param containingBeanName the name of the containing (outer) bean
	 * @see #registerDependentBean
	 */
	public void registerContainedBean(String containedBeanName, String containingBeanName) {
		synchronized (this.containedBeanMap) {
			Set<String> containedBeans =
					this.containedBeanMap.computeIfAbsent(containingBeanName, k -> new LinkedHashSet<>(8));
			if (!containedBeans.add(containedBeanName)) {
				return;
			}
		}
		registerDependentBean(containedBeanName, containingBeanName);
	}

	/**
	 * Register a dependent bean for the given bean,
	 * to be destroyed before the given bean is destroyed.
	 * @param beanName the name of the bean
	 * @param dependentBeanName the name of the dependent bean
	 */
	public void registerDependentBean(String beanName, String dependentBeanName) {
		String canonicalName = canonicalName(beanName);

		synchronized (this.dependentBeanMap) {
			Set<String> dependentBeans =
					this.dependentBeanMap.computeIfAbsent(canonicalName, k -> new LinkedHashSet<>(8));
			if (!dependentBeans.add(dependentBeanName)) {
				return;
			}
		}

		synchronized (this.dependenciesForBeanMap) {
			Set<String> dependenciesForBean =
					this.dependenciesForBeanMap.computeIfAbsent(dependentBeanName, k -> new LinkedHashSet<>(8));
			dependenciesForBean.add(canonicalName);
		}
	}

	/**
	 * Determine whether the specified dependent bean has been registered as
	 * dependent on the given bean or on any of its transitive dependencies.
	 * @param beanName the name of the bean to check
	 * @param dependentBeanName the name of the dependent bean
	 * @since 4.0
	 */
	protected boolean isDependent(String beanName, String dependentBeanName) {
		synchronized (this.dependentBeanMap) {
			return isDependent(beanName, dependentBeanName, null);
		}
	}

	private boolean isDependent(String beanName, String dependentBeanName, @Nullable Set<String> alreadySeen) {
		if (alreadySeen != null && alreadySeen.contains(beanName)) {
			return false;
		}
		String canonicalName = canonicalName(beanName);
		Set<String> dependentBeans = this.dependentBeanMap.get(canonicalName);
		if (dependentBeans == null || dependentBeans.isEmpty()) {
			return false;
		}
		if (dependentBeans.contains(dependentBeanName)) {
			return true;
		}
		if (alreadySeen == null) {
			alreadySeen = new HashSet<>();
		}
		alreadySeen.add(beanName);
		for (String transitiveDependency : dependentBeans) {
			if (isDependent(transitiveDependency, dependentBeanName, alreadySeen)) {
				return true;
			}
		}
		return false;
	}

	/**
	 * Determine whether a dependent bean has been registered for the given name.
	 * @param beanName the name of the bean to check
	 */
	protected boolean hasDependentBean(String beanName) {
		return this.dependentBeanMap.containsKey(beanName);
	}

	/**
	 * Return the names of all beans which depend on the specified bean, if any.
	 * @param beanName the name of the bean
	 * @return the array of dependent bean names, or an empty array if none
	 */
	public String[] getDependentBeans(String beanName) {
		Set<String> dependentBeans = this.dependentBeanMap.get(beanName);
		if (dependentBeans == null) {
			return new String[0];
		}
		synchronized (this.dependentBeanMap) {
			return StringUtils.toStringArray(dependentBeans);
		}
	}

	/**
	 * Return the names of all beans that the specified bean depends on, if any.
	 * @param beanName the name of the bean
	 * @return the array of names of beans which the bean depends on,
	 * or an empty array if none
	 */
	public String[] getDependenciesForBean(String beanName) {
		Set<String> dependenciesForBean = this.dependenciesForBeanMap.get(beanName);
		if (dependenciesForBean == null) {
			return new String[0];
		}
		synchronized (this.dependenciesForBeanMap) {
			return StringUtils.toStringArray(dependenciesForBean);
		}
	}

	public void destroySingletons() {
		if (logger.isTraceEnabled()) {
			logger.trace("Destroying singletons in " + this);
		}
		this.singletonsCurrentlyInDestruction = true;

		String[] disposableBeanNames;
		synchronized (this.disposableBeans) {
			disposableBeanNames = StringUtils.toStringArray(this.disposableBeans.keySet());
		}
		for (int i = disposableBeanNames.length - 1; i >= 0; i--) {
			destroySingleton(disposableBeanNames[i]);
		}

		this.containedBeanMap.clear();
		this.dependentBeanMap.clear();
		this.dependenciesForBeanMap.clear();

		this.singletonLock.lock();
		try {
			clearSingletonCache();
		}
		finally {
			this.singletonLock.unlock();
		}
	}

	/**
	 * Clear all cached singleton instances in this registry.
	 * @since 4.3.15
	 */
	protected void clearSingletonCache() {
		this.singletonObjects.clear();
		this.singletonFactories.clear();
		this.earlySingletonObjects.clear();
		this.registeredSingletons.clear();
		this.singletonsCurrentlyInDestruction = false;
	}

	/**
	 * Destroy the given bean. Delegates to {@code destroyBean}
	 * if a corresponding disposable bean instance is found.
	 * @param beanName the name of the bean
	 * @see #destroyBean
	 */
	public void destroySingleton(String beanName) {
		// Destroy the corresponding DisposableBean instance.
		// This also triggers the destruction of dependent beans.
		DisposableBean disposableBean;
		synchronized (this.disposableBeans) {
			disposableBean = this.disposableBeans.remove(beanName);
		}
		destroyBean(beanName, disposableBean);

		// destroySingletons() removes all singleton instances at the end,
		// leniently tolerating late retrieval during the shutdown phase.
		if (!this.singletonsCurrentlyInDestruction) {
			// For an individual destruction, remove the registered instance now.
			// As of 6.2, this happens after the current bean's destruction step,
			// allowing for late bean retrieval by on-demand suppliers etc.
			this.singletonLock.lock();
			try {
				removeSingleton(beanName);
			}
			finally {
				this.singletonLock.unlock();
			}
		}
	}

	/**
	 * Destroy the given bean. Must destroy beans that depend on the given
	 * bean before the bean itself. Should not throw any exceptions.
	 * @param beanName the name of the bean
	 * @param bean the bean instance to destroy
	 */
	protected void destroyBean(String beanName, @Nullable DisposableBean bean) {
		// Trigger destruction of dependent beans first...
		Set<String> dependentBeanNames;
		synchronized (this.dependentBeanMap) {
			// Within full synchronization in order to guarantee a disconnected Set
			dependentBeanNames = this.dependentBeanMap.remove(beanName);
		}
		if (dependentBeanNames != null) {
			if (logger.isTraceEnabled()) {
				logger.trace("Retrieved dependent beans for bean '" + beanName + "': " + dependentBeanNames);
			}
			for (String dependentBeanName : dependentBeanNames) {
				destroySingleton(dependentBeanName);
			}
		}

		// Actually destroy the bean now...
		if (bean != null) {
			try {
				bean.destroy();
			}
			catch (Throwable ex) {
				if (logger.isWarnEnabled()) {
					logger.warn("Destruction of bean with name '" + beanName + "' threw an exception", ex);
				}
			}
		}

		// Trigger destruction of contained beans...
		Set<String> containedBeans;
		synchronized (this.containedBeanMap) {
			// Within full synchronization in order to guarantee a disconnected Set
			containedBeans = this.containedBeanMap.remove(beanName);
		}
		if (containedBeans != null) {
			for (String containedBeanName : containedBeans) {
				destroySingleton(containedBeanName);
			}
		}

		// Remove destroyed bean from other beans' dependencies.
		synchronized (this.dependentBeanMap) {
			for (Iterator<Map.Entry<String, Set<String>>> it = this.dependentBeanMap.entrySet().iterator(); it.hasNext();) {
				Map.Entry<String, Set<String>> entry = it.next();
				Set<String> dependenciesToClean = entry.getValue();
				dependenciesToClean.remove(beanName);
				if (dependenciesToClean.isEmpty()) {
					it.remove();
				}
			}
		}

		// Remove destroyed bean's prepared dependency information.
		this.dependenciesForBeanMap.remove(beanName);
	}

	@Deprecated(since = "6.2")
	@Override
	public final Object getSingletonMutex() {
		return new Object();
	}

}<|MERGE_RESOLUTION|>--- conflicted
+++ resolved
@@ -81,18 +81,13 @@
 	 */
 	private final Map<String, Object> singletonObjects = new ConcurrentHashMap<>(256);
 
-<<<<<<< HEAD
-	/** Cache of singleton factories: bean name to ObjectFactory.
+	/** Creation-time registry of singleton factories: bean name to ObjectFactory.
 	 * 第二层缓存 k-> beanName  v->ObjectFactory（ObjectFactory其实就是返回bean实例的引用），bean创建后（初始化之前），会缓存至该map，初始化完成后，从该map移除
 	 */
-	private final Map<String, ObjectFactory<?>> singletonFactories = new HashMap<>(16);
-=======
-	/** Creation-time registry of singleton factories: bean name to ObjectFactory. */
 	private final Map<String, ObjectFactory<?>> singletonFactories = new ConcurrentHashMap<>(16);
 
 	/** Custom callbacks for singleton creation/registration. */
 	private final Map<String, Consumer<Object>> singletonCallbacks = new ConcurrentHashMap<>(16);
->>>>>>> aa4282d7
 
 	/** Cache of early singleton objects: bean name to bean instance.
 	 * 第三层缓存 k-> beanName  v->bean实例，在获取bean时，如果第一层缓存没有，第二层缓存有，就调用对应ObjectFactory的getObject方法，并将返回的bean缓存至该map，从第二层缓存中移除
