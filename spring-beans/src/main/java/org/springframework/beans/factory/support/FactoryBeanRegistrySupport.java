--- conflicted
+++ resolved
@@ -117,30 +117,6 @@
 	 */
 	protected Object getObjectFromFactoryBean(FactoryBean<?> factory, String beanName, boolean shouldPostProcess) {
 		if (factory.isSingleton() && containsSingleton(beanName)) {
-<<<<<<< HEAD
-			Object object = this.factoryBeanObjectCache.get(beanName);
-			if (object == null) {
-				object = doGetObjectFromFactoryBean(factory, beanName);
-				// Only post-process and store if not put there already during getObject() call above
-				// (for example, because of circular reference processing triggered by custom getBean calls)
-				Object alreadyThere = this.factoryBeanObjectCache.get(beanName);
-				if (alreadyThere != null) {
-					object = alreadyThere;
-				}
-				else {
-					if (shouldPostProcess) {
-						if (isSingletonCurrentlyInCreation(beanName)) {
-							// Temporarily return non-post-processed object, not storing it yet
-							return object;
-						}
-						beforeSingletonCreation(beanName);
-						try {
-							object = postProcessObjectFromFactoryBean(object, beanName);
-						}
-						catch (Throwable ex) {
-							throw new BeanCreationException(beanName,
-									"Post-processing of FactoryBean's singleton object failed", ex);
-=======
 			this.singletonLock.lock();
 			try {
 				Object object = this.factoryBeanObjectCache.get(beanName);
@@ -169,24 +145,17 @@
 							finally {
 								afterSingletonCreation(beanName);
 							}
->>>>>>> bf06d748
 						}
-						finally {
-							afterSingletonCreation(beanName);
+						if (containsSingleton(beanName)) {
+							this.factoryBeanObjectCache.put(beanName, object);
 						}
 					}
-					if (containsSingleton(beanName)) {
-						this.factoryBeanObjectCache.put(beanName, object);
-					}
 				}
-			}
-<<<<<<< HEAD
-			return object;
-=======
+				return object;
+			}
 			finally {
 				this.singletonLock.unlock();
 			}
->>>>>>> bf06d748
 		}
 		else {
 			Object object = doGetObjectFromFactoryBean(factory, beanName);
