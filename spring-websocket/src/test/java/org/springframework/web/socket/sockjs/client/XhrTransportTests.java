--- conflicted
+++ resolved
@@ -84,10 +84,6 @@
 	}
 
 	@Test
-<<<<<<< HEAD
-	@SuppressWarnings({"deprecation", "removal"})
-=======
->>>>>>> bf06d748
 	void connect() {
 		HttpHeaders handshakeHeaders = new HttpHeaders();
 		handshakeHeaders.setOrigin("foo");
