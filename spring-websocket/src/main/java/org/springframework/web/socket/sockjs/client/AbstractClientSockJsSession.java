/*
 * Copyright 2002-2024 the original author or authors.
 *
 * Licensed under the Apache License, Version 2.0 (the "License");
 * you may not use this file except in compliance with the License.
 * You may obtain a copy of the License at
 *
 *      https://www.apache.org/licenses/LICENSE-2.0
 *
 * Unless required by applicable law or agreed to in writing, software
 * distributed under the License is distributed on an "AS IS" BASIS,
 * WITHOUT WARRANTIES OR CONDITIONS OF ANY KIND, either express or implied.
 * See the License for the specific language governing permissions and
 * limitations under the License.
 */

package org.springframework.web.socket.sockjs.client;

import java.io.IOException;
import java.net.URI;
import java.security.Principal;
import java.util.Map;
import java.util.concurrent.CompletableFuture;
import java.util.concurrent.ConcurrentHashMap;

import org.apache.commons.logging.Log;
import org.apache.commons.logging.LogFactory;
import org.jspecify.annotations.Nullable;

import org.springframework.http.HttpHeaders;
import org.springframework.util.Assert;
import org.springframework.web.socket.CloseStatus;
import org.springframework.web.socket.TextMessage;
import org.springframework.web.socket.WebSocketHandler;
import org.springframework.web.socket.WebSocketMessage;
import org.springframework.web.socket.WebSocketSession;
import org.springframework.web.socket.sockjs.frame.SockJsFrame;
import org.springframework.web.socket.sockjs.frame.SockJsMessageCodec;

/**
 * Base class for SockJS client implementations of {@link WebSocketSession}.
 *
 * <p>Provides processing of incoming SockJS message frames and delegates lifecycle
 * events and messages to the (application) {@link WebSocketHandler}.
 *
 * <p>Subclasses implement actual send as well as disconnect logic.
 *
 * @author Rossen Stoyanchev
 * @author Juergen Hoeller
 * @since 4.1
 */
public abstract class AbstractClientSockJsSession implements WebSocketSession {

	protected final Log logger = LogFactory.getLog(getClass());

	private final TransportRequest request;

	private final WebSocketHandler webSocketHandler;

	private final CompletableFuture<WebSocketSession> connectFuture;

	private final Map<String, Object> attributes = new ConcurrentHashMap<>();

	private volatile @Nullable State state = State.NEW;

	private volatile @Nullable CloseStatus closeStatus;

<<<<<<< HEAD

	/**
	 * Create a new {@code AbstractClientSockJsSession}.
	 * @deprecated as of 6.0, in favor of {@link #AbstractClientSockJsSession(TransportRequest, WebSocketHandler, CompletableFuture)}
	 */
	@Deprecated(since = "6.0", forRemoval = true)
	@SuppressWarnings("removal")
	protected AbstractClientSockJsSession(TransportRequest request, WebSocketHandler handler,
			org.springframework.util.concurrent.SettableListenableFuture<WebSocketSession> connectFuture) {
		this(request, handler, connectFuture.completable());
	}
=======
>>>>>>> bf06d748

	protected AbstractClientSockJsSession(TransportRequest request, WebSocketHandler handler,
			CompletableFuture<WebSocketSession> connectFuture) {

		Assert.notNull(request, "'request' is required");
		Assert.notNull(handler, "'handler' is required");
		Assert.notNull(connectFuture, "'connectFuture' is required");
		this.request = request;
		this.webSocketHandler = handler;
		this.connectFuture = connectFuture;
	}


	@Override
	public String getId() {
		return this.request.getSockJsUrlInfo().getSessionId();
	}

	@Override
	public URI getUri() {
		return this.request.getSockJsUrlInfo().getSockJsUrl();
	}

	@Override
	public HttpHeaders getHandshakeHeaders() {
		return this.request.getHandshakeHeaders();
	}

	@Override
	public Map<String, Object> getAttributes() {
		return this.attributes;
	}

	@Override
	public @Nullable Principal getPrincipal() {
		return this.request.getUser();
	}

	public SockJsMessageCodec getMessageCodec() {
		return this.request.getMessageCodec();
	}

	public WebSocketHandler getWebSocketHandler() {
		return this.webSocketHandler;
	}

	/**
	 * Return a timeout cleanup task to invoke if the SockJS sessions is not
	 * fully established within the retransmission timeout period calculated in
	 * {@code SockJsRequest} based on the duration of the initial SockJS "Info"
	 * request.
	 */
	Runnable getTimeoutTask() {
		return new Runnable() {
			@Override
			public void run() {
				try {
					closeInternal(new CloseStatus(2007, "Transport timed out"));
				}
				catch (Throwable ex) {
					if (logger.isWarnEnabled()) {
						logger.warn("Failed to close " + this + " after transport timeout", ex);
					}
				}
			}
		};
	}

	@Override
	public boolean isOpen() {
		return (this.state == State.OPEN);
	}

	public boolean isDisconnected() {
		return (this.state == State.CLOSING || this.state == State.CLOSED);
	}

	@Override
	public final void sendMessage(WebSocketMessage<?> message) throws IOException {
		if (!(message instanceof TextMessage textMessage)) {
			throw new IllegalArgumentException(this + " supports text messages only.");
		}
		if (this.state != State.OPEN) {
			throw new IllegalStateException(this + " is not open: current state " + this.state);
		}

		String payload = textMessage.getPayload();
		payload = getMessageCodec().encode(payload);
		payload = payload.substring(1);  // the client-side doesn't need message framing (letter "a")

		TextMessage messageToSend = new TextMessage(payload);
		if (logger.isTraceEnabled()) {
			logger.trace("Sending message " + messageToSend + " in " + this);
		}
		sendInternal(messageToSend);
	}

	protected abstract void sendInternal(TextMessage textMessage) throws IOException;

	@Override
	public final void close() throws IOException {
		close(CloseStatus.NORMAL);
	}

	@Override
	public final void close(CloseStatus status) throws IOException {
		if (!isUserSetStatus(status)) {
			throw new IllegalArgumentException("Invalid close status: " + status);
		}
		if (logger.isDebugEnabled()) {
			logger.debug("Closing session with " + status + " in " + this);
		}
		closeInternal(status);
	}

	private boolean isUserSetStatus(@Nullable CloseStatus status) {
		return (status != null && (status.getCode() == 1000 ||
				(status.getCode() >= 3000 && status.getCode() <= 4999)));
	}

	private void silentClose(CloseStatus status) {
		try {
			closeInternal(status);
		}
		catch (Throwable ex) {
			if (logger.isWarnEnabled()) {
				logger.warn("Failed to close " + this, ex);
			}
		}
	}

	protected void closeInternal(CloseStatus status) throws IOException {
		if (this.state == null) {
			logger.warn("Ignoring close since connect() was never invoked");
			return;
		}
		if (isDisconnected()) {
			if (logger.isDebugEnabled()) {
				logger.debug("Ignoring close (already closing or closed): current state " + this.state);
			}
			return;
		}

		this.state = State.CLOSING;
		this.closeStatus = status;
		disconnect(status);
	}

	protected abstract void disconnect(CloseStatus status) throws IOException;

	public void handleFrame(String payload) {
		SockJsFrame frame = new SockJsFrame(payload);
		switch (frame.getType()) {
			case OPEN -> handleOpenFrame();
			case HEARTBEAT -> {
				if (logger.isTraceEnabled()) {
					logger.trace("Received heartbeat in " + this);
				}
			}
			case MESSAGE -> handleMessageFrame(frame);
			case CLOSE -> handleCloseFrame(frame);
		}
	}

	private void handleOpenFrame() {
		if (logger.isDebugEnabled()) {
			logger.debug("Processing SockJS open frame in " + this);
		}
		if (this.state == State.NEW) {
			this.state = State.OPEN;
			try {
				this.webSocketHandler.afterConnectionEstablished(this);
				this.connectFuture.complete(this);
			}
			catch (Exception ex) {
				if (logger.isErrorEnabled()) {
					logger.error("WebSocketHandler.afterConnectionEstablished threw exception in " + this, ex);
				}
			}
		}
		else {
			if (logger.isDebugEnabled()) {
				logger.debug("Open frame received in " + getId() + " but we're not connecting (current state " +
						this.state + "). The server might have been restarted and lost track of the session.");
			}
			silentClose(new CloseStatus(1006, "Server lost session"));
		}
	}

	private void handleMessageFrame(SockJsFrame frame) {
		if (!isOpen()) {
			if (logger.isErrorEnabled()) {
				logger.error("Ignoring received message due to state " + this.state + " in " + this);
			}
			return;
		}

		String[] messages = null;
		String frameData = frame.getFrameData();
		if (frameData != null) {
			try {
				messages = getMessageCodec().decode(frameData);
			}
			catch (IOException ex) {
				if (logger.isErrorEnabled()) {
					logger.error("Failed to decode data for SockJS \"message\" frame: " + frame + " in " + this, ex);
				}
				silentClose(CloseStatus.BAD_DATA);
				return;
			}
		}
		if (messages == null) {
			return;
		}

		if (logger.isTraceEnabled()) {
			logger.trace("Processing SockJS message frame " + frame.getContent() + " in " + this);
		}
		for (String message : messages) {
			if (isOpen()) {
				try {
					this.webSocketHandler.handleMessage(this, new TextMessage(message));
				}
				catch (Exception ex) {
					logger.error("WebSocketHandler.handleMessage threw an exception on " + frame + " in " + this, ex);
				}
			}
		}
	}

	private void handleCloseFrame(SockJsFrame frame) {
		CloseStatus closeStatus = CloseStatus.NO_STATUS_CODE;
		try {
			String frameData = frame.getFrameData();
			if (frameData != null) {
				String[] data = getMessageCodec().decode(frameData);
				if (data != null && data.length == 2) {
					closeStatus = new CloseStatus(Integer.parseInt(data[0]), data[1]);
				}
				if (logger.isDebugEnabled()) {
					logger.debug("Processing SockJS close frame with " + closeStatus + " in " + this);
				}
			}
		}
		catch (IOException ex) {
			if (logger.isErrorEnabled()) {
				logger.error("Failed to decode data for " + frame + " in " + this, ex);
			}
		}
		silentClose(closeStatus);
	}

	public void handleTransportError(Throwable error) {
		try {
			if (logger.isErrorEnabled()) {
				logger.error("Transport error in " + this, error);
			}
			this.webSocketHandler.handleTransportError(this, error);
		}
		catch (Throwable ex) {
			logger.error("WebSocketHandler.handleTransportError threw an exception", ex);
		}
	}

	public void afterTransportClosed(@Nullable CloseStatus closeStatus) {
		CloseStatus cs = this.closeStatus;
		if (cs == null) {
			cs = closeStatus;
			this.closeStatus = closeStatus;
		}
		Assert.state(cs != null, "CloseStatus not available");
		if (logger.isDebugEnabled()) {
			logger.debug("Transport closed with " + cs + " in " + this);
		}

		this.state = State.CLOSED;
		try {
			this.webSocketHandler.afterConnectionClosed(this, cs);
		}
		catch (Throwable ex) {
			logger.error("WebSocketHandler.afterConnectionClosed threw an exception", ex);
		}
	}

	@Override
	public String toString() {
		return getClass().getSimpleName() + "[id='" + getId() + ", url=" + getUri() + "]";
	}


	private enum State { NEW, OPEN, CLOSING, CLOSED }

}<|MERGE_RESOLUTION|>--- conflicted
+++ resolved
@@ -65,20 +65,6 @@
 
 	private volatile @Nullable CloseStatus closeStatus;
 
-<<<<<<< HEAD
-
-	/**
-	 * Create a new {@code AbstractClientSockJsSession}.
-	 * @deprecated as of 6.0, in favor of {@link #AbstractClientSockJsSession(TransportRequest, WebSocketHandler, CompletableFuture)}
-	 */
-	@Deprecated(since = "6.0", forRemoval = true)
-	@SuppressWarnings("removal")
-	protected AbstractClientSockJsSession(TransportRequest request, WebSocketHandler handler,
-			org.springframework.util.concurrent.SettableListenableFuture<WebSocketSession> connectFuture) {
-		this(request, handler, connectFuture.completable());
-	}
-=======
->>>>>>> bf06d748
 
 	protected AbstractClientSockJsSession(TransportRequest request, WebSocketHandler handler,
 			CompletableFuture<WebSocketSession> connectFuture) {
