--- conflicted
+++ resolved
@@ -81,12 +81,7 @@
 
 	private int inboundMessageSizeLimit = 64 * 1024;
 
-<<<<<<< HEAD
-	@Nullable
-	private Integer outboundMessageSizeLimit;
-=======
 	private @Nullable Integer outboundMessageSizeLimit;
->>>>>>> bf06d748
 
 	private boolean autoStartup = true;
 
@@ -161,12 +156,7 @@
 	 * Get the configured outbound message buffer size in bytes.
 	 * @since 6.2
 	 */
-<<<<<<< HEAD
-	@Nullable
-	public Integer getOutboundMessageSizeLimit() {
-=======
 	public @Nullable Integer getOutboundMessageSizeLimit() {
->>>>>>> bf06d748
 		return this.outboundMessageSizeLimit;
 	}
 
@@ -242,28 +232,6 @@
 	 * @param url the url to connect to
 	 * @param handler the session handler
 	 * @param uriVars the URI variables to expand into the URL
-<<<<<<< HEAD
-	 * @return a {@code ListenableFuture} for access to the session when ready for use
-	 * @deprecated as of 6.0, in favor of {@link #connectAsync(String, StompSessionHandler, Object...)}
-	 */
-	@Deprecated(since = "6.0", forRemoval = true)
-	@SuppressWarnings("removal")
-	public org.springframework.util.concurrent.ListenableFuture<StompSession> connect(
-			String url, StompSessionHandler handler, Object... uriVars) {
-
-		return new org.springframework.util.concurrent.CompletableToListenableFutureAdapter<>(
-				connectAsync(url, handler, uriVars));
-	}
-
-	/**
-	 * Connect to the given WebSocket URL and notify the given
-	 * {@link org.springframework.messaging.simp.stomp.StompSessionHandler}
-	 * when connected on the STOMP level after the CONNECTED frame is received.
-	 * @param url the url to connect to
-	 * @param handler the session handler
-	 * @param uriVars the URI variables to expand into the URL
-=======
->>>>>>> bf06d748
 	 * @return a CompletableFuture for access to the session when ready for use
 	 * @since 6.0
 	 */
@@ -273,32 +241,7 @@
 
 	/**
 	 * An overloaded version of
-<<<<<<< HEAD
-	 * {@link #connect(String, StompSessionHandler, Object...)} that also
-	 * accepts {@link WebSocketHttpHeaders} to use for the WebSocket handshake.
-	 * @param url the url to connect to
-	 * @param handshakeHeaders the headers for the WebSocket handshake
-	 * @param handler the session handler
-	 * @param uriVariables the URI variables to expand into the URL
-	 * @return a {@code ListenableFuture} for access to the session when ready for use
-	 * @deprecated as of 6.0, in favor of {@link #connectAsync(String, WebSocketHttpHeaders, StompSessionHandler, Object...)}
-	 */
-	@Deprecated(since = "6.0", forRemoval = true)
-	@SuppressWarnings("removal")
-	public org.springframework.util.concurrent.ListenableFuture<StompSession> connect(
-			String url, @Nullable WebSocketHttpHeaders handshakeHeaders,
-			StompSessionHandler handler, Object... uriVariables) {
-
-		return new org.springframework.util.concurrent.CompletableToListenableFutureAdapter<>(
-				connectAsync(url, handshakeHeaders, null, handler, uriVariables));
-	}
-
-	/**
-	 * An overloaded version of
-	 * {@link #connect(String, StompSessionHandler, Object...)} that also
-=======
 	 * {@link #connectAsync(String, StompSessionHandler, Object...)} that also
->>>>>>> bf06d748
 	 * accepts {@link WebSocketHttpHeaders} to use for the WebSocket handshake.
 	 * @param url the url to connect to
 	 * @param handshakeHeaders the headers for the WebSocket handshake
@@ -315,34 +258,7 @@
 
 	/**
 	 * An overloaded version of
-<<<<<<< HEAD
-	 * {@link #connect(String, StompSessionHandler, Object...)} that also accepts
-	 * {@link WebSocketHttpHeaders} to use for the WebSocket handshake and
-	 * {@link StompHeaders} for the STOMP CONNECT frame.
-	 * @param url the url to connect to
-	 * @param handshakeHeaders headers for the WebSocket handshake
-	 * @param connectHeaders headers for the STOMP CONNECT frame
-	 * @param handler the session handler
-	 * @param uriVariables the URI variables to expand into the URL
-	 * @return a {@code ListenableFuture} for access to the session when ready for use
-	 * @deprecated as of 6.0, in favor of {@link #connectAsync(String, WebSocketHttpHeaders, StompHeaders, StompSessionHandler, Object...)}
-	 */
-	@Deprecated(since = "6.0", forRemoval = true)
-	@SuppressWarnings("removal")
-	public org.springframework.util.concurrent.ListenableFuture<StompSession> connect(
-			String url, @Nullable WebSocketHttpHeaders handshakeHeaders,
-			@Nullable StompHeaders connectHeaders, StompSessionHandler handler, Object... uriVariables) {
-
-		return new org.springframework.util.concurrent.CompletableToListenableFutureAdapter<>(
-				connectAsync(url, handshakeHeaders, connectHeaders, handler, uriVariables));
-	}
-
-	/**
-	 * An overloaded version of
-	 * {@link #connect(String, StompSessionHandler, Object...)} that also accepts
-=======
 	 * {@link #connectAsync(String, StompSessionHandler, Object...)} that also accepts
->>>>>>> bf06d748
 	 * {@link WebSocketHttpHeaders} to use for the WebSocket handshake and
 	 * {@link StompHeaders} for the STOMP CONNECT frame.
 	 * @param url the url to connect to
@@ -363,32 +279,7 @@
 
 	/**
 	 * An overloaded version of
-<<<<<<< HEAD
-	 * {@link #connect(String, WebSocketHttpHeaders, StompSessionHandler, Object...)}
-	 * that accepts a fully prepared {@link java.net.URI}.
-	 * @param url the url to connect to
-	 * @param handshakeHeaders the headers for the WebSocket handshake
-	 * @param connectHeaders headers for the STOMP CONNECT frame
-	 * @param sessionHandler the STOMP session handler
-	 * @return a {@code ListenableFuture} for access to the session when ready for use
-	 * @deprecated as of 6.0, in favor of {@link #connectAsync(URI, WebSocketHttpHeaders, StompHeaders, StompSessionHandler)}
-	 */
-	@Deprecated(since = "6.0", forRemoval = true)
-	@SuppressWarnings("removal")
-	public org.springframework.util.concurrent.ListenableFuture<StompSession> connect(
-			URI url, @Nullable WebSocketHttpHeaders handshakeHeaders,
-			@Nullable StompHeaders connectHeaders, StompSessionHandler sessionHandler) {
-
-		return new org.springframework.util.concurrent.CompletableToListenableFutureAdapter<>(
-				connectAsync(url, handshakeHeaders, connectHeaders, sessionHandler));
-	}
-
-	/**
-	 * An overloaded version of
-	 * {@link #connect(String, WebSocketHttpHeaders, StompSessionHandler, Object...)}
-=======
 	 * {@link #connectAsync(String, WebSocketHttpHeaders, StompSessionHandler, Object...)}
->>>>>>> bf06d748
 	 * that accepts a fully prepared {@link java.net.URI}.
 	 * @param url the url to connect to
 	 * @param handshakeHeaders the headers for the WebSocket handshake
@@ -620,12 +511,7 @@
 
 		private final BufferingStompDecoder bufferingDecoder;
 
-<<<<<<< HEAD
-		@Nullable
-		private final SplittingStompEncoder splittingEncoder;
-=======
 		private final @Nullable SplittingStompEncoder splittingEncoder;
->>>>>>> bf06d748
 
 		public StompWebSocketMessageCodec(int inboundMessageSizeLimit, @Nullable Integer outboundMessageSizeLimit) {
 			this.bufferingDecoder = new BufferingStompDecoder(DECODER, inboundMessageSizeLimit);
@@ -684,17 +570,10 @@
 			Assert.notNull(accessor, "No StompHeaderAccessor available");
 			return accessor;
 		}
-<<<<<<< HEAD
 
 		private static boolean useBinary(
 				StompHeaderAccessor accessor, byte[] payload, Class<? extends WebSocketSession> sessionType) {
 
-=======
-
-		private static boolean useBinary(
-				StompHeaderAccessor accessor, byte[] payload, Class<? extends WebSocketSession> sessionType) {
-
->>>>>>> bf06d748
 			return (payload.length > 0 &&
 					!(SockJsSession.class.isAssignableFrom(sessionType)) &&
 					MimeTypeUtils.APPLICATION_OCTET_STREAM.isCompatibleWith(accessor.getContentType()));
