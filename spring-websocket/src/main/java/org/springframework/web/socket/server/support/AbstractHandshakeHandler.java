--- conflicted
+++ resolved
@@ -53,13 +53,8 @@
  *
  * <p>Performs initial validation of the WebSocket handshake request - possibly rejecting it
  * through the appropriate HTTP status code - while also allowing its subclasses to override
-<<<<<<< HEAD
- * various parts of the negotiation process (for example, origin validation, sub-protocol negotiation,
- * extensions negotiation, etc).
-=======
  * various parts of the negotiation process: for example, origin validation, sub-protocol
  * negotiation, extensions negotiation, etc.
->>>>>>> bf06d748
  *
  * <p>If the negotiation succeeds, the actual upgrade is delegated to a server-specific
  * {@link org.springframework.web.socket.server.RequestUpgradeStrategy}, which will update
