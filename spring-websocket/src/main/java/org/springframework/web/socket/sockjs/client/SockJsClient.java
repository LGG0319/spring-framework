--- conflicted
+++ resolved
@@ -113,17 +113,10 @@
 
 
 	/**
-<<<<<<< HEAD
-	 * The names of HTTP headers that should be copied from the handshake headers
-	 * of each call to {@link SockJsClient#doHandshake(WebSocketHandler, WebSocketHttpHeaders, URI)}
-	 * and also used with other HTTP requests issued as part of that SockJS
-	 * connection, for example, the initial info request, XHR send or receive requests.
-=======
 	 * The names of HTTP headers that should be copied from the handshake headers of each
 	 * call to {@link SockJsClient#execute(WebSocketHandler, WebSocketHttpHeaders, URI)}
 	 * and also used with other HTTP requests issued as part of that SockJS connection,
 	 * for example, the initial info request, XHR send or receive requests.
->>>>>>> bf06d748
 	 * <p>By default if this property is not set, all handshake headers are also
 	 * used for other HTTP requests. Set it if you want only a subset of handshake
 	 * headers (for example, auth headers) to be used for other HTTP requests.
