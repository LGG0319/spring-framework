--- conflicted
+++ resolved
@@ -114,31 +114,6 @@
 	 * @param subProtocols requested sub-protocols, or an empty list
 	 * @param extensions requested WebSocket extensions, or an empty list
 	 * @param attributes the attributes to associate with the WebSocketSession, i.e. via
-<<<<<<< HEAD
-	 * {@link WebSocketSession#getAttributes()}; currently always an empty map.
-	 * @return the established WebSocket session wrapped in a {@code ListenableFuture}.
-	 * @deprecated as of 6.0, in favor of {@link #executeInternal(WebSocketHandler, HttpHeaders, URI, List, List, Map)}
-	 */
-	@Deprecated(since = "6.0", forRemoval = true)
-	@SuppressWarnings("removal")
-	protected org.springframework.util.concurrent.ListenableFuture<WebSocketSession> doHandshakeInternal(
-			WebSocketHandler webSocketHandler, HttpHeaders headers, URI uri, List<String> subProtocols,
-			List<WebSocketExtension> extensions, Map<String, Object> attributes) {
-
-		throw new UnsupportedOperationException("doHandshakeInternal is deprecated in favor of executeInternal");
-	}
-
-	/**
-	 * Perform the actual handshake to establish a connection to the server.
-	 * @param webSocketHandler the client-side handler for WebSocket messages
-	 * @param headers the HTTP headers to use for the handshake, with unwanted (forbidden)
-	 * headers filtered out (never {@code null})
-	 * @param uri the target URI for the handshake (never {@code null})
-	 * @param subProtocols requested sub-protocols, or an empty list
-	 * @param extensions requested WebSocket extensions, or an empty list
-	 * @param attributes the attributes to associate with the WebSocketSession, i.e. via
-=======
->>>>>>> bf06d748
 	 * {@link WebSocketSession#getAttributes()}; currently always an empty map
 	 * @return the established WebSocket session wrapped in a {@code CompletableFuture}.
 	 */
