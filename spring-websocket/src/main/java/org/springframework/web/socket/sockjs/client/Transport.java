--- conflicted
+++ resolved
@@ -43,25 +43,6 @@
 	 * @param request the transport request
 	 * @param webSocketHandler the application handler to delegate lifecycle events to
 	 * @return a future to indicate success or failure to connect
-<<<<<<< HEAD
-	 * @deprecated as of 6.0, in favor of {@link #connectAsync(TransportRequest, WebSocketHandler)}
-	 */
-	@Deprecated(since = "6.0", forRemoval = true)
-	@SuppressWarnings("removal")
-	default org.springframework.util.concurrent.ListenableFuture<WebSocketSession> connect(
-			TransportRequest request, WebSocketHandler webSocketHandler) {
-
-		return new org.springframework.util.concurrent.CompletableToListenableFutureAdapter<>(
-				connectAsync(request, webSocketHandler));
-	}
-
-	/**
-	 * Connect the transport.
-	 * @param request the transport request
-	 * @param webSocketHandler the application handler to delegate lifecycle events to
-	 * @return a future to indicate success or failure to connect
-=======
->>>>>>> bf06d748
 	 * @since 6.0
 	 */
 	CompletableFuture<WebSocketSession> connectAsync(TransportRequest request, WebSocketHandler webSocketHandler);
