--- conflicted
+++ resolved
@@ -108,18 +108,6 @@
 		return connectFuture;
 	}
 
-<<<<<<< HEAD
-	@Deprecated(since = "6.0", forRemoval = true)
-	@SuppressWarnings("removal")
-	protected void connectInternal(TransportRequest request, WebSocketHandler handler,
-			URI receiveUrl, HttpHeaders handshakeHeaders, XhrClientSockJsSession session,
-			org.springframework.util.concurrent.SettableListenableFuture<WebSocketSession> connectFuture) {
-
-		throw new UnsupportedOperationException("connectInternal has been deprecated in favor of connectInternal");
-	}
-
-=======
->>>>>>> bf06d748
 	protected abstract void connectInternal(TransportRequest request, WebSocketHandler handler,
 			URI receiveUrl, HttpHeaders handshakeHeaders, XhrClientSockJsSession session,
 			CompletableFuture<WebSocketSession> connectFuture);
