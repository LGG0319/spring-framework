--- conflicted
+++ resolved
@@ -40,22 +40,7 @@
  */
 public class WebSocketClientSockJsSession extends AbstractClientSockJsSession implements NativeWebSocketSession {
 
-<<<<<<< HEAD
-	@Nullable
-	private WebSocketSession webSocketSession;
-
-
-	/**
-	 * Create a new {@code WebSocketClientSockJsSession}.
-	 * @deprecated as of 6.0, in favor of {@link #WebSocketClientSockJsSession(TransportRequest, WebSocketHandler, CompletableFuture)}
-	 */
-	@Deprecated(since = "6.0", forRemoval = true)
-	@SuppressWarnings("removal")
-	public WebSocketClientSockJsSession(TransportRequest request, WebSocketHandler handler,
-			org.springframework.util.concurrent.SettableListenableFuture<WebSocketSession> connectFuture) {
-=======
 	private @Nullable WebSocketSession webSocketSession;
->>>>>>> bf06d748
 
 
 	public WebSocketClientSockJsSession(TransportRequest request, WebSocketHandler handler,
