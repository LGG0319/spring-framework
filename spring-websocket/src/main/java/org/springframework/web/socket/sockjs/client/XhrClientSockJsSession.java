/*
 * Copyright 2002-2024 the original author or authors.
 *
 * Licensed under the Apache License, Version 2.0 (the "License");
 * you may not use this file except in compliance with the License.
 * You may obtain a copy of the License at
 *
 *      https://www.apache.org/licenses/LICENSE-2.0
 *
 * Unless required by applicable law or agreed to in writing, software
 * distributed under the License is distributed on an "AS IS" BASIS,
 * WITHOUT WARRANTIES OR CONDITIONS OF ANY KIND, either express or implied.
 * See the License for the specific language governing permissions and
 * limitations under the License.
 */

package org.springframework.web.socket.sockjs.client;

import java.net.InetSocketAddress;
import java.net.URI;
import java.util.Collections;
import java.util.List;
import java.util.concurrent.CompletableFuture;

import org.jspecify.annotations.Nullable;

import org.springframework.http.HttpHeaders;
import org.springframework.http.MediaType;
import org.springframework.util.Assert;
import org.springframework.web.socket.CloseStatus;
import org.springframework.web.socket.TextMessage;
import org.springframework.web.socket.WebSocketExtension;
import org.springframework.web.socket.WebSocketHandler;
import org.springframework.web.socket.WebSocketSession;
import org.springframework.web.socket.sockjs.transport.TransportType;

/**
 * An extension of {@link AbstractClientSockJsSession} for use with HTTP
 * transports simulating a WebSocket session.
 *
 * @author Rossen Stoyanchev
 * @since 4.1
 */
public class XhrClientSockJsSession extends AbstractClientSockJsSession {

	private final XhrTransport transport;

	private final HttpHeaders headers;

	private final HttpHeaders sendHeaders;

	private final URI sendUrl;

	private int textMessageSizeLimit = -1;

	private int binaryMessageSizeLimit = -1;

<<<<<<< HEAD

	/**
	 * Create a new {@code XhrClientSockJsSession}.
	 * @deprecated as of 6.0, in favor of
	 * {@link #XhrClientSockJsSession(TransportRequest, WebSocketHandler, XhrTransport, CompletableFuture)}
	 */
	@Deprecated(since = "6.0", forRemoval = true)
	@SuppressWarnings("removal")
	public XhrClientSockJsSession(
			TransportRequest request, WebSocketHandler handler, XhrTransport transport,
			org.springframework.util.concurrent.SettableListenableFuture<WebSocketSession> connectFuture) {

		super(request, handler, connectFuture);
		Assert.notNull(transport, "XhrTransport is required");
		this.transport = transport;
		this.headers = request.getHttpRequestHeaders();
		this.sendHeaders = new HttpHeaders();
		this.sendHeaders.putAll(this.headers);
		this.sendHeaders.setContentType(MediaType.APPLICATION_JSON);
		this.sendUrl = request.getSockJsUrlInfo().getTransportUrl(TransportType.XHR_SEND);
	}
=======
>>>>>>> bf06d748

	/**
	 * Create a new {@code XhrClientSockJsSession}.
	 * @since 6.0
	 */
	public XhrClientSockJsSession(TransportRequest request, WebSocketHandler handler,
			XhrTransport transport, CompletableFuture<WebSocketSession> connectFuture) {

		super(request, handler, connectFuture);
		Assert.notNull(transport, "XhrTransport is required");
		this.transport = transport;
		this.headers = request.getHttpRequestHeaders();
		this.sendHeaders = new HttpHeaders();
		this.sendHeaders.putAll(this.headers);
		this.sendHeaders.setContentType(MediaType.APPLICATION_JSON);
		this.sendUrl = request.getSockJsUrlInfo().getTransportUrl(TransportType.XHR_SEND);
	}


	public HttpHeaders getHeaders() {
		return this.headers;
	}

	@Override
	public @Nullable InetSocketAddress getLocalAddress() {
		return null;
	}

	@Override
	public @Nullable InetSocketAddress getRemoteAddress() {
		URI uri = getUri();
		return (uri != null ? new InetSocketAddress(uri.getHost(), uri.getPort()) : null);
	}

	@Override
	public @Nullable String getAcceptedProtocol() {
		return null;
	}

	@Override
	public void setTextMessageSizeLimit(int messageSizeLimit) {
		this.textMessageSizeLimit = messageSizeLimit;
	}

	@Override
	public int getTextMessageSizeLimit() {
		return this.textMessageSizeLimit;
	}

	@Override
	public void setBinaryMessageSizeLimit(int messageSizeLimit) {
		this.binaryMessageSizeLimit = -1;
	}

	@Override
	public int getBinaryMessageSizeLimit() {
		return this.binaryMessageSizeLimit;
	}

	@Override
	public List<WebSocketExtension> getExtensions() {
		return Collections.emptyList();
	}

	@Override
	protected void sendInternal(TextMessage message) {
		this.transport.executeSendRequest(this.sendUrl, this.sendHeaders, message);
	}

	@Override
	protected void disconnect(CloseStatus status) {
		// Nothing to do: XHR transports check if session is disconnected.
	}

}<|MERGE_RESOLUTION|>--- conflicted
+++ resolved
@@ -55,30 +55,6 @@
 
 	private int binaryMessageSizeLimit = -1;
 
-<<<<<<< HEAD
-
-	/**
-	 * Create a new {@code XhrClientSockJsSession}.
-	 * @deprecated as of 6.0, in favor of
-	 * {@link #XhrClientSockJsSession(TransportRequest, WebSocketHandler, XhrTransport, CompletableFuture)}
-	 */
-	@Deprecated(since = "6.0", forRemoval = true)
-	@SuppressWarnings("removal")
-	public XhrClientSockJsSession(
-			TransportRequest request, WebSocketHandler handler, XhrTransport transport,
-			org.springframework.util.concurrent.SettableListenableFuture<WebSocketSession> connectFuture) {
-
-		super(request, handler, connectFuture);
-		Assert.notNull(transport, "XhrTransport is required");
-		this.transport = transport;
-		this.headers = request.getHttpRequestHeaders();
-		this.sendHeaders = new HttpHeaders();
-		this.sendHeaders.putAll(this.headers);
-		this.sendHeaders.setContentType(MediaType.APPLICATION_JSON);
-		this.sendUrl = request.getSockJsUrlInfo().getTransportUrl(TransportType.XHR_SEND);
-	}
-=======
->>>>>>> bf06d748
 
 	/**
 	 * Create a new {@code XhrClientSockJsSession}.
