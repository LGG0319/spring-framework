/*
 * Copyright 2002-2024 the original author or authors.
 *
 * Licensed under the Apache License, Version 2.0 (the "License");
 * you may not use this file except in compliance with the License.
 * You may obtain a copy of the License at
 *
 *      https://www.apache.org/licenses/LICENSE-2.0
 *
 * Unless required by applicable law or agreed to in writing, software
 * distributed under the License is distributed on an "AS IS" BASIS,
 * WITHOUT WARRANTIES OR CONDITIONS OF ANY KIND, either express or implied.
 * See the License for the specific language governing permissions and
 * limitations under the License.
 */

package org.springframework.web.socket.client;

import java.net.URI;
import java.util.concurrent.CompletableFuture;

import org.jspecify.annotations.Nullable;

import org.springframework.web.socket.WebSocketHandler;
import org.springframework.web.socket.WebSocketHttpHeaders;
import org.springframework.web.socket.WebSocketSession;

/**
 * Contract for initiating a WebSocket request. As an alternative considering using the
 * declarative style {@link WebSocketConnectionManager} that starts a WebSocket connection
 * to a pre-configured URI when the application starts.
 *
 * @author Rossen Stoyanchev
 * @since 4.0
 * @see WebSocketConnectionManager
 */
public interface WebSocketClient {

	/**
	 * Execute a handshake request to the given url and handle the resulting
	 * WebSocket session with the given handler.
	 * @param webSocketHandler the session handler
	 * @param uriTemplate the url template
	 * @param uriVariables the variables to expand the template
	 * @return a future that completes when the session is available
<<<<<<< HEAD
	 * @deprecated as of 6.0, in favor of {@link #execute(WebSocketHandler, String, Object...)}
	 */
	@Deprecated(since = "6.0", forRemoval = true)
	@SuppressWarnings("removal")
	default org.springframework.util.concurrent.ListenableFuture<WebSocketSession> doHandshake(
			WebSocketHandler webSocketHandler, String uriTemplate, Object... uriVariables) {

		return new org.springframework.util.concurrent.CompletableToListenableFutureAdapter<>(
				execute(webSocketHandler, uriTemplate, uriVariables));
	}

	/**
	 * Execute a handshake request to the given url and handle the resulting
	 * WebSocket session with the given handler.
	 * @param webSocketHandler the session handler
	 * @param uriTemplate the url template
	 * @param uriVariables the variables to expand the template
	 * @return a future that completes when the session is available
=======
>>>>>>> bf06d748
	 * @since 6.0
	 */
	CompletableFuture<WebSocketSession> execute(WebSocketHandler webSocketHandler,
				String uriTemplate, Object... uriVariables);

	/**
	 * Execute a handshake request to the given url and handle the resulting
	 * WebSocket session with the given handler.
	 * @param webSocketHandler the session handler
	 * @param uri the url
	 * @return a future that completes when the session is available
<<<<<<< HEAD
	 * @deprecated as of 6.0, in favor of {@link #execute(WebSocketHandler, WebSocketHttpHeaders, URI)}
	 */
	@Deprecated(since = "6.0", forRemoval = true)
	@SuppressWarnings("removal")
	default org.springframework.util.concurrent.ListenableFuture<WebSocketSession> doHandshake(
			WebSocketHandler webSocketHandler, @Nullable WebSocketHttpHeaders headers, URI uri) {

		return new org.springframework.util.concurrent.CompletableToListenableFutureAdapter<>(
				execute(webSocketHandler, headers, uri));
	}

	/**
	 * Execute a handshake request to the given url and handle the resulting
	 * WebSocket session with the given handler.
	 * @param webSocketHandler the session handler
	 * @param uri the url
	 * @return a future that completes when the session is available
=======
>>>>>>> bf06d748
	 * @since 6.0
	 */
	CompletableFuture<WebSocketSession> execute(WebSocketHandler webSocketHandler,
			@Nullable WebSocketHttpHeaders headers, URI uri);

}<|MERGE_RESOLUTION|>--- conflicted
+++ resolved
@@ -43,27 +43,6 @@
 	 * @param uriTemplate the url template
 	 * @param uriVariables the variables to expand the template
 	 * @return a future that completes when the session is available
-<<<<<<< HEAD
-	 * @deprecated as of 6.0, in favor of {@link #execute(WebSocketHandler, String, Object...)}
-	 */
-	@Deprecated(since = "6.0", forRemoval = true)
-	@SuppressWarnings("removal")
-	default org.springframework.util.concurrent.ListenableFuture<WebSocketSession> doHandshake(
-			WebSocketHandler webSocketHandler, String uriTemplate, Object... uriVariables) {
-
-		return new org.springframework.util.concurrent.CompletableToListenableFutureAdapter<>(
-				execute(webSocketHandler, uriTemplate, uriVariables));
-	}
-
-	/**
-	 * Execute a handshake request to the given url and handle the resulting
-	 * WebSocket session with the given handler.
-	 * @param webSocketHandler the session handler
-	 * @param uriTemplate the url template
-	 * @param uriVariables the variables to expand the template
-	 * @return a future that completes when the session is available
-=======
->>>>>>> bf06d748
 	 * @since 6.0
 	 */
 	CompletableFuture<WebSocketSession> execute(WebSocketHandler webSocketHandler,
@@ -75,26 +54,6 @@
 	 * @param webSocketHandler the session handler
 	 * @param uri the url
 	 * @return a future that completes when the session is available
-<<<<<<< HEAD
-	 * @deprecated as of 6.0, in favor of {@link #execute(WebSocketHandler, WebSocketHttpHeaders, URI)}
-	 */
-	@Deprecated(since = "6.0", forRemoval = true)
-	@SuppressWarnings("removal")
-	default org.springframework.util.concurrent.ListenableFuture<WebSocketSession> doHandshake(
-			WebSocketHandler webSocketHandler, @Nullable WebSocketHttpHeaders headers, URI uri) {
-
-		return new org.springframework.util.concurrent.CompletableToListenableFutureAdapter<>(
-				execute(webSocketHandler, headers, uri));
-	}
-
-	/**
-	 * Execute a handshake request to the given url and handle the resulting
-	 * WebSocket session with the given handler.
-	 * @param webSocketHandler the session handler
-	 * @param uri the url
-	 * @return a future that completes when the session is available
-=======
->>>>>>> bf06d748
 	 * @since 6.0
 	 */
 	CompletableFuture<WebSocketSession> execute(WebSocketHandler webSocketHandler,
