--- conflicted
+++ resolved
@@ -120,26 +120,7 @@
 
 		// 2.调用 TransactionAspectSupport#invokewithinTransaction处理事务
 		// Adapt to TransactionAspectSupport's invokeWithinTransaction...
-<<<<<<< HEAD
-		return invokeWithinTransaction(invocation.getMethod(), targetClass, new CoroutinesInvocationCallback() {
-			@Override
-			@Nullable
-			public Object proceedWithInvocation() throws Throwable {
-				// 实际执行目标方法
-				return invocation.proceed();
-			}
-			@Override
-			public Object getTarget() {
-				return invocation.getThis();
-			}
-			@Override
-			public Object[] getArguments() {
-				return invocation.getArguments();
-			}
-		});
-=======
 		return invokeWithinTransaction(invocation.getMethod(), targetClass, invocation::proceed);
->>>>>>> d3755aba
 	}
 
 
