/*
 * Copyright 2002-2024 the original author or authors.
 *
 * Licensed under the Apache License, Version 2.0 (the "License");
 * you may not use this file except in compliance with the License.
 * You may obtain a copy of the License at
 *
 *      https://www.apache.org/licenses/LICENSE-2.0
 *
 * Unless required by applicable law or agreed to in writing, software
 * distributed under the License is distributed on an "AS IS" BASIS,
 * WITHOUT WARRANTIES OR CONDITIONS OF ANY KIND, either express or implied.
 * See the License for the specific language governing permissions and
 * limitations under the License.
 */

package org.springframework.transaction.interceptor;

import java.io.Serializable;
import java.lang.reflect.Method;

import org.jspecify.annotations.Nullable;

import org.springframework.util.Assert;

/**
 * Composite {@link TransactionAttributeSource} implementation that iterates
 * over a given array of {@link TransactionAttributeSource} instances.
 *
 * @author Juergen Hoeller
 * @since 2.0
 */
@SuppressWarnings("serial")
public class CompositeTransactionAttributeSource implements TransactionAttributeSource, Serializable {

	private final TransactionAttributeSource[] transactionAttributeSources;


	/**
	 * Create a new CompositeTransactionAttributeSource for the given sources.
	 * @param transactionAttributeSources the TransactionAttributeSource instances to combine
	 */
	public CompositeTransactionAttributeSource(TransactionAttributeSource... transactionAttributeSources) {
		Assert.notNull(transactionAttributeSources, "TransactionAttributeSource array must not be null");
		this.transactionAttributeSources = transactionAttributeSources;
	}

	/**
	 * Return the TransactionAttributeSource instances that this
	 * CompositeTransactionAttributeSource combines.
	 */
	public final TransactionAttributeSource[] getTransactionAttributeSources() {
		return this.transactionAttributeSources;
	}


	@Override
	public boolean isCandidateClass(Class<?> targetClass) {
		for (TransactionAttributeSource source : this.transactionAttributeSources) {
			if (source.isCandidateClass(targetClass)) {
				return true;
			}
		}
		return false;
	}

	@Override
	public boolean hasTransactionAttribute(Method method, @Nullable Class<?> targetClass) {
		for (TransactionAttributeSource source : this.transactionAttributeSources) {
			if (source.hasTransactionAttribute(method, targetClass)) {
				return true;
			}
		}
		return false;
	}

	@Override
<<<<<<< HEAD
	@Nullable
	public TransactionAttribute getTransactionAttribute(Method method, @Nullable Class<?> targetClass) {
=======
	public @Nullable TransactionAttribute getTransactionAttribute(Method method, @Nullable Class<?> targetClass) {
>>>>>>> bf06d748
		for (TransactionAttributeSource source : this.transactionAttributeSources) {
			TransactionAttribute attr = source.getTransactionAttribute(method, targetClass);
			if (attr != null) {
				return attr;
			}
		}
		return null;
	}

}<|MERGE_RESOLUTION|>--- conflicted
+++ resolved
@@ -75,12 +75,7 @@
 	}
 
 	@Override
-<<<<<<< HEAD
-	@Nullable
-	public TransactionAttribute getTransactionAttribute(Method method, @Nullable Class<?> targetClass) {
-=======
 	public @Nullable TransactionAttribute getTransactionAttribute(Method method, @Nullable Class<?> targetClass) {
->>>>>>> bf06d748
 		for (TransactionAttributeSource source : this.transactionAttributeSources) {
 			TransactionAttribute attr = source.getTransactionAttribute(method, targetClass);
 			if (attr != null) {
