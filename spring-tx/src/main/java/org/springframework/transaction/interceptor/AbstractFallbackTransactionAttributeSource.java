/*
 * Copyright 2002-2024 the original author or authors.
 *
 * Licensed under the Apache License, Version 2.0 (the "License");
 * you may not use this file except in compliance with the License.
 * You may obtain a copy of the License at
 *
 *      https://www.apache.org/licenses/LICENSE-2.0
 *
 * Unless required by applicable law or agreed to in writing, software
 * distributed under the License is distributed on an "AS IS" BASIS,
 * WITHOUT WARRANTIES OR CONDITIONS OF ANY KIND, either express or implied.
 * See the License for the specific language governing permissions and
 * limitations under the License.
 */

package org.springframework.transaction.interceptor;

import java.lang.reflect.Method;
import java.lang.reflect.Modifier;
import java.util.Map;
import java.util.concurrent.ConcurrentHashMap;

import org.apache.commons.logging.Log;
import org.apache.commons.logging.LogFactory;
import org.jspecify.annotations.Nullable;

import org.springframework.aop.support.AopUtils;
import org.springframework.context.EmbeddedValueResolverAware;
import org.springframework.core.MethodClassKey;
import org.springframework.util.ClassUtils;
import org.springframework.util.ReflectionUtils;
import org.springframework.util.StringValueResolver;

/**
 * Abstract implementation of {@link TransactionAttributeSource} that caches
 * attributes for methods and implements a fallback policy: 1. specific target
 * method; 2. target class; 3. declaring method; 4. declaring class/interface.
 *
 * <p>Defaults to using the target class's transaction attribute if none is
 * associated with the target method. Any transaction attribute associated with
 * the target method completely overrides a class transaction attribute.
 * If none found on the target class, the interface that the invoked method
 * has been called through (in case of a JDK proxy) will be checked.
 *
 * @author Rod Johnson
 * @author Juergen Hoeller
 * @since 1.1
 */
public abstract class AbstractFallbackTransactionAttributeSource
		implements TransactionAttributeSource, EmbeddedValueResolverAware {

	/**
	 * Canonical value held in cache to indicate no transaction attribute was
	 * found for this method, and we don't need to look again.
	 */
	@SuppressWarnings("serial")
	private static final TransactionAttribute NULL_TRANSACTION_ATTRIBUTE = new DefaultTransactionAttribute() {
		@Override
		public String toString() {
			return "null";
		}
	};


	/**
	 * Logger available to subclasses.
	 * <p>As this base class is not marked Serializable, the logger will be recreated
	 * after serialization - provided that the concrete subclass is Serializable.
	 */
	protected final Log logger = LogFactory.getLog(getClass());

	private transient @Nullable StringValueResolver embeddedValueResolver;

	/**
	 * Cache of TransactionAttributes, keyed by method on a specific target class.
	 * <p>As this base class is not marked Serializable, the cache will be recreated
	 * after serialization - provided that the concrete subclass is Serializable.
	 */
	private final Map<Object, TransactionAttribute> attributeCache = new ConcurrentHashMap<>(1024);


	@Override
	public void setEmbeddedValueResolver(StringValueResolver resolver) {
		this.embeddedValueResolver = resolver;
	}


	@Override
	public boolean hasTransactionAttribute(Method method, @Nullable Class<?> targetClass) {
		return (getTransactionAttribute(method, targetClass, false) != null);
	}

	@Override
<<<<<<< HEAD
	@Nullable
	public TransactionAttribute getTransactionAttribute(Method method, @Nullable Class<?> targetClass) {
=======
	public @Nullable TransactionAttribute getTransactionAttribute(Method method, @Nullable Class<?> targetClass) {
>>>>>>> bf06d748
		return getTransactionAttribute(method, targetClass, true);
	}

	/**
	 * Determine the transaction attribute for this method invocation.
	 * <p>Defaults to the class's transaction attribute if no method attribute is found.
	 * @param method the method for the current invocation (never {@code null})
	 * @param targetClass the target class for this invocation (can be {@code null})
	 * @param cacheNull whether {@code null} results should be cached as well
	 * @return a TransactionAttribute for this method, or {@code null} if the method
	 * is not transactional
	 */
<<<<<<< HEAD
	@Nullable
	private TransactionAttribute getTransactionAttribute(
=======
	private @Nullable TransactionAttribute getTransactionAttribute(
>>>>>>> bf06d748
			Method method, @Nullable Class<?> targetClass, boolean cacheNull) {

		if (ReflectionUtils.isObjectMethod(method)) {
			return null;
		}

		Object cacheKey = getCacheKey(method, targetClass);
		TransactionAttribute cached = this.attributeCache.get(cacheKey);

		if (cached != null) {
			return (cached != NULL_TRANSACTION_ATTRIBUTE ? cached : null);
		}
		else {
			TransactionAttribute txAttr = computeTransactionAttribute(method, targetClass);
			if (txAttr != null) {
				String methodIdentification = ClassUtils.getQualifiedMethodName(method, targetClass);
				if (txAttr instanceof DefaultTransactionAttribute dta) {
					dta.setDescriptor(methodIdentification);
					dta.resolveAttributeStrings(this.embeddedValueResolver);
				}
				if (logger.isTraceEnabled()) {
					logger.trace("Adding transactional method '" + methodIdentification + "' with attribute: " + txAttr);
				}
				this.attributeCache.put(cacheKey, txAttr);
			}
			else if (cacheNull) {
				this.attributeCache.put(cacheKey, NULL_TRANSACTION_ATTRIBUTE);
			}
			return txAttr;
		}
	}

	/**
	 * Determine a cache key for the given method and target class.
	 * <p>Must not produce same key for overloaded methods.
	 * Must produce same key for different instances of the same method.
	 * @param method the method (never {@code null})
	 * @param targetClass the target class (may be {@code null})
	 * @return the cache key (never {@code null})
	 */
	protected Object getCacheKey(Method method, @Nullable Class<?> targetClass) {
		return new MethodClassKey(method, targetClass);
	}

	/**
	 * Same signature as {@link #getTransactionAttribute}, but doesn't cache the result.
	 * {@link #getTransactionAttribute} is effectively a caching decorator for this method.
	 * <p>As of 4.1.8, this method can be overridden.
	 * @since 4.1.8
	 * @see #getTransactionAttribute
	 */
	protected @Nullable TransactionAttribute computeTransactionAttribute(Method method, @Nullable Class<?> targetClass) {
		// Don't allow non-public methods, as configured.
		if (allowPublicMethodsOnly() && !Modifier.isPublic(method.getModifiers())) {
			return null;
		}

		// The method may be on an interface, but we need attributes from the target class.
		// If the target class is null, the method will be unchanged.
		Method specificMethod = AopUtils.getMostSpecificMethod(method, targetClass);

		// First try is the method in the target class.
		TransactionAttribute txAttr = findTransactionAttribute(specificMethod);
		if (txAttr != null) {
			return txAttr;
		}

		// Second try is the transaction attribute on the target class.
		txAttr = findTransactionAttribute(specificMethod.getDeclaringClass());
		if (txAttr != null && ClassUtils.isUserLevelMethod(method)) {
			return txAttr;
		}

		if (specificMethod != method) {
			// Fallback is to look at the original method.
			txAttr = findTransactionAttribute(method);
			if (txAttr != null) {
				return txAttr;
			}
			// Last fallback is the class of the original method.
			txAttr = findTransactionAttribute(method.getDeclaringClass());
			if (txAttr != null && ClassUtils.isUserLevelMethod(method)) {
				return txAttr;
			}
		}

		return null;
	}


	/**
	 * Subclasses need to implement this to return the transaction attribute for the
	 * given class, if any.
	 * @param clazz the class to retrieve the attribute for
	 * @return all transaction attribute associated with this class, or {@code null} if none
	 */
	protected abstract @Nullable TransactionAttribute findTransactionAttribute(Class<?> clazz);

	/**
	 * Subclasses need to implement this to return the transaction attribute for the
	 * given method, if any.
	 * @param method the method to retrieve the attribute for
	 * @return all transaction attribute associated with this method, or {@code null} if none
	 */
	protected abstract @Nullable TransactionAttribute findTransactionAttribute(Method method);

	/**
	 * Should only public methods be allowed to have transactional semantics?
	 * <p>The default implementation returns {@code false}.
	 */
	protected boolean allowPublicMethodsOnly() {
		return false;
	}

}<|MERGE_RESOLUTION|>--- conflicted
+++ resolved
@@ -92,12 +92,7 @@
 	}
 
 	@Override
-<<<<<<< HEAD
-	@Nullable
-	public TransactionAttribute getTransactionAttribute(Method method, @Nullable Class<?> targetClass) {
-=======
 	public @Nullable TransactionAttribute getTransactionAttribute(Method method, @Nullable Class<?> targetClass) {
->>>>>>> bf06d748
 		return getTransactionAttribute(method, targetClass, true);
 	}
 
@@ -110,12 +105,7 @@
 	 * @return a TransactionAttribute for this method, or {@code null} if the method
 	 * is not transactional
 	 */
-<<<<<<< HEAD
-	@Nullable
-	private TransactionAttribute getTransactionAttribute(
-=======
 	private @Nullable TransactionAttribute getTransactionAttribute(
->>>>>>> bf06d748
 			Method method, @Nullable Class<?> targetClass, boolean cacheNull) {
 
 		if (ReflectionUtils.isObjectMethod(method)) {
