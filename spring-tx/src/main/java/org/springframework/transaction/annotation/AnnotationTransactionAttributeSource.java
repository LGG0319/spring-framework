--- conflicted
+++ resolved
@@ -74,12 +74,7 @@
 
 	private boolean publicMethodsOnly = true;
 
-<<<<<<< HEAD
-	@Nullable
-	private Set<RollbackRuleAttribute> defaultRollbackRules;
-=======
 	private @Nullable Set<RollbackRuleAttribute> defaultRollbackRules;
->>>>>>> bf06d748
 
 
 	/**
