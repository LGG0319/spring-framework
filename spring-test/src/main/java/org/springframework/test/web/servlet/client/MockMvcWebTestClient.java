/*
 * Copyright 2002-2024 the original author or authors.
 *
 * Licensed under the Apache License, Version 2.0 (the "License");
 * you may not use this file except in compliance with the License.
 * You may obtain a copy of the License at
 *
 *      https://www.apache.org/licenses/LICENSE-2.0
 *
 * Unless required by applicable law or agreed to in writing, software
 * distributed under the License is distributed on an "AS IS" BASIS,
 * WITHOUT WARRANTIES OR CONDITIONS OF ANY KIND, either express or implied.
 * See the License for the specific language governing permissions and
 * limitations under the License.
 */

package org.springframework.test.web.servlet.client;

import java.util.function.Supplier;

import jakarta.servlet.Filter;
import org.jspecify.annotations.Nullable;

import org.springframework.format.support.FormattingConversionService;
import org.springframework.http.client.reactive.ClientHttpConnector;
import org.springframework.http.converter.HttpMessageConverter;
import org.springframework.test.web.reactive.server.ExchangeResult;
import org.springframework.test.web.reactive.server.WebTestClient;
import org.springframework.test.web.servlet.DispatcherServletCustomizer;
import org.springframework.test.web.servlet.MockMvc;
import org.springframework.test.web.servlet.MvcResult;
import org.springframework.test.web.servlet.RequestBuilder;
import org.springframework.test.web.servlet.ResultActions;
import org.springframework.test.web.servlet.ResultHandler;
import org.springframework.test.web.servlet.ResultMatcher;
import org.springframework.test.web.servlet.setup.ConfigurableMockMvcBuilder;
import org.springframework.test.web.servlet.setup.MockMvcConfigurer;
import org.springframework.test.web.servlet.setup.RouterFunctionMockMvcBuilder;
import org.springframework.test.web.servlet.setup.StandaloneMockMvcBuilder;
import org.springframework.validation.Validator;
import org.springframework.web.accept.ContentNegotiationManager;
import org.springframework.web.context.WebApplicationContext;
import org.springframework.web.method.support.HandlerMethodArgumentResolver;
import org.springframework.web.method.support.HandlerMethodReturnValueHandler;
import org.springframework.web.servlet.FlashMapManager;
import org.springframework.web.servlet.HandlerExceptionResolver;
import org.springframework.web.servlet.HandlerInterceptor;
import org.springframework.web.servlet.LocaleResolver;
import org.springframework.web.servlet.View;
import org.springframework.web.servlet.ViewResolver;
import org.springframework.web.servlet.function.RouterFunction;
import org.springframework.web.servlet.mvc.method.annotation.RequestMappingHandlerMapping;
import org.springframework.web.util.pattern.PathPatternParser;

/**
 * The main class for testing Spring MVC applications via {@link WebTestClient}
 * with {@link MockMvc} for server request handling.
 *
 * <p>Provides static factory methods and specs to initialize {@code MockMvc}
 * to which the {@code WebTestClient} connects to. For example:
 * <pre class="code">
 * WebTestClient client = MockMvcWebTestClient.bindToController(myController)
 *         .controllerAdvice(myControllerAdvice)
 *         .validator(myValidator)
 *         .build()
 * </pre>
 *
 * <p>The client itself can also be configured. For example:
 * <pre class="code">
 * WebTestClient client = MockMvcWebTestClient.bindToController(myController)
 *         .validator(myValidator)
 *         .configureClient()
 *         .baseUrl("/path")
 *         .build();
 * </pre>
 *
 * @author Rossen Stoyanchev
 * @since 5.3
 */
public interface MockMvcWebTestClient {

	/**
	 * Begin creating a {@link WebTestClient} by providing the {@code @Controller}
	 * instance(s) to handle requests with.
	 * <p>Internally this is delegated to and equivalent to using
	 * {@link org.springframework.test.web.servlet.setup.MockMvcBuilders#standaloneSetup(Object...)}
	 * to initialize {@link MockMvc}.
	 */
	static ControllerSpec bindToController(Object... controllers) {
		return new StandaloneMockMvcSpec(controllers);
	}

	/**
	 * Begin creating a {@link WebTestClient} by providing the {@link RouterFunction}
	 * instance(s) to handle requests with.
	 * <p>Internally this is delegated to and equivalent to using
	 * {@link org.springframework.test.web.servlet.setup.MockMvcBuilders#routerFunctions(RouterFunction[])}
	 * to initialize {@link MockMvc}.
	 * @since 6.2
	 */
	static RouterFunctionSpec bindToRouterFunction(RouterFunction<?>... routerFunctions) {
		return new RouterFunctionMockMvcSpec(routerFunctions);
	}

	/**
	 * Begin creating a {@link WebTestClient} by providing a
	 * {@link WebApplicationContext} with Spring MVC infrastructure and
	 * controllers.
	 * <p>Internally this is delegated to and equivalent to using
	 * {@link org.springframework.test.web.servlet.setup.MockMvcBuilders#webAppContextSetup(WebApplicationContext)}
	 * to initialize {@code MockMvc}.
	 */
	static MockMvcServerSpec<?> bindToApplicationContext(WebApplicationContext context) {
		return new ApplicationContextMockMvcSpec(context);
	}

	/**
	 * Begin creating a {@link WebTestClient} by providing an already
	 * initialized {@link MockMvc} instance to use as the server.
	 */
	static WebTestClient.Builder bindTo(MockMvc mockMvc) {
		ClientHttpConnector connector = new MockMvcHttpConnector(mockMvc);
		return WebTestClient.bindToServer(connector);
	}

	/**
	 * This method can be used to apply further assertions on a given
	 * {@link ExchangeResult} based the state of the server response.
	 * <p>Normally {@link WebTestClient} is used to assert the client response
	 * including HTTP status, headers, and body. That is all that is available
	 * when making a live request over HTTP. However when the server is
	 * {@link MockMvc}, many more assertions are possible against the server
	 * response, for example, model attributes, flash attributes, etc.
	 *
	 * <p>Example:
	 * <pre class="code">
	 * EntityExchangeResult&lt;Void&gt; result =
	 * 		webTestClient.post().uri("/people/123")
	 * 				.exchange()
	 * 				.expectStatus().isFound()
	 * 				.expectHeader().location("/persons/Joe")
	 * 				.expectBody().isEmpty();
	 *
	 * MockMvcWebTestClient.resultActionsFor(result)
	 * 		.andExpect(model().size(1))
	 * 		.andExpect(model().attributeExists("name"))
	 * 		.andExpect(flash().attributeCount(1))
	 * 		.andExpect(flash().attribute("message", "success!"));
	 * </pre>
	 * <p>Note: this method works only if the {@link WebTestClient} used to
	 * perform the request was initialized through one of bind method in this
	 * class, and therefore requests are handled by {@link MockMvc}.
	 */
	static ResultActions resultActionsFor(ExchangeResult exchangeResult) {
		Object serverResult = exchangeResult.getMockServerResult();
		if (!(serverResult instanceof MvcResult mvcResult)) {
			throw new IllegalArgumentException(
					"Result from mock server exchange must be an instance of MvcResult instead of " +
							(serverResult != null ? serverResult.getClass().getName() : "null"));
		}
		return new ResultActions() {
			@Override
			public ResultActions andExpect(ResultMatcher matcher) throws Exception {
				matcher.match(mvcResult);
				return this;
			}
			@Override
			public ResultActions andDo(ResultHandler handler) throws Exception {
				handler.handle(mvcResult);
				return this;
			}
			@Override
			public MvcResult andReturn() {
				return mvcResult;
			}
		};
	}


	/**
	 * Base specification for configuring {@link MockMvc}, and a simple facade
	 * around {@link ConfigurableMockMvcBuilder}.
	 *
	 * @param <B> a self reference to the builder type
	 */
	interface MockMvcServerSpec<B extends MockMvcServerSpec<B>> {

		/**
		 * Add a global filter.
		 * <p>This is delegated to
		 * {@link ConfigurableMockMvcBuilder#addFilters(Filter...)}.
		 */
		<T extends B> T filters(Filter... filters);

		/**
		 * Add a filter for specific URL patterns.
		 * <p>This is delegated to
		 * {@link ConfigurableMockMvcBuilder#addFilter(Filter, String...)}.
		 */
		<T extends B> T filter(Filter filter, String... urlPatterns);

		/**
		 * Define default request properties that should be merged into all
		 * performed requests such that input from the client request override
		 * the default properties defined here.
		 * <p>This is delegated to
		 * {@link ConfigurableMockMvcBuilder#defaultRequest(RequestBuilder)}.
		 */
		<T extends B> T defaultRequest(RequestBuilder requestBuilder);

		/**
		 * Define a global expectation that should <em>always</em> be applied to
		 * every response.
		 * <p>This is delegated to
		 * {@link ConfigurableMockMvcBuilder#alwaysExpect(ResultMatcher)}.
		 */
		<T extends B> T alwaysExpect(ResultMatcher resultMatcher);

		/**
		 * Whether to handle HTTP OPTIONS requests.
		 * <p>This is delegated to
		 * {@link ConfigurableMockMvcBuilder#dispatchOptions(boolean)}.
		 */
		<T extends B> T dispatchOptions(boolean dispatchOptions);

		/**
		 * Allow customization of {@code DispatcherServlet}.
		 * <p>This is delegated to
		 * {@link ConfigurableMockMvcBuilder#addDispatcherServletCustomizer(DispatcherServletCustomizer)}.
		 */
		<T extends B> T dispatcherServletCustomizer(DispatcherServletCustomizer customizer);

		/**
		 * Add a {@code MockMvcConfigurer} that automates MockMvc setup.
		 * <p>This is delegated to
		 * {@link ConfigurableMockMvcBuilder#apply(MockMvcConfigurer)}.
		 */
		<T extends B> T apply(MockMvcConfigurer configurer);

		/**
		 * Proceed to configure and build the test client.
		 */
		WebTestClient.Builder configureClient();

		/**
		 * Shortcut to build the test client.
		 */
		WebTestClient build();
	}


	/**
	 * Specification for configuring {@link MockMvc} to test one or more
	 * controllers directly, and a simple facade around
	 * {@link StandaloneMockMvcBuilder}.
	 */
	interface ControllerSpec extends MockMvcServerSpec<ControllerSpec> {

		/**
		 * Register {@link org.springframework.web.bind.annotation.ControllerAdvice}
		 * <p>This is delegated to
		 * {@link StandaloneMockMvcBuilder#setControllerAdvice(Object...)}.
		 */
		ControllerSpec controllerAdvice(Object... controllerAdvice);

		/**
		 * Set the message converters to use.
		 * <p>This is delegated to
		 * {@link StandaloneMockMvcBuilder#setMessageConverters(HttpMessageConverter[])}.
		 */
		ControllerSpec messageConverters(HttpMessageConverter<?>... messageConverters);

		/**
		 * Provide a custom {@link Validator}.
		 * <p>This is delegated to
		 * {@link StandaloneMockMvcBuilder#setValidator(Validator)}.
		 */
		ControllerSpec validator(Validator validator);

		/**
		 * Provide a conversion service.
		 * <p>This is delegated to
		 * {@link StandaloneMockMvcBuilder#setConversionService(FormattingConversionService)}.
		 */
		ControllerSpec conversionService(FormattingConversionService conversionService);

		/**
		 * Add global interceptors.
		 * <p>This is delegated to
		 * {@link StandaloneMockMvcBuilder#addInterceptors(HandlerInterceptor...)}.
		 */
		ControllerSpec interceptors(HandlerInterceptor... interceptors);

		/**
		 * Add interceptors for specific patterns.
		 * <p>This is delegated to
		 * {@link StandaloneMockMvcBuilder#addMappedInterceptors(String[], HandlerInterceptor...)}.
		 */
		ControllerSpec mappedInterceptors(
				String @Nullable [] pathPatterns, HandlerInterceptor... interceptors);

		/**
		 * Set a ContentNegotiationManager.
		 * <p>This is delegated to
		 * {@link StandaloneMockMvcBuilder#setContentNegotiationManager(ContentNegotiationManager)}.
		 */
		ControllerSpec contentNegotiationManager(ContentNegotiationManager manager);

		/**
		 * Specify the timeout value for async execution.
		 * <p>This is delegated to
		 * {@link StandaloneMockMvcBuilder#setAsyncRequestTimeout(long)}.
		 */
		ControllerSpec asyncRequestTimeout(long timeout);

		/**
		 * Provide custom argument resolvers.
		 * <p>This is delegated to
		 * {@link StandaloneMockMvcBuilder#setCustomArgumentResolvers(HandlerMethodArgumentResolver...)}.
		 */
		ControllerSpec customArgumentResolvers(HandlerMethodArgumentResolver... argumentResolvers);

		/**
		 * Provide custom return value handlers.
		 * <p>This is delegated to
		 * {@link StandaloneMockMvcBuilder#setCustomReturnValueHandlers(HandlerMethodReturnValueHandler...)}.
		 */
		ControllerSpec customReturnValueHandlers(HandlerMethodReturnValueHandler... handlers);

		/**
		 * Set the HandlerExceptionResolver types to use.
		 * <p>This is delegated to
		 * {@link StandaloneMockMvcBuilder#setHandlerExceptionResolvers(HandlerExceptionResolver...)}.
		 */
		ControllerSpec handlerExceptionResolvers(HandlerExceptionResolver... exceptionResolvers);

		/**
		 * Set up view resolution.
		 * <p>This is delegated to
		 * {@link StandaloneMockMvcBuilder#setViewResolvers(ViewResolver...)}.
		 */
		ControllerSpec viewResolvers(ViewResolver... resolvers);

		/**
		 * Set up a single {@link ViewResolver} with a fixed view.
		 * <p>This is delegated to
		 * {@link StandaloneMockMvcBuilder#setSingleView(View)}.
		 */
		ControllerSpec singleView(View view);

		/**
		 * Provide the LocaleResolver to use.
		 * <p>This is delegated to
		 * {@link StandaloneMockMvcBuilder#setLocaleResolver(LocaleResolver)}.
		 */
		ControllerSpec localeResolver(LocaleResolver localeResolver);

		/**
		 * Provide a custom FlashMapManager.
		 * <p>This is delegated to
		 * {@link StandaloneMockMvcBuilder#setFlashMapManager(FlashMapManager)}.
		 */
		ControllerSpec flashMapManager(FlashMapManager flashMapManager);

		/**
		 * Enable URL path matching with parsed
		 * {@link org.springframework.web.util.pattern.PathPattern PathPatterns}.
		 * <p>This is delegated to
		 * {@link StandaloneMockMvcBuilder#setPatternParser(PathPatternParser)}.
		 */
		ControllerSpec patternParser(PathPatternParser parser);

		/**
		 * Configure placeholder values to use.
		 * <p>This is delegated to
		 * {@link StandaloneMockMvcBuilder#addPlaceholderValue(String, String)}.
		 */
		ControllerSpec placeholderValue(String name, String value);

		/**
		 * Configure factory for a custom {@link RequestMappingHandlerMapping}.
		 * <p>This is delegated to
		 * {@link StandaloneMockMvcBuilder#setCustomHandlerMapping(Supplier)}.
		 */
		ControllerSpec customHandlerMapping(Supplier<RequestMappingHandlerMapping> factory);
	}


	/**
	 * Specification for configuring {@link MockMvc} to test one or more
	 * {@linkplain RouterFunction router functions}
	 * directly, and a simple facade around {@link RouterFunctionMockMvcBuilder}.
	 * @since 6.2
	 */
	interface RouterFunctionSpec extends MockMvcServerSpec<RouterFunctionSpec> {

		/**
		 * Set the message converters to use.
		 * <p>This is delegated to
		 * {@link RouterFunctionMockMvcBuilder#setMessageConverters(HttpMessageConverter[])}.
		 */
		RouterFunctionSpec messageConverters(HttpMessageConverter<?>... messageConverters);

		/**
		 * Add global interceptors.
		 * <p>This is delegated to
		 * {@link RouterFunctionMockMvcBuilder#addInterceptors(HandlerInterceptor...)}.
		 */
		RouterFunctionSpec interceptors(HandlerInterceptor... interceptors);

		/**
		 * Add interceptors for specific patterns.
		 * <p>This is delegated to
		 * {@link RouterFunctionMockMvcBuilder#addMappedInterceptors(String[], HandlerInterceptor...)}.
		 */
		RouterFunctionSpec mappedInterceptors(
<<<<<<< HEAD
				@Nullable String[] pathPatterns, HandlerInterceptor... interceptors);
=======
				String @Nullable [] pathPatterns, HandlerInterceptor... interceptors);
>>>>>>> bf06d748

		/**
		 * Specify the timeout value for async execution.
		 * <p>This is delegated to
		 * {@link RouterFunctionMockMvcBuilder#setAsyncRequestTimeout(long)}.
		 */
		RouterFunctionSpec asyncRequestTimeout(long timeout);

		/**
		 * Set the HandlerExceptionResolver types to use.
		 * <p>This is delegated to
		 * {@link RouterFunctionMockMvcBuilder#setHandlerExceptionResolvers(HandlerExceptionResolver...)}.
		 */
		RouterFunctionSpec handlerExceptionResolvers(HandlerExceptionResolver... exceptionResolvers);

		/**
		 * Set up view resolution.
		 * <p>This is delegated to
		 * {@link RouterFunctionMockMvcBuilder#setViewResolvers(ViewResolver...)}.
		 */
		RouterFunctionSpec viewResolvers(ViewResolver... resolvers);

		/**
		 * Set up a single {@link ViewResolver} with a fixed view.
		 * <p>This is delegated to
		 * {@link RouterFunctionMockMvcBuilder#setSingleView(View)}.
		 */
		RouterFunctionSpec singleView(View view);

		/**
		 * Enable URL path matching with parsed
		 * {@link org.springframework.web.util.pattern.PathPattern PathPatterns}.
		 * <p>This is delegated to
		 * {@link RouterFunctionMockMvcBuilder#setPatternParser(PathPatternParser)}.
		 */
		RouterFunctionSpec patternParser(PathPatternParser parser);
	}

}<|MERGE_RESOLUTION|>--- conflicted
+++ resolved
@@ -414,11 +414,7 @@
 		 * {@link RouterFunctionMockMvcBuilder#addMappedInterceptors(String[], HandlerInterceptor...)}.
 		 */
 		RouterFunctionSpec mappedInterceptors(
-<<<<<<< HEAD
-				@Nullable String[] pathPatterns, HandlerInterceptor... interceptors);
-=======
 				String @Nullable [] pathPatterns, HandlerInterceptor... interceptors);
->>>>>>> bf06d748
 
 		/**
 		 * Specify the timeout value for async execution.
