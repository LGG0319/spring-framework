/*
 * Copyright 2002-2024 the original author or authors.
 *
 * Licensed under the Apache License, Version 2.0 (the "License");
 * you may not use this file except in compliance with the License.
 * You may obtain a copy of the License at
 *
 *      https://www.apache.org/licenses/LICENSE-2.0
 *
 * Unless required by applicable law or agreed to in writing, software
 * distributed under the License is distributed on an "AS IS" BASIS,
 * WITHOUT WARRANTIES OR CONDITIONS OF ANY KIND, either express or implied.
 * See the License for the specific language governing permissions and
 * limitations under the License.
 */

package org.springframework.test.web.servlet.setup;

import java.util.ArrayList;
import java.util.Arrays;
import java.util.Collections;
import java.util.HashMap;
import java.util.List;
import java.util.Map;
import java.util.function.Supplier;

import jakarta.servlet.ServletContext;
import org.jspecify.annotations.Nullable;

import org.springframework.beans.BeanUtils;
import org.springframework.beans.BeansException;
import org.springframework.beans.factory.BeanInitializationException;
import org.springframework.beans.factory.InitializingBean;
import org.springframework.context.ApplicationContext;
import org.springframework.context.ApplicationContextAware;
import org.springframework.format.support.DefaultFormattingConversionService;
import org.springframework.format.support.FormattingConversionService;
import org.springframework.http.converter.HttpMessageConverter;
import org.springframework.mock.web.MockServletContext;
import org.springframework.util.PathMatcher;
import org.springframework.util.PropertyPlaceholderHelper;
import org.springframework.util.PropertyPlaceholderHelper.PlaceholderResolver;
import org.springframework.util.StringValueResolver;
import org.springframework.validation.Validator;
import org.springframework.web.accept.ContentNegotiationManager;
import org.springframework.web.context.WebApplicationContext;
import org.springframework.web.context.support.WebApplicationObjectSupport;
import org.springframework.web.method.support.HandlerMethodArgumentResolver;
import org.springframework.web.method.support.HandlerMethodReturnValueHandler;
import org.springframework.web.servlet.DispatcherServlet;
import org.springframework.web.servlet.FlashMapManager;
import org.springframework.web.servlet.HandlerExceptionResolver;
import org.springframework.web.servlet.HandlerInterceptor;
import org.springframework.web.servlet.LocaleResolver;
import org.springframework.web.servlet.View;
import org.springframework.web.servlet.ViewResolver;
import org.springframework.web.servlet.config.annotation.AsyncSupportConfigurer;
import org.springframework.web.servlet.config.annotation.InterceptorRegistration;
import org.springframework.web.servlet.config.annotation.InterceptorRegistry;
import org.springframework.web.servlet.config.annotation.WebMvcConfigurationSupport;
import org.springframework.web.servlet.handler.MappedInterceptor;
import org.springframework.web.servlet.i18n.AcceptHeaderLocaleResolver;
import org.springframework.web.servlet.mvc.method.annotation.RequestMappingHandlerAdapter;
import org.springframework.web.servlet.mvc.method.annotation.RequestMappingHandlerMapping;
import org.springframework.web.servlet.resource.ResourceUrlProvider;
import org.springframework.web.servlet.support.SessionFlashMapManager;
import org.springframework.web.servlet.view.DefaultRequestToViewNameTranslator;
import org.springframework.web.servlet.view.InternalResourceViewResolver;
import org.springframework.web.util.UrlPathHelper;
import org.springframework.web.util.pattern.PathPatternParser;

/**
 * A {@code MockMvcBuilder} that accepts {@code @Controller} registrations
 * thus allowing full control over the instantiation and initialization of
 * controllers and their dependencies similar to plain unit tests, and also
 * making it possible to test one controller at a time.
 *
 * <p>This builder creates the minimum infrastructure required by the
 * {@link DispatcherServlet} to serve requests with annotated controllers and
 * also provides methods for customization. The resulting configuration and
 * customization options are equivalent to using MVC Java config except
 * using builder style methods.
 *
 * <p>To configure view resolution, either select a "fixed" view to use for every
 * request performed (see {@link #setSingleView(View)}) or provide a list of
 * {@code ViewResolver}s (see {@link #setViewResolvers(ViewResolver...)}).
 *
 * @author Rossen Stoyanchev
 * @since 3.2
 */
public class StandaloneMockMvcBuilder extends AbstractMockMvcBuilder<StandaloneMockMvcBuilder> {

	private final List<Object> controllers;

	private @Nullable List<Object> controllerAdvice;

	private List<HttpMessageConverter<?>> messageConverters = new ArrayList<>();

	private List<HandlerMethodArgumentResolver> customArgumentResolvers = new ArrayList<>();

	private List<HandlerMethodReturnValueHandler> customReturnValueHandlers = new ArrayList<>();

	private final List<MappedInterceptor> mappedInterceptors = new ArrayList<>();

	private @Nullable Validator validator;

	private @Nullable ContentNegotiationManager contentNegotiationManager;

	private @Nullable FormattingConversionService conversionService;

	private @Nullable List<HandlerExceptionResolver> handlerExceptionResolvers;

	private @Nullable Long asyncRequestTimeout;

	private @Nullable List<ViewResolver> viewResolvers;

	private LocaleResolver localeResolver = new AcceptHeaderLocaleResolver();

	private @Nullable FlashMapManager flashMapManager;

	private boolean preferPathMatcher = false;

	private @Nullable PathPatternParser patternParser;

<<<<<<< HEAD
	private boolean useSuffixPatternMatch = false;

	private boolean useTrailingSlashPatternMatch = false;

	@Nullable
	private Boolean removeSemicolonContent;
=======
	private @Nullable Boolean removeSemicolonContent;
>>>>>>> bf06d748

	private final Map<String, String> placeholderValues = new HashMap<>();

	private Supplier<RequestMappingHandlerMapping> handlerMappingFactory = RequestMappingHandlerMapping::new;


	/**
	 * Protected constructor. Not intended for direct instantiation.
	 * @see MockMvcBuilders#standaloneSetup(Object...)
	 */
	protected StandaloneMockMvcBuilder(Object... controllers) {
		this.controllers = instantiateIfNecessary(controllers);
	}

	private static List<Object> instantiateIfNecessary(Object[] specified) {
		List<Object> instances = new ArrayList<>(specified.length);
		for (Object obj : specified) {
			instances.add(obj instanceof Class<?> clazz ? BeanUtils.instantiateClass(clazz) : obj);
		}
		return instances;
	}


	/**
	 * Register one or more {@link org.springframework.web.bind.annotation.ControllerAdvice}
	 * instances to be used in tests (specified {@code Class} will be turned into instance).
	 * <p>Normally {@code @ControllerAdvice} are auto-detected as long as they're declared
	 * as Spring beans. However since the standalone setup does not load any Spring config,
	 * they need to be registered explicitly here instead much like controllers.
	 * @since 4.2
	 */
	public StandaloneMockMvcBuilder setControllerAdvice(Object... controllerAdvice) {
		this.controllerAdvice = instantiateIfNecessary(controllerAdvice);
		return this;
	}

	/**
	 * Set the message converters to use in argument resolvers and in return value
	 * handlers, which support reading and/or writing to the body of the request
	 * and response. If no message converters are added to the list, a default
	 * list of converters is added instead.
	 */
	public StandaloneMockMvcBuilder setMessageConverters(HttpMessageConverter<?>...messageConverters) {
		this.messageConverters = Arrays.asList(messageConverters);
		return this;
	}

	/**
	 * Provide a custom {@link Validator} instead of the one created by default.
	 * The default implementation used, assuming JSR-303 is on the classpath, is
	 * {@link org.springframework.validation.beanvalidation.LocalValidatorFactoryBean}.
	 */
	public StandaloneMockMvcBuilder setValidator(Validator validator) {
		this.validator = validator;
		return this;
	}

	/**
	 * Provide a conversion service with custom formatters and converters.
	 * If not set, a {@link DefaultFormattingConversionService} is used by default.
	 */
	public StandaloneMockMvcBuilder setConversionService(FormattingConversionService conversionService) {
		this.conversionService = conversionService;
		return this;
	}

	/**
	 * Add interceptors mapped to all incoming requests.
	 */
	public StandaloneMockMvcBuilder addInterceptors(HandlerInterceptor... interceptors) {
		addMappedInterceptors(null, interceptors);
		return this;
	}

	/**
	 * Add interceptors mapped to a set of path patterns.
	 */
	public StandaloneMockMvcBuilder addMappedInterceptors(
			String @Nullable [] pathPatterns, HandlerInterceptor... interceptors) {

		for (HandlerInterceptor interceptor : interceptors) {
			this.mappedInterceptors.add(new MappedInterceptor(pathPatterns, null, interceptor));
		}
		return this;
	}

	/**
	 * Set a ContentNegotiationManager.
	 */
	public StandaloneMockMvcBuilder setContentNegotiationManager(ContentNegotiationManager manager) {
		this.contentNegotiationManager = manager;
		return this;
	}

	/**
	 * Specify the timeout value for async execution. In Spring MVC Test, this
	 * value is used to determine how to long to wait for async execution to
	 * complete so that a test can verify the results synchronously.
	 * @param timeout the timeout value in milliseconds
	 */
	public StandaloneMockMvcBuilder setAsyncRequestTimeout(long timeout) {
		this.asyncRequestTimeout = timeout;
		return this;
	}

	/**
	 * Provide custom resolvers for controller method arguments.
	 */
	public StandaloneMockMvcBuilder setCustomArgumentResolvers(HandlerMethodArgumentResolver... argumentResolvers) {
		this.customArgumentResolvers = Arrays.asList(argumentResolvers);
		return this;
	}

	/**
	 * Provide custom handlers for controller method return values.
	 */
	public StandaloneMockMvcBuilder setCustomReturnValueHandlers(HandlerMethodReturnValueHandler... handlers) {
		this.customReturnValueHandlers = Arrays.asList(handlers);
		return this;
	}

	/**
	 * Set the HandlerExceptionResolver types to use as a list.
	 */
	public StandaloneMockMvcBuilder setHandlerExceptionResolvers(List<HandlerExceptionResolver> exceptionResolvers) {
		this.handlerExceptionResolvers = exceptionResolvers;
		return this;
	}

	/**
	 * Set the HandlerExceptionResolver types to use as an array.
	 */
	public StandaloneMockMvcBuilder setHandlerExceptionResolvers(HandlerExceptionResolver... exceptionResolvers) {
		this.handlerExceptionResolvers = Arrays.asList(exceptionResolvers);
		return this;
	}

	/**
	 * Set up view resolution with the given {@link ViewResolver ViewResolvers}.
	 * If not set, an {@link InternalResourceViewResolver} is used by default.
	 */
	public StandaloneMockMvcBuilder setViewResolvers(ViewResolver...resolvers) {
		this.viewResolvers = Arrays.asList(resolvers);
		return this;
	}

	/**
	 * Sets up a single {@link ViewResolver} that always returns the provided
	 * view instance. This is a convenient shortcut if you need to use one
	 * View instance only -- for example, rendering generated content (JSON, XML, Atom).
	 */
	public StandaloneMockMvcBuilder setSingleView(View view) {
		this.viewResolvers = Collections.<ViewResolver>singletonList(new StaticViewResolver(view));
		return this;
	}

	/**
	 * Provide a LocaleResolver instance.
	 * If not provided, the default one used is {@link AcceptHeaderLocaleResolver}.
	 */
	public StandaloneMockMvcBuilder setLocaleResolver(LocaleResolver localeResolver) {
		this.localeResolver = localeResolver;
		return this;
	}

	/**
	 * Provide a custom FlashMapManager instance.
	 * If not provided, {@code SessionFlashMapManager} is used by default.
	 */
	public StandaloneMockMvcBuilder setFlashMapManager(FlashMapManager flashMapManager) {
		this.flashMapManager = flashMapManager;
		return this;
	}

	/**
	 * Configure the parser to use for
	 * {@link org.springframework.web.util.pattern.PathPattern PathPatterns}.
	 * <p>By default, this is a default instance of {@link PathPatternParser}.
	 * @param parser the parser to use
	 * @since 5.3
	 */
	public StandaloneMockMvcBuilder setPatternParser(@Nullable PathPatternParser parser) {
		this.patternParser = parser;
		this.preferPathMatcher = (this.patternParser == null);
		return this;
	}

	/**
	 * Set if ";" (semicolon) content should be stripped from the request URI. The value,
	 * if provided, is in turn set on
	 * {@link org.springframework.web.util.UrlPathHelper#setRemoveSemicolonContent(boolean)}.
	 * @deprecated use of {@link PathMatcher} and {@link UrlPathHelper} is deprecated
	 * for use at runtime in web modules in favor of parsed patterns with
	 * {@link PathPatternParser}.
	 */
	@Deprecated(since = "7.0", forRemoval = true)
	public StandaloneMockMvcBuilder setRemoveSemicolonContent(boolean removeSemicolonContent) {
		this.removeSemicolonContent = removeSemicolonContent;
		return this;
	}

	/**
	 * In a standalone setup there is no support for placeholder values embedded in
	 * request mappings. This method allows manually provided placeholder values so they
	 * can be resolved. Alternatively consider creating a test that initializes a
	 * {@link WebApplicationContext}.
	 * @since 4.2.8
	 */
	public StandaloneMockMvcBuilder addPlaceholderValue(String name, String value) {
		this.placeholderValues.put(name, value);
		return this;
	}

	/**
	 * Configure factory to create a custom {@link RequestMappingHandlerMapping}.
	 * @param factory the factory
	 * @since 5.0
	 */
	public StandaloneMockMvcBuilder setCustomHandlerMapping(Supplier<RequestMappingHandlerMapping> factory) {
		this.handlerMappingFactory = factory;
		return this;
	}


	@Override
	protected WebApplicationContext initWebAppContext() {
		MockServletContext servletContext = new MockServletContext();
		StubWebApplicationContext wac = new StubWebApplicationContext(servletContext);
		registerMvcSingletons(wac);
		servletContext.setAttribute(WebApplicationContext.ROOT_WEB_APPLICATION_CONTEXT_ATTRIBUTE, wac);
		return wac;
	}

	@SuppressWarnings("deprecation")
	private void registerMvcSingletons(StubWebApplicationContext wac) {
		StandaloneConfiguration config = new StandaloneConfiguration();
		config.setApplicationContext(wac);
		ServletContext sc = wac.getServletContext();

		wac.addBeans(this.controllers);
		wac.addBeans(this.controllerAdvice);

		FormattingConversionService mvcConversionService = config.mvcConversionService();
		wac.addBean("mvcConversionService", mvcConversionService);
		ResourceUrlProvider resourceUrlProvider = config.mvcResourceUrlProvider();
		wac.addBean("mvcResourceUrlProvider", resourceUrlProvider);
		ContentNegotiationManager mvcContentNegotiationManager = config.mvcContentNegotiationManager();
		wac.addBean("mvcContentNegotiationManager", mvcContentNegotiationManager);
		Validator mvcValidator = config.mvcValidator();
		wac.addBean("mvcValidator", mvcValidator);

		RequestMappingHandlerMapping hm = config.getHandlerMapping(mvcConversionService, resourceUrlProvider);
		if (sc != null) {
			hm.setServletContext(sc);
		}
		hm.setApplicationContext(wac);
		hm.afterPropertiesSet();
		wac.addBean("requestMappingHandlerMapping", hm);

		RequestMappingHandlerAdapter ha = config.requestMappingHandlerAdapter(mvcContentNegotiationManager,
				mvcConversionService, mvcValidator);
		if (sc != null) {
			ha.setServletContext(sc);
		}
		ha.setApplicationContext(wac);
		ha.afterPropertiesSet();
		wac.addBean("requestMappingHandlerAdapter", ha);

		wac.addBean("handlerExceptionResolver", config.handlerExceptionResolver(mvcContentNegotiationManager));

		wac.addBeans(initViewResolvers(wac));
		wac.addBean(DispatcherServlet.LOCALE_RESOLVER_BEAN_NAME, this.localeResolver);
		wac.addBean(DispatcherServlet.THEME_RESOLVER_BEAN_NAME,
				new org.springframework.web.servlet.theme.FixedThemeResolver());
		wac.addBean(DispatcherServlet.REQUEST_TO_VIEW_NAME_TRANSLATOR_BEAN_NAME,
				new DefaultRequestToViewNameTranslator());

		this.flashMapManager = new SessionFlashMapManager();
		wac.addBean(DispatcherServlet.FLASH_MAP_MANAGER_BEAN_NAME, this.flashMapManager);

		extendMvcSingletons(sc).forEach(wac::addBean);
	}

	private List<ViewResolver> initViewResolvers(WebApplicationContext wac) {
		this.viewResolvers = (this.viewResolvers != null ? this.viewResolvers :
				Collections.singletonList(new InternalResourceViewResolver()));
		for (Object viewResolver : this.viewResolvers) {
			if (viewResolver instanceof WebApplicationObjectSupport support) {
				support.setApplicationContext(wac);
			}
		}
		return this.viewResolvers;
	}

	/**
	 * This method could be used from a subclass to register additional Spring
	 * MVC infrastructure such as additional {@code HandlerMapping},
	 * {@code HandlerAdapter}, and others.
	 * @param servletContext the ServletContext
	 * @return a map with additional MVC infrastructure object instances
	 * @since 5.1.4
	 */
	protected Map<String, Object> extendMvcSingletons(@Nullable ServletContext servletContext) {
		return Collections.emptyMap();
	}


	/** Using the MVC Java configuration as the starting point for the "standalone" setup. */
	private class StandaloneConfiguration extends WebMvcConfigurationSupport {

		@SuppressWarnings("removal")
		public RequestMappingHandlerMapping getHandlerMapping(
				FormattingConversionService mvcConversionService,
				ResourceUrlProvider mvcResourceUrlProvider) {

			RequestMappingHandlerMapping handlerMapping = handlerMappingFactory.get();
			handlerMapping.setEmbeddedValueResolver(new StaticStringValueResolver(placeholderValues));
			if (patternParser == null && preferPathMatcher) {
				handlerMapping.setPatternParser(null);
				if (removeSemicolonContent != null) {
					UrlPathHelper pathHelper = new UrlPathHelper();
					pathHelper.setRemoveSemicolonContent(removeSemicolonContent);
					handlerMapping.setUrlPathHelper(pathHelper);
				}
			}
			else if (patternParser != null) {
				handlerMapping.setPatternParser(patternParser);
			}
			handlerMapping.setOrder(0);
			handlerMapping.setInterceptors(getInterceptors(mvcConversionService, mvcResourceUrlProvider));
			return handlerMapping;
		}

		@Override
		protected void configureMessageConverters(List<HttpMessageConverter<?>> converters) {
			converters.addAll(messageConverters);
		}

		@Override
		protected void addArgumentResolvers(List<HandlerMethodArgumentResolver> argumentResolvers) {
			argumentResolvers.addAll(customArgumentResolvers);
		}

		@Override
		protected void addReturnValueHandlers(List<HandlerMethodReturnValueHandler> returnValueHandlers) {
			returnValueHandlers.addAll(customReturnValueHandlers);
		}

		@Override
		protected void addInterceptors(InterceptorRegistry registry) {
			for (MappedInterceptor interceptor : mappedInterceptors) {
				InterceptorRegistration registration = registry.addInterceptor(interceptor.getInterceptor());
				if (interceptor.getIncludePathPatterns() != null) {
					registration.addPathPatterns(interceptor.getIncludePathPatterns());
				}
			}
		}

		@Override
		public ContentNegotiationManager mvcContentNegotiationManager() {
			return (contentNegotiationManager != null) ? contentNegotiationManager : super.mvcContentNegotiationManager();
		}

		@Override
		public FormattingConversionService mvcConversionService() {
			return (conversionService != null ? conversionService : super.mvcConversionService());
		}

		@Override
		public void configureAsyncSupport(AsyncSupportConfigurer configurer) {
			if (asyncRequestTimeout != null) {
				configurer.setDefaultTimeout(asyncRequestTimeout);
			}
		}

		@Override
		public Validator mvcValidator() {
			Validator mvcValidator = (validator != null) ? validator : super.mvcValidator();
			if (mvcValidator instanceof InitializingBean initializingBean) {
				try {
					initializingBean.afterPropertiesSet();
				}
				catch (Exception ex) {
					throw new BeanInitializationException("Failed to initialize Validator", ex);
				}
			}
			return mvcValidator;
		}

		@Override
		protected void configureHandlerExceptionResolvers(List<HandlerExceptionResolver> exceptionResolvers) {
			if (handlerExceptionResolvers == null) {
				return;
			}
			for (HandlerExceptionResolver resolver : handlerExceptionResolvers) {
				if (resolver instanceof ApplicationContextAware applicationContextAware) {
					ApplicationContext applicationContext = getApplicationContext();
					if (applicationContext != null) {
						applicationContextAware.setApplicationContext(applicationContext);
					}
				}
				if (resolver instanceof InitializingBean initializingBean) {
					try {
						initializingBean.afterPropertiesSet();
					}
					catch (Exception ex) {
						throw new IllegalStateException("Failure from afterPropertiesSet", ex);
					}
				}
				exceptionResolvers.add(resolver);
			}
		}
	}

	/**
	 * A static resolver placeholder for values embedded in request mappings.
	 */
	private static class StaticStringValueResolver implements StringValueResolver {

		private final PropertyPlaceholderHelper helper;

		private final PlaceholderResolver resolver;

		public StaticStringValueResolver(Map<String, String> values) {
			this.helper = new PropertyPlaceholderHelper("${", "}", ":", null, false);
			this.resolver = values::get;
		}

		@Override
		public String resolveStringValue(String strVal) throws BeansException {
			return this.helper.replacePlaceholders(strVal, this.resolver);
		}
	}

}<|MERGE_RESOLUTION|>--- conflicted
+++ resolved
@@ -122,16 +122,7 @@
 
 	private @Nullable PathPatternParser patternParser;
 
-<<<<<<< HEAD
-	private boolean useSuffixPatternMatch = false;
-
-	private boolean useTrailingSlashPatternMatch = false;
-
-	@Nullable
-	private Boolean removeSemicolonContent;
-=======
 	private @Nullable Boolean removeSemicolonContent;
->>>>>>> bf06d748
 
 	private final Map<String, String> placeholderValues = new HashMap<>();
 
