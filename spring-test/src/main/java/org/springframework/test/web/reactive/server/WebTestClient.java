/*
 * Copyright 2002-2024 the original author or authors.
 *
 * Licensed under the Apache License, Version 2.0 (the "License");
 * you may not use this file except in compliance with the License.
 * You may obtain a copy of the License at
 *
 *      https://www.apache.org/licenses/LICENSE-2.0
 *
 * Unless required by applicable law or agreed to in writing, software
 * distributed under the License is distributed on an "AS IS" BASIS,
 * WITHOUT WARRANTIES OR CONDITIONS OF ANY KIND, either express or implied.
 * See the License for the specific language governing permissions and
 * limitations under the License.
 */

package org.springframework.test.web.reactive.server;

import java.net.URI;
import java.nio.charset.Charset;
import java.time.Duration;
import java.time.ZonedDateTime;
import java.util.List;
import java.util.Map;
import java.util.function.Consumer;
import java.util.function.Function;

import org.hamcrest.Matcher;
import org.jspecify.annotations.Nullable;
import org.reactivestreams.Publisher;

import org.springframework.context.ApplicationContext;
import org.springframework.core.ParameterizedTypeReference;
import org.springframework.core.ReactiveAdapterRegistry;
import org.springframework.format.FormatterRegistry;
import org.springframework.http.HttpHeaders;
import org.springframework.http.HttpMethod;
import org.springframework.http.MediaType;
import org.springframework.http.client.reactive.ClientHttpConnector;
import org.springframework.http.client.reactive.ClientHttpRequest;
import org.springframework.http.codec.ClientCodecConfigurer;
import org.springframework.http.codec.ServerCodecConfigurer;
<<<<<<< HEAD
import org.springframework.lang.Nullable;
=======
>>>>>>> bf06d748
import org.springframework.test.json.JsonComparator;
import org.springframework.test.json.JsonCompareMode;
import org.springframework.test.json.JsonComparison;
import org.springframework.util.MultiValueMap;
import org.springframework.validation.Validator;
import org.springframework.web.reactive.accept.RequestedContentTypeResolverBuilder;
import org.springframework.web.reactive.config.BlockingExecutionConfigurer;
import org.springframework.web.reactive.config.CorsRegistry;
import org.springframework.web.reactive.config.PathMatchConfigurer;
import org.springframework.web.reactive.config.ViewResolverRegistry;
import org.springframework.web.reactive.config.WebFluxConfigurer;
import org.springframework.web.reactive.function.BodyInserter;
import org.springframework.web.reactive.function.BodyInserters;
import org.springframework.web.reactive.function.client.ExchangeFilterFunction;
import org.springframework.web.reactive.function.client.ExchangeStrategies;
import org.springframework.web.reactive.function.client.WebClient;
import org.springframework.web.reactive.function.server.HandlerStrategies;
import org.springframework.web.reactive.function.server.RouterFunction;
import org.springframework.web.reactive.result.method.annotation.ArgumentResolverConfigurer;
import org.springframework.web.server.WebFilter;
import org.springframework.web.server.WebHandler;
import org.springframework.web.server.session.WebSessionManager;
import org.springframework.web.util.UriBuilder;
import org.springframework.web.util.UriBuilderFactory;

/**
 * Client for testing web servers that uses {@link WebClient} internally to
 * perform requests while also providing a fluent API to verify responses.
 * This client can connect to any server over HTTP, or to a WebFlux application
 * via mock request and response objects.
 *
 * <p>Use one of the bindToXxx methods to create an instance. For example:
 * <ul>
 * <li>{@link #bindToController(Object...)}
 * <li>{@link #bindToRouterFunction(RouterFunction)}
 * <li>{@link #bindToApplicationContext(ApplicationContext)}
 * <li>{@link #bindToServer()}
 * <li>...
 * </ul>
 *
 * @author Rossen Stoyanchev
 * @author Brian Clozel
 * @author Sam Brannen
 * @author Michał Rowicki
 * @since 5.0
 * @see StatusAssertions
 * @see HeaderAssertions
 * @see JsonPathAssertions
 */
public interface WebTestClient {

	/**
	 * The name of a request header used to assign a unique id to every request
	 * performed through the {@code WebTestClient}. This can be useful for
	 * storing contextual information at all phases of request processing (for example,
	 * from a server-side component) under that id and later to look up
	 * that information once an {@link ExchangeResult} is available.
	 */
	String WEBTESTCLIENT_REQUEST_ID = "WebTestClient-Request-Id";


	/**
	 * Prepare an HTTP GET request.
	 * @return a spec for specifying the target URL
	 */
	RequestHeadersUriSpec<?> get();

	/**
	 * Prepare an HTTP HEAD request.
	 * @return a spec for specifying the target URL
	 */
	RequestHeadersUriSpec<?> head();

	/**
	 * Prepare an HTTP POST request.
	 * @return a spec for specifying the target URL
	 */
	RequestBodyUriSpec post();

	/**
	 * Prepare an HTTP PUT request.
	 * @return a spec for specifying the target URL
	 */
	RequestBodyUriSpec put();

	/**
	 * Prepare an HTTP PATCH request.
	 * @return a spec for specifying the target URL
	 */
	RequestBodyUriSpec patch();

	/**
	 * Prepare an HTTP DELETE request.
	 * @return a spec for specifying the target URL
	 */
	RequestHeadersUriSpec<?> delete();

	/**
	 * Prepare an HTTP OPTIONS request.
	 * @return a spec for specifying the target URL
	 */
	RequestHeadersUriSpec<?> options();

	/**
	 * Prepare a request for the specified {@code HttpMethod}.
	 * @return a spec for specifying the target URL
	 */
	RequestBodyUriSpec method(HttpMethod method);


	/**
	 * Return a builder to mutate properties of this web test client.
	 */
	Builder mutate();

	/**
	 * Mutate the {@link WebTestClient}, apply the given configurer, and build
	 * a new instance. Essentially a shortcut for:
	 * <pre>
	 * mutate().apply(configurer).build();
	 * </pre>
	 * @param configurer the configurer to apply
	 * @return the mutated test client
	 */
	WebTestClient mutateWith(WebTestClientConfigurer configurer);


	// Static factory methods

	/**
	 * Use this server setup to test one {@code @Controller} at a time.
	 * This option loads the default configuration of
	 * {@link org.springframework.web.reactive.config.EnableWebFlux @EnableWebFlux}.
	 * There are builder methods to customize the Java config. The resulting
	 * WebFlux application will be tested without an HTTP server using a mock
	 * request and response.
	 * @param controllers one or more controller instances to test
	 * (specified {@code Class} will be turned into instance)
	 * @return chained API to customize server and client config; use
	 * {@link MockServerSpec#configureClient()} to transition to client config
	 */
	static ControllerSpec bindToController(Object... controllers) {
		return new DefaultControllerSpec(controllers);
	}

	/**
	 * Use this option to set up a server from a {@link RouterFunction}.
	 * Internally the provided configuration is passed to
	 * {@code RouterFunctions#toWebHandler}. The resulting WebFlux application
	 * will be tested without an HTTP server using a mock request and response.
	 * @param routerFunction the RouterFunction to test
	 * @return chained API to customize server and client config; use
	 * {@link MockServerSpec#configureClient()} to transition to client config
	 */
	static RouterFunctionSpec bindToRouterFunction(RouterFunction<?> routerFunction) {
		return new DefaultRouterFunctionSpec(routerFunction);
	}

	/**
	 * Use this option to set up a server from the Spring configuration of your
	 * application, or some subset of it. Internally the provided configuration
	 * is passed to {@code WebHttpHandlerBuilder} to set up the request
	 * processing chain. The resulting WebFlux application will be tested
	 * without an HTTP server using a mock request and response.
	 * <p>Consider using the TestContext framework and
	 * {@link org.springframework.test.context.ContextConfiguration @ContextConfiguration}
	 * in order to efficiently load and inject the Spring configuration into the
	 * test class.
	 * @param applicationContext the Spring context
	 * @return chained API to customize server and client config; use
	 * {@link MockServerSpec#configureClient()} to transition to client config
	 */
	static MockServerSpec<?> bindToApplicationContext(ApplicationContext applicationContext) {
		return new ApplicationContextSpec(applicationContext);
	}

	/**
	 * Integration testing with a "mock" server targeting the given WebHandler.
	 * @param webHandler the handler to test
	 * @return chained API to customize server and client config; use
	 * {@link MockServerSpec#configureClient()} to transition to client config
	 */
	static MockServerSpec<?> bindToWebHandler(WebHandler webHandler) {
		return new DefaultMockServerSpec(webHandler);
	}

	/**
	 * This server setup option allows you to connect to a live server through
	 * a Reactor Netty client connector.
	 * <p><pre class="code">
	 * WebTestClient client = WebTestClient.bindToServer()
	 *         .baseUrl("http://localhost:8080")
	 *         .build();
	 * </pre>
	 * @return chained API to customize client config
	 */
	static Builder bindToServer() {
		return new DefaultWebTestClientBuilder();
	}

	/**
	 * A variant of {@link #bindToServer()} with a pre-configured connector.
	 * @return chained API to customize client config
	 * @since 5.0.2
	 */
	static Builder bindToServer(ClientHttpConnector connector) {
		return new DefaultWebTestClientBuilder(connector);
	}


	/**
	 * Base specification for setting up tests without a server.
	 *
	 * @param <B> a self reference to the builder type
	 */
	interface MockServerSpec<B extends MockServerSpec<B>> {

		/**
		 * Register {@link WebFilter} instances to add to the mock server.
		 * @param filter one or more filters
		 */
		<T extends B> T webFilter(WebFilter... filter);

		/**
		 * Provide a session manager instance for the mock server.
		 * <p>By default an instance of
		 * {@link org.springframework.web.server.session.DefaultWebSessionManager
		 * DefaultWebSessionManager} is used.
		 * @param sessionManager the session manager to use
		 */
		<T extends B> T webSessionManager(WebSessionManager sessionManager);

		/**
		 * Shortcut for pre-packaged customizations to the mock server setup.
		 * @param configurer the configurer to apply
		 */
		<T extends B> T apply(MockServerConfigurer configurer);

		/**
		 * Proceed to configure and build the test client.
		 */
		Builder configureClient();

		/**
		 * Shortcut to build the test client.
		 */
		WebTestClient build();
	}


	/**
	 * Specification for customizing controller configuration equivalent to, and
	 * internally delegating to, a {@link WebFluxConfigurer}.
	 */
	interface ControllerSpec extends MockServerSpec<ControllerSpec> {

		/**
		 * Register one or more {@link org.springframework.web.bind.annotation.ControllerAdvice}
		 * instances to be used in tests (specified {@code Class} will be turned into instance).
		 */
		ControllerSpec controllerAdvice(Object... controllerAdvice);

		/**
		 * Customize content type resolution.
		 * @see WebFluxConfigurer#configureContentTypeResolver
		 */
		ControllerSpec contentTypeResolver(Consumer<RequestedContentTypeResolverBuilder> consumer);

		/**
		 * Configure CORS support.
		 * @see WebFluxConfigurer#addCorsMappings
		 */
		ControllerSpec corsMappings(Consumer<CorsRegistry> consumer);

		/**
		 * Configure path matching options.
		 * @see WebFluxConfigurer#configurePathMatching
		 */
		ControllerSpec pathMatching(Consumer<PathMatchConfigurer> consumer);

		/**
		 * Configure resolvers for custom controller method arguments.
		 * @see WebFluxConfigurer#configureHttpMessageCodecs
		 */
		ControllerSpec argumentResolvers(Consumer<ArgumentResolverConfigurer> configurer);

		/**
		 * Configure custom HTTP message readers and writers or override built-in ones.
		 * @see WebFluxConfigurer#configureHttpMessageCodecs
		 */
		ControllerSpec httpMessageCodecs(Consumer<ServerCodecConfigurer> configurer);

		/**
		 * Register formatters and converters to use for type conversion.
		 * @see WebFluxConfigurer#addFormatters
		 */
		ControllerSpec formatters(Consumer<FormatterRegistry> consumer);

		/**
		 * Configure a global Validator.
		 * @see WebFluxConfigurer#getValidator()
		 */
		ControllerSpec validator(Validator validator);

		/**
		 * Configure view resolution.
		 * @see WebFluxConfigurer#configureViewResolvers
		 */
		ControllerSpec viewResolvers(Consumer<ViewResolverRegistry> consumer);

		/**
		 * Configure blocking execution options.
		 * @since 6.1
		 * @see WebFluxConfigurer#configureBlockingExecution
		 */
		ControllerSpec blockingExecution(Consumer<BlockingExecutionConfigurer> consumer);
	}


	/**
	 * Specification for customizing router function configuration.
	 */
	interface RouterFunctionSpec extends MockServerSpec<RouterFunctionSpec> {

		/**
		 * Configure handler strategies.
		 */
		RouterFunctionSpec handlerStrategies(HandlerStrategies handlerStrategies);
	}


	/**
	 * Steps for customizing the {@link WebClient} used to test with,
	 * internally delegating to a
	 * {@link org.springframework.web.reactive.function.client.WebClient.Builder
	 * WebClient.Builder}.
	 */
	interface Builder {

		/**
		 * Configure a base URI as described in
		 * {@link org.springframework.web.reactive.function.client.WebClient#create(String)
		 * WebClient.create(String)}.
		 */
		Builder baseUrl(String baseUrl);

		/**
		 * Provide a pre-configured {@link UriBuilderFactory} instance as an
		 * alternative to and effectively overriding {@link #baseUrl(String)}.
		 */
		Builder uriBuilderFactory(UriBuilderFactory uriBuilderFactory);

		/**
		 * Add the given header to all requests that haven't added it.
		 * @param headerName the header name
		 * @param headerValues the header values
		 */
		Builder defaultHeader(String headerName, String... headerValues);

		/**
		 * Manipulate the default headers with the given consumer. The
		 * headers provided to the consumer are "live", so that the consumer can be used to
		 * {@linkplain HttpHeaders#set(String, String) overwrite} existing header values,
		 * {@linkplain HttpHeaders#remove(Object) remove} values, or use any of the other
		 * {@link HttpHeaders} methods.
		 * @param headersConsumer a function that consumes the {@code HttpHeaders}
		 * @return this builder
		 */
		Builder defaultHeaders(Consumer<HttpHeaders> headersConsumer);

		/**
		 * Add the given header to all requests that haven't added it.
		 * @param cookieName the cookie name
		 * @param cookieValues the cookie values
		 */
		Builder defaultCookie(String cookieName, String... cookieValues);

		/**
		 * Manipulate the default cookies with the given consumer. The
		 * map provided to the consumer is "live", so that the consumer can be used to
		 * {@linkplain MultiValueMap#set(Object, Object) overwrite} existing header values,
		 * {@linkplain MultiValueMap#remove(Object) remove} values, or use any of the other
		 * {@link MultiValueMap} methods.
		 * @param cookiesConsumer a function that consumes the cookies map
		 * @return this builder
		 */
		Builder defaultCookies(Consumer<MultiValueMap<String, String>> cookiesConsumer);

		/**
		 * Add the given filter to the filter chain.
		 * @param filter the filter to be added to the chain
		 */
		Builder filter(ExchangeFilterFunction filter);

		/**
		 * Manipulate the filters with the given consumer. The
		 * list provided to the consumer is "live", so that the consumer can be used to remove
		 * filters, change ordering, etc.
		 * @param filtersConsumer a function that consumes the filter list
		 * @return this builder
		 */
		Builder filters(Consumer<List<ExchangeFilterFunction>> filtersConsumer);

		/**
		 * Configure an {@code EntityExchangeResult} callback that is invoked
		 * every time after a response is fully decoded to a single entity, to a
		 * List of entities, or to a byte[]. In effect, equivalent to each and
		 * all of the below but registered once, globally:
		 * <pre>
		 * client.get().uri("/accounts/1")
		 *         .exchange()
		 *         .expectBody(Person.class).consumeWith(exchangeResult -&gt; ... ));
		 *
		 * client.get().uri("/accounts")
		 *         .exchange()
		 *         .expectBodyList(Person.class).consumeWith(exchangeResult -&gt; ... ));
		 *
		 * client.get().uri("/accounts/1")
		 *         .exchange()
		 *         .expectBody().consumeWith(exchangeResult -&gt; ... ));
		 * </pre>
		 * <p>Note that the configured consumer does not apply to responses
		 * decoded to {@code Flux<T>} which can be consumed outside the workflow
		 * of the test client, for example via {@code reactor.test.StepVerifier}.
		 * @param consumer the consumer to apply to entity responses
		 * @return the builder
		 * @since 5.3.5
		 */
		Builder entityExchangeResultConsumer(Consumer<EntityExchangeResult<?>> consumer);

		/**
		 * Configure the codecs for the {@code WebClient} in the
		 * {@link #exchangeStrategies(ExchangeStrategies) underlying}
		 * {@code ExchangeStrategies}.
		 * @param configurer the configurer to apply
		 * @since 5.1.13
		 */
		Builder codecs(Consumer<ClientCodecConfigurer> configurer);

		/**
		 * Configure the {@link ExchangeStrategies} to use.
		 * <p>For most cases, prefer using {@link #codecs(Consumer)} which allows
		 * customizing the codecs in the {@code ExchangeStrategies} rather than
		 * replace them. That ensures multiple parties can contribute to codecs
		 * configuration.
		 * <p>By default this is set to {@link ExchangeStrategies#withDefaults()}.
		 * @param strategies the strategies to use
		 */
		Builder exchangeStrategies(ExchangeStrategies strategies);

		/**
		 * Customize the strategies configured via
		 * {@link #exchangeStrategies(ExchangeStrategies)}. This method is
		 * designed for use in scenarios where multiple parties wish to update
		 * the {@code ExchangeStrategies}.
		 * @deprecated as of 5.1.13 in favor of {@link #codecs(Consumer)}
		 */
		@Deprecated
		Builder exchangeStrategies(Consumer<ExchangeStrategies.Builder> configurer);

		/**
		 * Max amount of time to wait for responses.
		 * <p>By default 5 seconds.
		 * @param timeout the response timeout value
		 */
		Builder responseTimeout(Duration timeout);

		/**
		 * Set the {@link ClientHttpConnector} to use.
		 * <p>By default, this is initialized and set internally. However, the
		 * connector may also be prepared externally and passed via
		 * {@link WebTestClient#bindToServer(ClientHttpConnector)} such as for
		 * {@code MockMvcWebTestClient} tests, and in that case you can use this
		 * from {@link #mutateWith(WebTestClientConfigurer)} to replace it.
		 * @param connector the connector to use
		 * @since 6.1
		 */
		Builder clientConnector(ClientHttpConnector connector);

		/**
		 * Apply the given configurer to this builder instance.
		 * <p>This can be useful for applying pre-packaged customizations.
		 * @param configurer the configurer to apply
		 */
		Builder apply(WebTestClientConfigurer configurer);

		/**
		 * Build the {@link WebTestClient} instance.
		 */
		WebTestClient build();
	}


	/**
	 * Specification for providing the URI of a request.
	 *
	 * @param <S> a self reference to the spec type
	 */
	interface UriSpec<S extends RequestHeadersSpec<?>> {

		/**
		 * Specify the URI using an absolute, fully constructed {@link java.net.URI}.
		 * <p>If a {@link UriBuilderFactory} was configured for the client with
		 * a base URI, that base URI will <strong>not</strong> be applied to the
		 * supplied {@code java.net.URI}. If you wish to have a base URI applied to a
		 * {@code java.net.URI} you must invoke either {@link #uri(String, Object...)}
		 * or {@link #uri(String, Map)} &mdash; for example, {@code uri(myUri.toString())}.
		 * @return spec to add headers or perform the exchange
		 */
		S uri(URI uri);

		/**
		 * Specify the URI for the request using a URI template and URI variables.
		 * <p>If a {@link UriBuilderFactory} was configured for the client (for example,
		 * with a base URI) it will be used to expand the URI template.
		 * @return spec to add headers or perform the exchange
		 */
		S uri(String uri, Object... uriVariables);

		/**
		 * Specify the URI for the request using a URI template and URI variables.
		 * <p>If a {@link UriBuilderFactory} was configured for the client (for example,
		 * with a base URI) it will be used to expand the URI template.
		 * @return spec to add headers or perform the exchange
		 */
		S uri(String uri, Map<String, ?> uriVariables);

		/**
		 * Build the URI for the request with a {@link UriBuilder} obtained
		 * through the {@link UriBuilderFactory} configured for this client.
		 * @return spec to add headers or perform the exchange
		 */
		S uri(Function<UriBuilder, URI> uriFunction);
	}


	/**
	 * Specification for adding request headers and performing an exchange.
	 *
	 * @param <S> a self reference to the spec type
	 */
	interface RequestHeadersSpec<S extends RequestHeadersSpec<S>> {

		/**
		 * Set the list of acceptable {@linkplain MediaType media types}, as
		 * specified by the {@code Accept} header.
		 * @param acceptableMediaTypes the acceptable media types
		 * @return the same instance
		 */
		S accept(MediaType... acceptableMediaTypes);

		/**
		 * Set the list of acceptable {@linkplain Charset charsets}, as specified
		 * by the {@code Accept-Charset} header.
		 * @param acceptableCharsets the acceptable charsets
		 * @return the same instance
		 */
		S acceptCharset(Charset... acceptableCharsets);

		/**
		 * Add a cookie with the given name and value.
		 * @param name the cookie name
		 * @param value the cookie value
		 * @return the same instance
		 */
		S cookie(String name, String value);

		/**
		 * Manipulate this request's cookies with the given consumer. The
		 * map provided to the consumer is "live", so that the consumer can be used to
		 * {@linkplain MultiValueMap#set(Object, Object) overwrite} existing header values,
		 * {@linkplain MultiValueMap#remove(Object) remove} values, or use any of the other
		 * {@link MultiValueMap} methods.
		 * @param cookiesConsumer a function that consumes the cookies map
		 * @return this builder
		 */
		S cookies(Consumer<MultiValueMap<String, String>> cookiesConsumer);

		/**
		 * Set the value of the {@code If-Modified-Since} header.
		 * <p>The date should be specified as the number of milliseconds since
		 * January 1, 1970 GMT.
		 * @param ifModifiedSince the new value of the header
		 * @return the same instance
		 */
		S ifModifiedSince(ZonedDateTime ifModifiedSince);

		/**
		 * Set the values of the {@code If-None-Match} header.
		 * @param ifNoneMatches the new value of the header
		 * @return the same instance
		 */
		S ifNoneMatch(String... ifNoneMatches);

		/**
		 * Add the given, single header value under the given name.
		 * @param headerName  the header name
		 * @param headerValues the header value(s)
		 * @return the same instance
		 */
		S header(String headerName, String... headerValues);

		/**
		 * Manipulate the request's headers with the given consumer. The
		 * headers provided to the consumer are "live", so that the consumer can be used to
		 * {@linkplain HttpHeaders#set(String, String) overwrite} existing header values,
		 * {@linkplain HttpHeaders#remove(Object) remove} values, or use any of the other
		 * {@link HttpHeaders} methods.
		 * @param headersConsumer a function that consumes the {@code HttpHeaders}
		 * @return this builder
		 */
		S headers(Consumer<HttpHeaders> headersConsumer);

		/**
		 * Set the attribute with the given name to the given value.
		 * @param name the name of the attribute to add
		 * @param value the value of the attribute to add
		 * @return this builder
		 */
		S attribute(String name, Object value);

		/**
		 * Manipulate the request attributes with the given consumer. The attributes provided to
		 * the consumer are "live", so that the consumer can be used to inspect attributes,
		 * remove attributes, or use any of the other map-provided methods.
		 * @param attributesConsumer a function that consumes the attributes
		 * @return this builder
		 */
		S attributes(Consumer<Map<String, Object>> attributesConsumer);

		/**
		 * Perform the exchange without a request body.
		 * @return spec for decoding the response
		 */
		ResponseSpec exchange();
	}


	/**
	 * Specification for providing body of a request.
	 */
	interface RequestBodySpec extends RequestHeadersSpec<RequestBodySpec> {
		/**
		 * Set the length of the body in bytes, as specified by the
		 * {@code Content-Length} header.
		 * @param contentLength the content length
		 * @return the same instance
		 * @see HttpHeaders#setContentLength(long)
		 */
		RequestBodySpec contentLength(long contentLength);

		/**
		 * Set the {@linkplain MediaType media type} of the body, as specified
		 * by the {@code Content-Type} header.
		 * @param contentType the content type
		 * @return the same instance
		 * @see HttpHeaders#setContentType(MediaType)
		 */
		RequestBodySpec contentType(MediaType contentType);

		/**
		 * Set the body to the given {@code Object} value. This method invokes the
		 * {@link org.springframework.web.reactive.function.client.WebClient.RequestBodySpec#bodyValue(Object)
		 * bodyValue} method on the underlying {@code WebClient}.
		 * @param body the value to write to the request body
		 * @return spec for further declaration of the request
		 * @since 5.2
		 */
		RequestHeadersSpec<?> bodyValue(Object body);

		/**
		 * Set the body from the given {@code Publisher}. Shortcut for
		 * {@link #body(BodyInserter)} with a
		 * {@linkplain BodyInserters#fromPublisher Publisher inserter}.
		 * @param publisher the request body data
		 * @param elementClass the class of elements contained in the publisher
		 * @param <T> the type of the elements contained in the publisher
		 * @param <S> the type of the {@code Publisher}
		 * @return spec for further declaration of the request
		 */
		<T, S extends Publisher<T>> RequestHeadersSpec<?> body(S publisher, Class<T> elementClass);

		/**
		 * Variant of {@link #body(Publisher, Class)} that allows providing
		 * element type information with generics.
		 * @param publisher the request body data
		 * @param elementTypeRef the type reference of elements contained in the publisher
		 * @param <T> the type of the elements contained in the publisher
		 * @param <S> the type of the {@code Publisher}
		 * @return spec for further declaration of the request
		 * @since 5.2
		 */
		<T, S extends Publisher<T>> RequestHeadersSpec<?> body(
				S publisher, ParameterizedTypeReference<T> elementTypeRef);

		/**
		 * Set the body from the given producer. This method invokes the
		 * {@link org.springframework.web.reactive.function.client.WebClient.RequestBodySpec#body(Object, Class)
		 * body(Object, Class)} method on the underlying {@code WebClient}.
		 * @param producer the producer to write to the request. This must be a
		 * {@link Publisher} or another producer adaptable to a
		 * {@code Publisher} via {@link ReactiveAdapterRegistry}
		 * @param elementClass the class of elements contained in the producer
		 * @return spec for further declaration of the request
		 * @since 5.2
		 */
		RequestHeadersSpec<?> body(Object producer, Class<?> elementClass);

		/**
		 * Set the body from the given producer. This method invokes the
		 * {@link org.springframework.web.reactive.function.client.WebClient.RequestBodySpec#body(Object, ParameterizedTypeReference)
		 * body(Object, ParameterizedTypeReference)} method on the underlying {@code WebClient}.
		 * @param producer the producer to write to the request. This must be a
		 * {@link Publisher} or another producer adaptable to a
		 * {@code Publisher} via {@link ReactiveAdapterRegistry}
		 * @param elementTypeRef the type reference of elements contained in the producer
		 * @return spec for further declaration of the request
		 * @since 5.2
		 */
		RequestHeadersSpec<?> body(Object producer, ParameterizedTypeReference<?> elementTypeRef);

		/**
		 * Set the body of the request to the given {@code BodyInserter}.
		 * This method invokes the
		 * {@link org.springframework.web.reactive.function.client.WebClient.RequestBodySpec#body(BodyInserter)
		 * body(BodyInserter)} method on the underlying {@code WebClient}.
		 * @param inserter the body inserter to use
		 * @return spec for further declaration of the request
		 * @see org.springframework.web.reactive.function.BodyInserters
		 */
		RequestHeadersSpec<?> body(BodyInserter<?, ? super ClientHttpRequest> inserter);

		/**
		 * Shortcut for {@link #body(BodyInserter)} with a
		 * {@linkplain BodyInserters#fromValue value inserter}.
		 * As of 5.2 this method delegates to {@link #bodyValue(Object)}.
		 * @deprecated as of Spring Framework 5.2 in favor of {@link #bodyValue(Object)}
		 */
		@Deprecated
		RequestHeadersSpec<?> syncBody(Object body);
	}


	/**
	 * Specification for providing request headers and the URI of a request.
	 *
	 * @param <S> a self reference to the spec type
	 */
	interface RequestHeadersUriSpec<S extends RequestHeadersSpec<S>> extends UriSpec<S>, RequestHeadersSpec<S> {
	}

	/**
	 * Specification for providing the body and the URI of a request.
	 */
	interface RequestBodyUriSpec extends RequestBodySpec, RequestHeadersUriSpec<RequestBodySpec> {
	}


	/**
	 * Chained API for applying assertions to a response.
	 */
	interface ResponseSpec {

		/**
		 * Apply multiple assertions to a response with the given
		 * {@linkplain ResponseSpecConsumer consumers}, with the guarantee that
		 * all assertions will be applied even if one or more assertions fails
		 * with an exception.
		 * <p>If a single {@link Error} or {@link RuntimeException} is thrown,
		 * it will be rethrown.
		 * <p>If multiple exceptions are thrown, this method will throw an
		 * {@link AssertionError} whose error message is a summary of all the
		 * exceptions. In addition, each exception will be added as a
		 * {@linkplain Throwable#addSuppressed(Throwable) suppressed exception} to
		 * the {@code AssertionError}.
		 * <p>This feature is similar to the {@code SoftAssertions} support in
		 * AssertJ and the {@code assertAll()} support in JUnit Jupiter.
		 *
		 * <h4>Example</h4>
		 * <pre class="code">
		 * webTestClient.get().uri("/hello").exchange()
		 *     .expectAll(
		 *         responseSpec -&gt; responseSpec.expectStatus().isOk(),
		 *         responseSpec -&gt; responseSpec.expectBody(String.class).isEqualTo("Hello, World!")
		 *     );
		 * </pre>
		 * @param consumers the list of {@code ResponseSpec} consumers
		 * @since 5.3.10
		 */
		ResponseSpec expectAll(ResponseSpecConsumer... consumers);

		/**
		 * Assertions on the response status.
		 */
		StatusAssertions expectStatus();

		/**
		 * Assertions on the headers of the response.
		 */
		HeaderAssertions expectHeader();

		/**
		 * Assertions on the cookies of the response.
		 * @since 5.3
		 */
		CookieAssertions expectCookie();

		/**
		 * Consume and decode the response body to a single object of type
		 * {@code <B>} and then apply assertions.
		 * @param bodyType the expected body type
		 */
		<B> BodySpec<B, ?> expectBody(Class<B> bodyType);

		/**
		 * Alternative to {@link #expectBody(Class)} that accepts information
		 * about a target type with generics.
		 */
		<B> BodySpec<B, ?> expectBody(ParameterizedTypeReference<B> bodyType);

		/**
		 * Consume and decode the response body to {@code List<E>} and then apply
		 * List-specific assertions.
		 * @param elementType the expected List element type
		 */
		<E> ListBodySpec<E> expectBodyList(Class<E> elementType);

		/**
		 * Alternative to {@link #expectBodyList(Class)} that accepts information
		 * about a target type with generics.
		 */
		<E> ListBodySpec<E> expectBodyList(ParameterizedTypeReference<E> elementType);

		/**
		 * Consume and decode the response body to {@code byte[]} and then apply
		 * assertions on the raw content (for example, isEmpty, JSONPath, etc.).
		 */
		BodyContentSpec expectBody();

		/**
		 * Exit the chained flow in order to consume the response body
		 * externally, for example, via {@link reactor.test.StepVerifier}.
		 * <p>Note that when {@code Void.class} is passed in, the response body
		 * is consumed and released. If no content is expected, then consider
		 * using {@code .expectBody().isEmpty()} instead which asserts that
		 * there is no content.
		 */
		<T> FluxExchangeResult<T> returnResult(Class<T> elementClass);

		/**
		 * Alternative to {@link #returnResult(Class)} that accepts information
		 * about a target type with generics.
		 */
		<T> FluxExchangeResult<T> returnResult(ParameterizedTypeReference<T> elementTypeRef);

		/**
		 * {@link Consumer} of a {@link ResponseSpec}.
		 * @since 5.3.10
		 * @see ResponseSpec#expectAll(ResponseSpecConsumer...)
		 */
		@FunctionalInterface
		interface ResponseSpecConsumer extends Consumer<ResponseSpec> {
		}

	}


	/**
	 * Spec for expectations on the response body decoded to a single Object.
	 *
	 * @param <S> a self reference to the spec type
	 * @param <B> the body type
	 */
	interface BodySpec<B, S extends BodySpec<B, S>> {

		/**
		 * Assert the extracted body is equal to the given value.
		 */
		<T extends S> T isEqualTo(B expected);

		/**
		 * Assert the extracted body with a {@link Matcher}.
		 * @since 5.1
		 */
		<T extends S> T value(Matcher<? super B> matcher);

		/**
		 * Transform the extracted the body with a function, for example, extracting a
		 * property, and assert the mapped value with a {@link Matcher}.
		 * @since 5.1
		 */
		<T extends S, R> T value(Function<B, R> bodyMapper, Matcher<? super R> matcher);

		/**
		 * Assert the extracted body with a {@link Consumer}.
		 * @since 5.1
		 */
		<T extends S> T value(Consumer<B> consumer);

		/**
		 * Assert the exchange result with the given {@link Consumer}.
		 */
		<T extends S> T consumeWith(Consumer<EntityExchangeResult<B>> consumer);

		/**
		 * Exit the chained API and return an {@code ExchangeResult} with the
		 * decoded response content.
		 */
		EntityExchangeResult<B> returnResult();
	}


	/**
	 * Spec for expectations on the response body decoded to a List.
	 *
	 * @param <E> the body list element type
	 */
	interface ListBodySpec<E> extends BodySpec<List<E>, ListBodySpec<E>> {

		/**
		 * Assert the extracted list of values is of the given size.
		 * @param size the expected size
		 */
		ListBodySpec<E> hasSize(int size);

		/**
		 * Assert the extracted list of values contains the given elements.
		 * @param elements the elements to check
		 */
		@SuppressWarnings("unchecked")
		ListBodySpec<E> contains(E... elements);

		/**
		 * Assert the extracted list of values doesn't contain the given elements.
		 * @param elements the elements to check
		 */
		@SuppressWarnings("unchecked")
		ListBodySpec<E> doesNotContain(E... elements);
	}


	/**
	 * Spec for expectations on the response body content.
	 */
	interface BodyContentSpec {

		/**
		 * Assert the response body is empty and return the exchange result.
		 */
		EntityExchangeResult<Void> isEmpty();

		/**
		 * Parse the expected and actual response content as JSON and perform a
		 * comparison verifying that they contain the same attribute-value pairs
		 * regardless of formatting with <em>lenient</em> checking (extensible
		 * and non-strict array ordering).
		 * <p>Use of this method requires the
		 * <a href="https://jsonassert.skyscreamer.org/">JSONassert</a> library
		 * to be on the classpath.
		 * @param expectedJson the expected JSON content
		 * @see #json(String, JsonCompareMode)
		 */
		default BodyContentSpec json(String expectedJson) {
			return json(expectedJson, JsonCompareMode.LENIENT);
		}

		/**
		 * Parse the expected and actual response content as JSON and perform a
		 * comparison verifying that they contain the same attribute-value pairs
		 * regardless of formatting.
		 * <p>Can compare in two modes, depending on the {@code strict} parameter value:
		 * <ul>
		 * <li>{@code true}: strict checking. Not extensible and strict array ordering.</li>
		 * <li>{@code false}: lenient checking. Extensible and non-strict array ordering.</li>
		 * </ul>
		 * <p>Use of this method requires the
		 * <a href="https://jsonassert.skyscreamer.org/">JSONassert</a> library
		 * to be on the classpath.
		 * @param expectedJson the expected JSON content
		 * @param strict enables strict checking if {@code true}
		 * @since 5.3.16
		 * @see #json(String)
		 * @deprecated in favor of {@link #json(String, JsonCompareMode)}
		 */
		@Deprecated(since = "6.2")
		BodyContentSpec json(String expectedJson, boolean strict);

		/**
		 * Parse the expected and actual response content as JSON and perform a
		 * comparison using the given {@linkplain JsonCompareMode mode}. If the
		 * comparison failed, throws an {@link AssertionError} with the message
		 * of the {@link JsonComparison}.
		 * <p>Use of this method requires the
		 * <a href="https://jsonassert.skyscreamer.org/">JSONassert</a> library
		 * to be on the classpath.
		 * @param expectedJson the expected JSON content
		 * @param compareMode the compare mode
		 * @since 6.2
		 * @see #json(String)
		 */
		BodyContentSpec json(String expectedJson, JsonCompareMode compareMode);

		/**
		 * Parse the expected and actual response content as JSON and perform a
		 * comparison using the given {@link JsonComparator}. If the comparison
		 * failed, throws an {@link AssertionError} with the message  of the
		 * {@link JsonComparison}.
		 * @param expectedJson the expected JSON content
		 * @param comparator the comparator to use
		 * @since 6.2
		 */
		BodyContentSpec json(String expectedJson, JsonComparator comparator);

		/**
		 * Parse expected and actual response content as XML and assert that
		 * the two are "similar", i.e. they contain the same elements and
		 * attributes regardless of order.
		 * <p>Use of this method requires the
		 * <a href="https://github.com/xmlunit/xmlunit">XMLUnit</a> library on
		 * the classpath.
		 * @param expectedXml the expected XML content.
		 * @since 5.1
		 * @see org.springframework.test.util.XmlExpectationsHelper#assertXmlEqual(String, String)
		 */
		BodyContentSpec xml(String expectedXml);

		/**
		 * Access to response body assertions using a
		 * <a href="https://github.com/jayway/JsonPath">JsonPath</a> expression
		 * to inspect a specific subset of the body.
<<<<<<< HEAD
		 * @param expression the JsonPath expression
		 * @since 6.2
		 */
		JsonPathAssertions jsonPath(String expression);

		/**
		 * Access to response body assertions using a
		 * <a href="https://github.com/jayway/JsonPath">JsonPath</a> expression
		 * to inspect a specific subset of the body.
		 * <p>The JSON path expression can be a parameterized string using
		 * formatting specifiers as defined in {@link String#format}.
		 * @param expression the JsonPath expression
		 * @param args arguments to parameterize the expression
		 * @deprecated in favor of calling {@link String#formatted(Object...)} upfront
		 */
		@Deprecated(since = "6.2", forRemoval = true)
		JsonPathAssertions jsonPath(String expression, Object... args);
=======
		 * @param expression the JsonPath expression
		 * @since 6.2
		 */
		JsonPathAssertions jsonPath(String expression);
>>>>>>> bf06d748

		/**
		 * Access to response body assertions using an XPath expression to
		 * inspect a specific subset of the body.
		 * <p>The XPath expression can be a parameterized string using
		 * formatting specifiers as defined in {@link String#format}.
		 * @param expression the XPath expression
		 * @param args arguments to parameterize the expression
		 * @since 5.1
		 * @see #xpath(String, Map, Object...)
		 */
		default XpathAssertions xpath(String expression, Object... args) {
			return xpath(expression, null, args);
		}

		/**
		 * Access to response body assertions with specific namespaces using an
		 * XPath expression to inspect a specific subset of the body.
		 * <p>The XPath expression can be a parameterized string using
		 * formatting specifiers as defined in {@link String#format}.
		 * @param expression the XPath expression
		 * @param namespaces the namespaces to use
		 * @param args arguments to parameterize the expression
		 * @since 5.1
		 */
		XpathAssertions xpath(String expression, @Nullable Map<String, String> namespaces, Object... args);

		/**
		 * Assert the response body content with the given {@link Consumer}.
		 * @param consumer the consumer for the response body; the input
		 * {@code byte[]} may be {@code null} if there was no response body.
		 */
		BodyContentSpec consumeWith(Consumer<EntityExchangeResult<byte[]>> consumer);

		/**
		 * Exit the chained API and return an {@code ExchangeResult} with the
		 * raw response content.
		 */
		EntityExchangeResult<byte[]> returnResult();
	}

}<|MERGE_RESOLUTION|>--- conflicted
+++ resolved
@@ -40,10 +40,6 @@
 import org.springframework.http.client.reactive.ClientHttpRequest;
 import org.springframework.http.codec.ClientCodecConfigurer;
 import org.springframework.http.codec.ServerCodecConfigurer;
-<<<<<<< HEAD
-import org.springframework.lang.Nullable;
-=======
->>>>>>> bf06d748
 import org.springframework.test.json.JsonComparator;
 import org.springframework.test.json.JsonCompareMode;
 import org.springframework.test.json.JsonComparison;
@@ -1074,30 +1070,10 @@
 		 * Access to response body assertions using a
 		 * <a href="https://github.com/jayway/JsonPath">JsonPath</a> expression
 		 * to inspect a specific subset of the body.
-<<<<<<< HEAD
 		 * @param expression the JsonPath expression
 		 * @since 6.2
 		 */
 		JsonPathAssertions jsonPath(String expression);
-
-		/**
-		 * Access to response body assertions using a
-		 * <a href="https://github.com/jayway/JsonPath">JsonPath</a> expression
-		 * to inspect a specific subset of the body.
-		 * <p>The JSON path expression can be a parameterized string using
-		 * formatting specifiers as defined in {@link String#format}.
-		 * @param expression the JsonPath expression
-		 * @param args arguments to parameterize the expression
-		 * @deprecated in favor of calling {@link String#formatted(Object...)} upfront
-		 */
-		@Deprecated(since = "6.2", forRemoval = true)
-		JsonPathAssertions jsonPath(String expression, Object... args);
-=======
-		 * @param expression the JsonPath expression
-		 * @since 6.2
-		 */
-		JsonPathAssertions jsonPath(String expression);
->>>>>>> bf06d748
 
 		/**
 		 * Access to response body assertions using an XPath expression to
