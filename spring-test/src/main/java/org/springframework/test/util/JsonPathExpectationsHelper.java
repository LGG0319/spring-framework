/*
 * Copyright 2002-2024 the original author or authors.
 *
 * Licensed under the Apache License, Version 2.0 (the "License");
 * you may not use this file except in compliance with the License.
 * You may obtain a copy of the License at
 *
 *      https://www.apache.org/licenses/LICENSE-2.0
 *
 * Unless required by applicable law or agreed to in writing, software
 * distributed under the License is distributed on an "AS IS" BASIS,
 * WITHOUT WARRANTIES OR CONDITIONS OF ANY KIND, either express or implied.
 * See the License for the specific language governing permissions and
 * limitations under the License.
 */

package org.springframework.test.util;

import java.lang.reflect.Type;
import java.util.List;
import java.util.Map;
import java.util.function.Function;

import com.jayway.jsonpath.Configuration;
import com.jayway.jsonpath.DocumentContext;
import com.jayway.jsonpath.JsonPath;
import com.jayway.jsonpath.TypeRef;
import com.jayway.jsonpath.spi.mapper.MappingProvider;
import org.hamcrest.CoreMatchers;
import org.hamcrest.Matcher;
import org.hamcrest.MatcherAssert;
import org.jspecify.annotations.Nullable;

import org.springframework.core.ParameterizedTypeReference;
<<<<<<< HEAD
import org.springframework.lang.Nullable;
=======
>>>>>>> bf06d748
import org.springframework.util.Assert;
import org.springframework.util.ClassUtils;
import org.springframework.util.ObjectUtils;
import org.springframework.util.StringUtils;

/**
 * A helper class for applying assertions via JSON path expressions.
 *
 * <p>Based on the <a href="https://github.com/jayway/JsonPath">JsonPath</a>
 * project: requiring version 0.9+, with 1.1+ strongly recommended.
 *
 * @author Rossen Stoyanchev
 * @author Juergen Hoeller
 * @author Craig Andrews
 * @author Sam Brannen
 * @author Stephane Nicoll
 * @since 3.2
 */
public class JsonPathExpectationsHelper {

	private final String expression;

	private final JsonPath jsonPath;

	private final Configuration configuration;

	/**
	 * Construct a new {@code JsonPathExpectationsHelper} using the
	 * {@linkplain Configuration#defaultConfiguration() default configuration}.
	 * @param expression the {@link JsonPath} expression; never {@code null} or empty
	 * @since 6.2
	 */
	public JsonPathExpectationsHelper(String expression) {
		this(expression, (Configuration) null);
	}
<<<<<<< HEAD

	/**
	 * Construct a new {@code JsonPathExpectationsHelper}.
	 * @param expression the {@link JsonPath} expression; never {@code null} or empty
	 * @param configuration the {@link Configuration} to use or {@code null} to use the
	 * {@linkplain Configuration#defaultConfiguration() default configuration}
	 * @since 6.2
	 */
	public JsonPathExpectationsHelper(String expression, @Nullable Configuration configuration) {
		Assert.hasText(expression, "expression must not be null or empty");
		this.expression = expression;
		this.jsonPath = JsonPath.compile(this.expression);
		this.configuration = (configuration != null) ? configuration : Configuration.defaultConfiguration();
	}
=======
>>>>>>> bf06d748

	/**
	 * Construct a new {@code JsonPathExpectationsHelper}.
	 * @param expression the {@link JsonPath} expression; never {@code null} or empty
<<<<<<< HEAD
	 * @param args arguments to parameterize the {@code JsonPath} expression with,
	 * using formatting specifiers defined in {@link String#format(String, Object...)}
	 * @deprecated in favor of calling {@link String#formatted(Object...)} upfront
	 */
	@Deprecated(since = "6.2", forRemoval = true)
	public JsonPathExpectationsHelper(String expression, Object... args) {
		this(expression.formatted(args), (Configuration) null);
=======
	 * @param configuration the {@link Configuration} to use or {@code null} to use the
	 * {@linkplain Configuration#defaultConfiguration() default configuration}
	 * @since 6.2
	 */
	public JsonPathExpectationsHelper(String expression, @Nullable Configuration configuration) {
		Assert.hasText(expression, "expression must not be null or empty");
		this.expression = expression;
		this.jsonPath = JsonPath.compile(this.expression);
		this.configuration = (configuration != null) ? configuration : Configuration.defaultConfiguration();
>>>>>>> bf06d748
	}


	/**
	 * Evaluate the JSON path expression against the supplied {@code content}
	 * and assert the resulting value with the given {@code Matcher}.
	 * @param content the JSON content
	 * @param matcher the matcher with which to assert the result
	 */
	@SuppressWarnings("unchecked")
	public <T> void assertValue(String content, Matcher<? super T> matcher) {
		T value = (T) evaluateJsonPath(content);
		MatcherAssert.assertThat("JSON path \"" + this.expression + "\"", value, matcher);
	}

	/**
	 * An overloaded variant of {@link #assertValue(String, Matcher)} that also
	 * accepts a target type for the resulting value. This can be useful for
	 * matching numbers reliably for example coercing an integer into a double.
	 * @param content the JSON content
	 * @param matcher the matcher with which to assert the result
	 * @param targetType the expected type of the resulting value
	 * @since 4.3.3
	 */
	public <T> void assertValue(String content, Matcher<? super T> matcher, Class<T> targetType) {
		T value = evaluateJsonPath(content, targetType);
		MatcherAssert.assertThat("JSON path \"" + this.expression + "\"", value, matcher);
	}

	/**
	 * An overloaded variant of {@link #assertValue(String, Matcher)} that also
	 * accepts a target type for the resulting value that allows generic types
	 * to be defined.
	 * <p>This must be used with a {@link Configuration} that defines a more
	 * elaborate {@link MappingProvider} as the default one cannot handle
	 * generic types.
	 * @param content the JSON content
	 * @param matcher the matcher with which to assert the result
	 * @param targetType the expected type of the resulting value
	 * @since 6.2
	 */
	public <T> void assertValue(String content, Matcher<? super T> matcher, ParameterizedTypeReference<T> targetType) {
		T value = evaluateJsonPath(content, targetType);
		MatcherAssert.assertThat("JSON path \"" + this.expression + "\"", value, matcher);
	}

	/**
	 * Evaluate the JSON path expression against the supplied {@code content}
	 * and assert that the result is equal to the expected value.
	 * @param content the JSON content
	 * @param expectedValue the expected value
	 */
	public void assertValue(String content, @Nullable Object expectedValue) {
		Object actualValue = evaluateJsonPath(content);
		if ((actualValue instanceof List<?> actualValueList) && !(expectedValue instanceof List)) {
			if (actualValueList.isEmpty()) {
				AssertionErrors.fail("No matching value at JSON path \"" + this.expression + "\"");
			}
			if (actualValueList.size() != 1) {
				AssertionErrors.fail("Got a list of values " + actualValue +
						" instead of the expected single value " + expectedValue);
			}
			actualValue = actualValueList.get(0);
		}
		else if (actualValue != null && expectedValue != null &&
				!actualValue.getClass().equals(expectedValue.getClass())) {
			try {
				actualValue = evaluateJsonPath(content, expectedValue.getClass());
			}
			catch (AssertionError error) {
				String message = String.format(
					"At JSON path \"%s\", value <%s> of type <%s> cannot be converted to type <%s>",
					this.expression, actualValue, ClassUtils.getDescriptiveType(actualValue),
					ClassUtils.getDescriptiveType(expectedValue));
				throw new AssertionError(message, error.getCause());
			}
		}
		AssertionErrors.assertEquals("JSON path \"" + this.expression + "\"", expectedValue, actualValue);
	}

	/**
	 * Evaluate the JSON path expression against the supplied {@code content}
	 * and assert that the resulting value is a {@link String}.
	 * @param content the JSON content
	 * @since 4.2.1
	 */
	public void assertValueIsString(String content) {
		Object value = assertExistsAndReturn(content);
		MatcherAssert.assertThat(failureReason("a string", value), value, CoreMatchers.instanceOf(String.class));
	}

	/**
	 * Evaluate the JSON path expression against the supplied {@code content}
	 * and assert that the resulting value is a {@link Boolean}.
	 * @param content the JSON content
	 * @since 4.2.1
	 */
	public void assertValueIsBoolean(String content) {
		Object value = assertExistsAndReturn(content);
		MatcherAssert.assertThat(failureReason("a boolean", value), value, CoreMatchers.instanceOf(Boolean.class));
	}

	/**
	 * Evaluate the JSON path expression against the supplied {@code content}
	 * and assert that the resulting value is a {@link Number}.
	 * @param content the JSON content
	 * @since 4.2.1
	 */
	public void assertValueIsNumber(String content) {
		Object value = assertExistsAndReturn(content);
		MatcherAssert.assertThat(failureReason("a number", value), value, CoreMatchers.instanceOf(Number.class));
	}

	/**
	 * Evaluate the JSON path expression against the supplied {@code content}
	 * and assert that the resulting value is an array.
	 * @param content the JSON content
	 */
	public void assertValueIsArray(String content) {
		Object value = assertExistsAndReturn(content);
		MatcherAssert.assertThat(failureReason("an array", value), value, CoreMatchers.instanceOf(List.class));
	}

	/**
	 * Evaluate the JSON path expression against the supplied {@code content}
	 * and assert that the resulting value is a {@link Map}.
	 * @param content the JSON content
	 * @since 4.2.1
	 */
	public void assertValueIsMap(String content) {
		Object value = assertExistsAndReturn(content);
		MatcherAssert.assertThat(failureReason("a map", value), value, CoreMatchers.instanceOf(Map.class));
	}

	/**
	 * Evaluate the JSON path expression against the supplied {@code content}
	 * and assert that a non-null value, possibly an empty array or map, exists
	 * at the given path.
	 * <p>Note that if the JSON path expression is not
	 * {@linkplain JsonPath#isDefinite() definite}, this method asserts
	 * that the list of values at the given path is not <em>empty</em>.
	 * @param content the JSON content
	 */
	public void exists(String content) {
		assertExistsAndReturn(content);
	}

	/**
	 * Evaluate the JSON path expression against the supplied {@code content}
	 * and assert that a non-null value does not exist at the given path.
	 * <p>Note that if the JSON path expression is not
	 * {@linkplain JsonPath#isDefinite() definite}, this method asserts
	 * that the list of values at the given path is <em>empty</em>.
	 * @param content the JSON content
	 */
	public void doesNotExist(String content) {
		Object value;
		try {
			value = evaluateJsonPath(content);
		}
		catch (AssertionError ex) {
			return;
		}
		String reason = failureReason("no value", value);
		if (pathIsIndefinite() && value instanceof List<?> list) {
			AssertionErrors.assertTrue(reason, list.isEmpty());
		}
		else {
			AssertionErrors.assertTrue(reason, (value == null));
		}
	}

	/**
	 * Evaluate the JSON path expression against the supplied {@code content}
	 * and assert that an empty value exists at the given path.
	 * <p>For the semantics of <em>empty</em>, consult the Javadoc for
	 * {@link ObjectUtils#isEmpty(Object)}.
	 * @param content the JSON content
	 */
	public void assertValueIsEmpty(String content) {
		Object value = evaluateJsonPath(content);
		AssertionErrors.assertTrue(failureReason("an empty value", value), ObjectUtils.isEmpty(value));
	}

	/**
	 * Evaluate the JSON path expression against the supplied {@code content}
	 * and assert that a non-empty value exists at the given path.
	 * <p>For the semantics of <em>empty</em>, consult the Javadoc for
	 * {@link ObjectUtils#isEmpty(Object)}.
	 * @param content the JSON content
	 */
	public void assertValueIsNotEmpty(String content) {
		Object value = evaluateJsonPath(content);
		AssertionErrors.assertTrue(failureReason("a non-empty value", value), !ObjectUtils.isEmpty(value));
	}

	/**
	 * Evaluate the JSON path expression against the supplied {@code content}
	 * and assert that a value, possibly {@code null}, exists.
	 * <p>If the JSON path expression is not
	 * {@linkplain JsonPath#isDefinite() definite}, this method asserts
	 * that the list of values at the given path is not <em>empty</em>.
	 * @param content the JSON content
	 * @since 5.0.3
	 */
	public void hasJsonPath(String content) {
		Object value = evaluateJsonPath(content);
		if (pathIsIndefinite() && value instanceof List<?> list) {
			String message = "No values for JSON path \"" + this.expression + "\"";
			AssertionErrors.assertTrue(message, !list.isEmpty());
		}
	}

	/**
	 * Evaluate the JSON path expression against the supplied {@code content}
	 * and assert that a value, including {@code null} values, does not exist
	 * at the given path.
	 * <p>If the JSON path expression is not
	 * {@linkplain JsonPath#isDefinite() definite}, this method asserts
	 * that the list of values at the given path is <em>empty</em>.
	 * @param content the JSON content
	 * @since 5.0.3
	 */
	public void doesNotHaveJsonPath(String content) {
		Object value;
		try {
			value = evaluateJsonPath(content);
		}
		catch (AssertionError ex) {
			return;
		}
		if (pathIsIndefinite() && value instanceof List<?> list) {
			AssertionErrors.assertTrue(failureReason("no values", value), list.isEmpty());
		}
		else {
			AssertionErrors.fail(failureReason("no value", value));
		}
	}

	private String failureReason(String expectedDescription, @Nullable Object value) {
		return String.format("Expected %s at JSON path \"%s\" but found: %s", expectedDescription, this.expression,
				ObjectUtils.nullSafeToString(StringUtils.quoteIfString(value)));
	}

	/**
	 * Evaluate the JSON path and return the resulting value.
	 * @param content the content to evaluate against
	 * @return the result of the evaluation
	 * @throws AssertionError if the evaluation fails
	 */
	public @Nullable Object evaluateJsonPath(String content) {
		try {
			return this.jsonPath.read(content, this.configuration);
		}
		catch (Throwable ex) {
			throw new AssertionError("No value at JSON path \"" + this.expression + "\"", ex);
		}
	}

	/**
	 * Variant of {@link #evaluateJsonPath(String)} with a target type.
	 * <p>This can be useful for matching numbers reliably for example coercing an
	 * integer into a double or when the configured {@link MappingProvider} can
	 * handle more complex object structures.
	 * @param content the content to evaluate against
	 * @param targetType the requested target type
	 * @return the result of the evaluation
	 * @throws AssertionError if the evaluation fails
	 */
	public <T> T evaluateJsonPath(String content, Class<T> targetType) {
		return evaluateExpression(content, context -> context.read(this.expression, targetType));
	}

	/**
	 * Variant of {@link #evaluateJsonPath(String)} with a target type that has
	 * generics.
	 * <p>This must be used with a {@link Configuration} that defines a more
	 * elaborate {@link MappingProvider} as the default one cannot handle
	 * generic types.
	 * @param content the content to evaluate against
	 * @param targetType the requested target type
	 * @return the result of the evaluation
	 * @throws AssertionError if the evaluation fails
	 * @since 6.2
	 */
	public <T> T evaluateJsonPath(String content, ParameterizedTypeReference<T> targetType) {
		return evaluateExpression(content, context ->
				context.read(this.expression, new TypeRefAdapter<>(targetType)));
	}

	private @Nullable Object assertExistsAndReturn(String content) {
		Object value = evaluateJsonPath(content);
		String reason = "No value at JSON path \"" + this.expression + "\"";
		AssertionErrors.assertTrue(reason, value != null);
		if (pathIsIndefinite() && value instanceof List<?> list) {
			AssertionErrors.assertTrue(reason, !list.isEmpty());
		}
		return value;
	}

	private boolean pathIsIndefinite() {
		return !this.jsonPath.isDefinite();
	}

	private <T> T evaluateExpression(String content, Function<DocumentContext, T> action) {
		try {
			DocumentContext context = JsonPath.parse(content, this.configuration);
			return action.apply(context);
		}
		catch (Throwable ex) {
			String message = "Failed to evaluate JSON path \"" + this.expression + "\"";
			throw new AssertionError(message, ex);
		}
	}


	/**
	 * Adapt JSONPath {@link TypeRef} to {@link ParameterizedTypeReference}.
	 */
	private static final class TypeRefAdapter<T> extends TypeRef<T> {

		private final Type type;

		TypeRefAdapter(ParameterizedTypeReference<T> typeReference) {
			this.type = typeReference.getType();
		}

		@Override
		public Type getType() {
			return this.type;
		}
	}

}<|MERGE_RESOLUTION|>--- conflicted
+++ resolved
@@ -32,10 +32,6 @@
 import org.jspecify.annotations.Nullable;
 
 import org.springframework.core.ParameterizedTypeReference;
-<<<<<<< HEAD
-import org.springframework.lang.Nullable;
-=======
->>>>>>> bf06d748
 import org.springframework.util.Assert;
 import org.springframework.util.ClassUtils;
 import org.springframework.util.ObjectUtils;
@@ -71,7 +67,6 @@
 	public JsonPathExpectationsHelper(String expression) {
 		this(expression, (Configuration) null);
 	}
-<<<<<<< HEAD
 
 	/**
 	 * Construct a new {@code JsonPathExpectationsHelper}.
@@ -85,32 +80,6 @@
 		this.expression = expression;
 		this.jsonPath = JsonPath.compile(this.expression);
 		this.configuration = (configuration != null) ? configuration : Configuration.defaultConfiguration();
-	}
-=======
->>>>>>> bf06d748
-
-	/**
-	 * Construct a new {@code JsonPathExpectationsHelper}.
-	 * @param expression the {@link JsonPath} expression; never {@code null} or empty
-<<<<<<< HEAD
-	 * @param args arguments to parameterize the {@code JsonPath} expression with,
-	 * using formatting specifiers defined in {@link String#format(String, Object...)}
-	 * @deprecated in favor of calling {@link String#formatted(Object...)} upfront
-	 */
-	@Deprecated(since = "6.2", forRemoval = true)
-	public JsonPathExpectationsHelper(String expression, Object... args) {
-		this(expression.formatted(args), (Configuration) null);
-=======
-	 * @param configuration the {@link Configuration} to use or {@code null} to use the
-	 * {@linkplain Configuration#defaultConfiguration() default configuration}
-	 * @since 6.2
-	 */
-	public JsonPathExpectationsHelper(String expression, @Nullable Configuration configuration) {
-		Assert.hasText(expression, "expression must not be null or empty");
-		this.expression = expression;
-		this.jsonPath = JsonPath.compile(this.expression);
-		this.configuration = (configuration != null) ? configuration : Configuration.defaultConfiguration();
->>>>>>> bf06d748
 	}
 
 
