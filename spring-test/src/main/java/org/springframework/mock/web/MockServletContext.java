--- conflicted
+++ resolved
@@ -144,8 +144,6 @@
 
 	private final Map<String, FilterRegistration> filterRegistrations = new LinkedHashMap<>();
 
-	private final Map<String, FilterRegistration> filterRegistrations = new LinkedHashMap<>();
-
 	private final Map<String, MediaType> mimeTypes = new LinkedHashMap<>();
 
 
@@ -602,12 +600,7 @@
 	}
 
 	@Override
-<<<<<<< HEAD
-	@Nullable
-	public FilterRegistration getFilterRegistration(String filterName) {
-=======
 	public @Nullable FilterRegistration getFilterRegistration(String filterName) {
->>>>>>> bf06d748
 		return this.filterRegistrations.get(filterName);
 	}
 
