/*
 * Copyright 2002-2024 the original author or authors.
 *
 * Licensed under the Apache License, Version 2.0 (the "License");
 * you may not use this file except in compliance with the License.
 * You may obtain a copy of the License at
 *
 *      https://www.apache.org/licenses/LICENSE-2.0
 *
 * Unless required by applicable law or agreed to in writing, software
 * distributed under the License is distributed on an "AS IS" BASIS,
 * WITHOUT WARRANTIES OR CONDITIONS OF ANY KIND, either express or implied.
 * See the License for the specific language governing permissions and
 * limitations under the License.
 */

package org.springframework.http.server.reactive;

import java.net.URI;
import java.util.ArrayList;
import java.util.List;
import java.util.Map;

import reactor.core.publisher.Mono;

import org.springframework.http.HttpCookie;
import org.springframework.http.RequestEntity;
import org.springframework.http.ResponseCookie;
import org.springframework.http.ResponseEntity;
import org.springframework.web.client.RestTemplate;
import org.springframework.web.testfixture.http.server.reactive.bootstrap.AbstractHttpHandlerIntegrationTests;
import org.springframework.web.testfixture.http.server.reactive.bootstrap.HttpServer;
import org.springframework.web.testfixture.http.server.reactive.bootstrap.JettyHttpServer;
import org.springframework.web.testfixture.http.server.reactive.bootstrap.UndertowHttpServer;

import static org.assertj.core.api.Assertions.assertThat;
import static org.junit.jupiter.api.Assumptions.assumeFalse;

/**
 * @author Rossen Stoyanchev
 * @author Sebastien Deleuze
 */
class CookieIntegrationTests extends AbstractHttpHandlerIntegrationTests {

	private final CookieHandler cookieHandler = new CookieHandler();


	@Override
	protected HttpHandler createHttpHandler() {
		return this.cookieHandler;
	}


	@ParameterizedHttpServerTest
	public void basicTest(HttpServer httpServer) throws Exception {
		startServer(httpServer);

		URI url = URI.create("http://localhost:" + port);
		String header = "SID=31d4d96e407aad42; lang=en-US";
		ResponseEntity<Void> response = new RestTemplate().exchange(
				RequestEntity.get(url).header("Cookie", header).build(), Void.class);

		Map<String, List<HttpCookie>> requestCookies = this.cookieHandler.requestCookies;
		assertThat(requestCookies).hasSize(2);
		assertThat(requestCookies.get("SID")).extracting(HttpCookie::getValue).containsExactly("31d4d96e407aad42");
		assertThat(requestCookies.get("lang")).extracting(HttpCookie::getValue).containsExactly("en-US");

		List<String> headerValues = response.getHeaders().get("Set-Cookie");
		assertThat(headerValues).hasSize(2);

		List<String> cookie0 = splitCookie(headerValues.get(0));
		assertThat(cookie0.remove("SID=31d4d96e407aad42")).as("SID").isTrue();
		assertThat(cookie0.stream().map(String::toLowerCase))
				.contains("path=/", "secure", "httponly");
		List<String> cookie1 = splitCookie(headerValues.get(1));
		assertThat(cookie1.remove("lang=en-US")).as("lang").isTrue();
		assertThat(cookie1.stream().map(String::toLowerCase))
				.containsExactlyInAnyOrder("path=/", "domain=example.com");
	}

	@ParameterizedHttpServerTest
	public void partitionedAttributeTest(HttpServer httpServer) throws Exception {
		assumeFalse(httpServer instanceof UndertowHttpServer, "Undertow does not support Partitioned cookies");
<<<<<<< HEAD
=======
		assumeFalse(httpServer instanceof JettyHttpServer, "Jetty does not support Servlet 6.1 yet");
>>>>>>> bf06d748
		startServer(httpServer);

		URI url = URI.create("http://localhost:" + port);
		String header = "SID=31d4d96e407aad42; lang=en-US";
		ResponseEntity<Void> response = new RestTemplate().exchange(
				RequestEntity.get(url).header("Cookie", header).build(), Void.class);

		List<String> headerValues = response.getHeaders().get("Set-Cookie");
		assertThat(headerValues).hasSize(2);

		List<String> cookie0 = splitCookie(headerValues.get(0));
		assertThat(cookie0.remove("SID=31d4d96e407aad42")).as("SID").isTrue();
		assertThat(cookie0.stream().map(String::toLowerCase))
				.contains("partitioned");
	}

	@ParameterizedHttpServerTest
	public void cookiesWithSameNameTest(HttpServer httpServer) throws Exception {
		assumeFalse(httpServer instanceof UndertowHttpServer, "Bug in Undertow in Cookies with same name handling");

		startServer(httpServer);

		URI url = new URI("http://localhost:" + port);
		String header = "SID=31d4d96e407aad42; lang=en-US; lang=zh-CN";
		new RestTemplate().exchange(
				RequestEntity.get(url).header("Cookie", header).build(), Void.class);

		Map<String, List<HttpCookie>> requestCookies = this.cookieHandler.requestCookies;
		assertThat(requestCookies).hasSize(2);
		assertThat(requestCookies.get("SID")).extracting(HttpCookie::getValue).containsExactly("31d4d96e407aad42");
		assertThat(requestCookies.get("lang")).extracting(HttpCookie::getValue).containsExactly("en-US", "zh-CN");
	}

	// No client side HttpCookie support yet
	private List<String> splitCookie(String value) {
		List<String> list = new ArrayList<>();
		for (String s : value.split(";")){
			list.add(s.trim());
		}
		return list;
	}


	private static class CookieHandler implements HttpHandler {

		private Map<String, List<HttpCookie>> requestCookies;


		@Override
		public Mono<Void> handle(ServerHttpRequest request, ServerHttpResponse response) {

			this.requestCookies = request.getCookies();
			this.requestCookies.size(); // Cause lazy loading

			response.getCookies().add("SID", ResponseCookie.from("SID", "31d4d96e407aad42")
					.path("/").secure(true).httpOnly(true).partitioned(true).build());
			response.getCookies().add("lang", ResponseCookie.from("lang", "en-US")
					.domain("example.com").path("/").build());

			return response.setComplete();
		}
	}

}<|MERGE_RESOLUTION|>--- conflicted
+++ resolved
@@ -81,10 +81,7 @@
 	@ParameterizedHttpServerTest
 	public void partitionedAttributeTest(HttpServer httpServer) throws Exception {
 		assumeFalse(httpServer instanceof UndertowHttpServer, "Undertow does not support Partitioned cookies");
-<<<<<<< HEAD
-=======
 		assumeFalse(httpServer instanceof JettyHttpServer, "Jetty does not support Servlet 6.1 yet");
->>>>>>> bf06d748
 		startServer(httpServer);
 
 		URI url = URI.create("http://localhost:" + port);
