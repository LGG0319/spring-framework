/*
 * Copyright 2002-2024 the original author or authors.
 *
 * Licensed under the Apache License, Version 2.0 (the "License");
 * you may not use this file except in compliance with the License.
 * You may obtain a copy of the License at
 *
 *      https://www.apache.org/licenses/LICENSE-2.0
 *
 * Unless required by applicable law or agreed to in writing, software
 * distributed under the License is distributed on an "AS IS" BASIS,
 * WITHOUT WARRANTIES OR CONDITIONS OF ANY KIND, either express or implied.
 * See the License for the specific language governing permissions and
 * limitations under the License.
 */

package org.springframework.web.util;

import java.io.ByteArrayInputStream;
import java.io.ByteArrayOutputStream;
import java.io.ObjectInputStream;
import java.io.ObjectOutputStream;
import java.net.URI;
import java.util.Arrays;
import java.util.Collections;

import org.junit.jupiter.api.Test;
import org.junit.jupiter.params.ParameterizedTest;
import org.junit.jupiter.params.provider.EnumSource;

import org.springframework.web.util.UriComponentsBuilder.ParserType;

import static org.assertj.core.api.Assertions.assertThat;
import static org.assertj.core.api.Assertions.assertThatExceptionOfType;
import static org.assertj.core.api.Assertions.assertThatIllegalArgumentException;
import static org.assertj.core.api.Assertions.assertThatIllegalStateException;
import static org.springframework.web.util.UriComponentsBuilder.fromUriString;

/**
 * Tests for {@link UriComponents}.
 *
 * @author Arjen Poutsma
 * @author Phillip Webb
 * @author Rossen Stoyanchev
 */
class UriComponentsTests {

	@Test
	void expandAndEncode() {
		UriComponents uri = UriComponentsBuilder
				.fromPath("/hotel list/{city} specials").queryParam("q", "{value}").build()
				.expand("Z\u00fcrich", "a+b").encode();

		assertThat(uri.toString()).isEqualTo("/hotel%20list/Z%C3%BCrich%20specials?q=a+b");
	}

	@Test
	void encodeAndExpand() {
		UriComponents uri = UriComponentsBuilder
				.fromPath("/hotel list/{city} specials").queryParam("q", "{value}").encode().build()
				.expand("Z\u00fcrich", "a+b");

		assertThat(uri.toString()).isEqualTo("/hotel%20list/Z%C3%BCrich%20specials?q=a%2Bb");
	}

	@Test
	void encodeAndExpandPartially() {
		UriComponents uri = UriComponentsBuilder
				.fromPath("/hotel list/{city} specials").queryParam("q", "{value}").encode()
				.uriVariables(Collections.singletonMap("city", "Z\u00fcrich")).build();

		assertThat(uri.expand("a+b").toString()).isEqualTo("/hotel%20list/Z%C3%BCrich%20specials?q=a%2Bb");
	}

	@Test  // SPR-17168
	void encodeAndExpandWithDollarSign() {
		UriComponents uri = UriComponentsBuilder.fromPath("/path").queryParam("q", "{value}").encode().build();
		assertThat(uri.expand("JavaClass$1.class").toString()).isEqualTo("/path?q=JavaClass%241.class");
	}

	@ParameterizedTest
<<<<<<< HEAD
	@EnumSource(value = ParserType.class)
=======
	@EnumSource
>>>>>>> bf06d748
	void toUriEncoded(ParserType parserType) {
		UriComponents uri = UriComponentsBuilder.fromUriString("https://example.com/hotel list/Z\u00fcrich", parserType).build();
		assertThat(uri.encode().toUri()).isEqualTo(URI.create("https://example.com/hotel%20list/Z%C3%BCrich"));
	}

	@ParameterizedTest
<<<<<<< HEAD
	@EnumSource(value = ParserType.class)
=======
	@EnumSource
>>>>>>> bf06d748
	void toUriNotEncoded(ParserType parserType) {
		UriComponents uri = UriComponentsBuilder.fromUriString("https://example.com/hotel list/Z\u00fcrich", parserType).build();
		assertThat(uri.toUri()).isEqualTo(URI.create("https://example.com/hotel%20list/Z\u00fcrich"));
	}

	@ParameterizedTest
<<<<<<< HEAD
	@EnumSource(value = ParserType.class)
=======
	@EnumSource
>>>>>>> bf06d748
	void toUriAlreadyEncoded(ParserType parserType) {
		UriComponents uri = UriComponentsBuilder.fromUriString("https://example.com/hotel%20list/Z%C3%BCrich", parserType).build(true);
		assertThat(uri.encode().toUri()).isEqualTo(URI.create("https://example.com/hotel%20list/Z%C3%BCrich"));
	}

	@ParameterizedTest
<<<<<<< HEAD
	@EnumSource(value = ParserType.class)
=======
	@EnumSource
>>>>>>> bf06d748
	void toUriWithIpv6HostAlreadyEncoded(ParserType parserType) {
		UriComponents uri = UriComponentsBuilder.fromUriString(
				"http://[1abc:2abc:3abc::5ABC:6abc]:8080/hotel%20list/Z%C3%BCrich", parserType).build(true);

		assertThat(uri.encode().toUri()).isEqualTo(
				URI.create("http://[1abc:2abc:3abc::5ABC:6abc]:8080/hotel%20list/Z%C3%BCrich"));
	}

	@ParameterizedTest
<<<<<<< HEAD
	@EnumSource(value = ParserType.class)
=======
	@EnumSource
>>>>>>> bf06d748
	void toUriStringWithPortVariable(ParserType parserType) {
		String url = "http://localhost:{port}/first";
		assertThat(UriComponentsBuilder.fromUriString(url, parserType).build().toUriString()).isEqualTo(url);
	}

	@ParameterizedTest
<<<<<<< HEAD
	@EnumSource(value = ParserType.class)
=======
	@EnumSource
>>>>>>> bf06d748
	void expand(ParserType parserType) {
		UriComponents uri = UriComponentsBuilder.fromUriString("https://example.com", parserType).path("/{foo} {bar}").build();
		uri = uri.expand("1 2", "3 4");

		assertThat(uri.getPath()).isEqualTo("/1 2 3 4");
		assertThat(uri.toUriString()).isEqualTo("https://example.com/1 2 3 4");
	}

	@ParameterizedTest // SPR-13311
<<<<<<< HEAD
	@EnumSource(value = ParserType.class)
=======
	@EnumSource
>>>>>>> bf06d748
	void expandWithRegexVar(ParserType parserType) {
		String template = "/myurl/{name:[a-z]{1,5}}/show";
		UriComponents uri = UriComponentsBuilder.fromUriString(template, parserType).build();
		uri = uri.expand(Collections.singletonMap("name", "test"));

		assertThat(uri.getPath()).isEqualTo("/myurl/test/show");
	}

	@ParameterizedTest // SPR-17630
<<<<<<< HEAD
	@EnumSource(value = ParserType.class)
=======
	@EnumSource
>>>>>>> bf06d748
	void uirTemplateExpandWithMismatchedCurlyBraces(ParserType parserType) {
		UriComponents uri = UriComponentsBuilder.fromUriString("/myurl/?q={{{{", parserType).encode().build();
		assertThat(uri.toUriString()).isEqualTo("/myurl/?q=%7B%7B%7B%7B");
	}

	@ParameterizedTest // gh-22447
<<<<<<< HEAD
	@EnumSource(value = ParserType.class)
=======
	@EnumSource
>>>>>>> bf06d748
	void expandWithFragmentOrder(ParserType parserType) {
		UriComponents uri = UriComponentsBuilder
				.fromUriString("https://{host}/{path}#{fragment}", parserType).build()
				.expand("example.com", "foo", "bar");

		assertThat(uri.toUriString()).isEqualTo("https://example.com/foo#bar");
	}

	@ParameterizedTest // SPR-12123
<<<<<<< HEAD
	@EnumSource(value = ParserType.class)
=======
	@EnumSource
>>>>>>> bf06d748
	void port(ParserType parserType) {
		UriComponents uri1 = fromUriString("https://example.com:8080/bar", parserType).build();
		UriComponents uri2 = fromUriString("https://example.com/bar", parserType).port(8080).build();
		UriComponents uri3 = fromUriString("https://example.com/bar", parserType).port("{port}").build().expand(8080);
		UriComponents uri4 = fromUriString("https://example.com/bar", parserType).port("808{digit}").build().expand(0);

		assertThat(uri1.getPort()).isEqualTo(8080);
		assertThat(uri1.toUriString()).isEqualTo("https://example.com:8080/bar");
		assertThat(uri2.getPort()).isEqualTo(8080);
		assertThat(uri2.toUriString()).isEqualTo("https://example.com:8080/bar");
		assertThat(uri3.getPort()).isEqualTo(8080);
		assertThat(uri3.toUriString()).isEqualTo("https://example.com:8080/bar");
		assertThat(uri4.getPort()).isEqualTo(8080);
		assertThat(uri4.toUriString()).isEqualTo("https://example.com:8080/bar");
	}

	@ParameterizedTest // gh-28521
<<<<<<< HEAD
	@EnumSource(value = ParserType.class)
=======
	@EnumSource
>>>>>>> bf06d748
	void invalidPort(ParserType parserType) {
		assertThatExceptionOfType(InvalidUrlException.class)
				.isThrownBy(() -> fromUriString("https://example.com:XXX/bar", parserType));
		assertExceptionsForInvalidPort(fromUriString("https://example.com/bar", parserType).port("XXX").build());
	}

	private void assertExceptionsForInvalidPort(UriComponents uriComponents) {
		assertThatIllegalStateException()
			.isThrownBy(uriComponents::getPort)
			.withMessage("The port must be an integer: XXX");
		assertThatIllegalStateException()
			.isThrownBy(uriComponents::toUri)
			.withMessage("The port must be an integer: XXX");
	}

	@Test
	void expandEncoded() {
		assertThatIllegalStateException().isThrownBy(() ->
				UriComponentsBuilder.fromPath("/{foo}").build().encode().expand("bar"));
	}

	@Test
	void invalidCharacters() {
		assertThatIllegalArgumentException().isThrownBy(() ->
				UriComponentsBuilder.fromPath("/{foo}").build(true));
	}

	@Test
	void invalidEncodedSequence() {
		assertThatIllegalArgumentException().isThrownBy(() ->
				UriComponentsBuilder.fromPath("/fo%2o").build(true));
	}

	@ParameterizedTest
<<<<<<< HEAD
	@EnumSource(value = ParserType.class)
=======
	@EnumSource
>>>>>>> bf06d748
	void normalize(ParserType parserType) {
		UriComponents uri = UriComponentsBuilder.fromUriString("https://example.com/foo/../bar", parserType).build();
		assertThat(uri.normalize().toString()).isEqualTo("https://example.com/bar");
	}

	@ParameterizedTest
<<<<<<< HEAD
	@EnumSource(value = ParserType.class)
=======
	@EnumSource
>>>>>>> bf06d748
	void serializable(ParserType parserType) throws Exception {
		UriComponents uri = UriComponentsBuilder.fromUriString(
				"https://example.com", parserType).path("/{foo}").query("bar={baz}").build();

		ByteArrayOutputStream bos = new ByteArrayOutputStream();
		ObjectOutputStream oos = new ObjectOutputStream(bos);
		oos.writeObject(uri);
		ObjectInputStream ois = new ObjectInputStream(new ByteArrayInputStream(bos.toByteArray()));
		UriComponents readObject = (UriComponents) ois.readObject();

		assertThat(uri.toString()).isEqualTo(readObject.toString());
	}

	@Test
	void copyToUriComponentsBuilder() {
		UriComponents source = UriComponentsBuilder.fromPath("/foo/bar").pathSegment("ba/z").build();
		UriComponentsBuilder targetBuilder = UriComponentsBuilder.newInstance();
		source.copyToUriComponentsBuilder(targetBuilder);
		UriComponents result = targetBuilder.build().encode();

		assertThat(result.getPath()).isEqualTo("/foo/bar/ba%2Fz");
		assertThat(result.getPathSegments()).isEqualTo(Arrays.asList("foo", "bar", "ba%2Fz"));
	}

	@ParameterizedTest
<<<<<<< HEAD
	@EnumSource(value = ParserType.class)
=======
	@EnumSource
>>>>>>> bf06d748
	void equalsHierarchicalUriComponents(ParserType parserType) {
		String url = "https://example.com";
		UriComponents uric1 = UriComponentsBuilder.fromUriString(url, parserType).path("/{foo}").query("bar={baz}").build();
		UriComponents uric2 = UriComponentsBuilder.fromUriString(url, parserType).path("/{foo}").query("bar={baz}").build();
		UriComponents uric3 = UriComponentsBuilder.fromUriString(url, parserType).path("/{foo}").query("bin={baz}").build();

		assertThat(uric1).isInstanceOf(HierarchicalUriComponents.class);
		assertThat(uric1).isEqualTo(uric1);
		assertThat(uric1).isEqualTo(uric2);
		assertThat(uric1).isNotEqualTo(uric3);
	}

	@ParameterizedTest
<<<<<<< HEAD
	@EnumSource(value = ParserType.class)
=======
	@EnumSource
>>>>>>> bf06d748
	void equalsOpaqueUriComponents(ParserType parserType) {
		String baseUrl = "http:example.com";
		UriComponents uric1 = UriComponentsBuilder.fromUriString(baseUrl + "/foo/bar", parserType).build();
		UriComponents uric2 = UriComponentsBuilder.fromUriString(baseUrl + "/foo/bar", parserType).build();
		UriComponents uric3 = UriComponentsBuilder.fromUriString(baseUrl + "/foo/bin", parserType).build();

		assertThat(uric1).isEqualTo(uric1);
		assertThat(uric1).isEqualTo(uric2);
		assertThat(uric1).isNotEqualTo(uric3);
	}

}<|MERGE_RESOLUTION|>--- conflicted
+++ resolved
@@ -79,44 +79,28 @@
 	}
 
 	@ParameterizedTest
-<<<<<<< HEAD
-	@EnumSource(value = ParserType.class)
-=======
-	@EnumSource
->>>>>>> bf06d748
+	@EnumSource
 	void toUriEncoded(ParserType parserType) {
 		UriComponents uri = UriComponentsBuilder.fromUriString("https://example.com/hotel list/Z\u00fcrich", parserType).build();
 		assertThat(uri.encode().toUri()).isEqualTo(URI.create("https://example.com/hotel%20list/Z%C3%BCrich"));
 	}
 
 	@ParameterizedTest
-<<<<<<< HEAD
-	@EnumSource(value = ParserType.class)
-=======
-	@EnumSource
->>>>>>> bf06d748
+	@EnumSource
 	void toUriNotEncoded(ParserType parserType) {
 		UriComponents uri = UriComponentsBuilder.fromUriString("https://example.com/hotel list/Z\u00fcrich", parserType).build();
 		assertThat(uri.toUri()).isEqualTo(URI.create("https://example.com/hotel%20list/Z\u00fcrich"));
 	}
 
 	@ParameterizedTest
-<<<<<<< HEAD
-	@EnumSource(value = ParserType.class)
-=======
-	@EnumSource
->>>>>>> bf06d748
+	@EnumSource
 	void toUriAlreadyEncoded(ParserType parserType) {
 		UriComponents uri = UriComponentsBuilder.fromUriString("https://example.com/hotel%20list/Z%C3%BCrich", parserType).build(true);
 		assertThat(uri.encode().toUri()).isEqualTo(URI.create("https://example.com/hotel%20list/Z%C3%BCrich"));
 	}
 
 	@ParameterizedTest
-<<<<<<< HEAD
-	@EnumSource(value = ParserType.class)
-=======
-	@EnumSource
->>>>>>> bf06d748
+	@EnumSource
 	void toUriWithIpv6HostAlreadyEncoded(ParserType parserType) {
 		UriComponents uri = UriComponentsBuilder.fromUriString(
 				"http://[1abc:2abc:3abc::5ABC:6abc]:8080/hotel%20list/Z%C3%BCrich", parserType).build(true);
@@ -126,22 +110,14 @@
 	}
 
 	@ParameterizedTest
-<<<<<<< HEAD
-	@EnumSource(value = ParserType.class)
-=======
-	@EnumSource
->>>>>>> bf06d748
+	@EnumSource
 	void toUriStringWithPortVariable(ParserType parserType) {
 		String url = "http://localhost:{port}/first";
 		assertThat(UriComponentsBuilder.fromUriString(url, parserType).build().toUriString()).isEqualTo(url);
 	}
 
 	@ParameterizedTest
-<<<<<<< HEAD
-	@EnumSource(value = ParserType.class)
-=======
-	@EnumSource
->>>>>>> bf06d748
+	@EnumSource
 	void expand(ParserType parserType) {
 		UriComponents uri = UriComponentsBuilder.fromUriString("https://example.com", parserType).path("/{foo} {bar}").build();
 		uri = uri.expand("1 2", "3 4");
@@ -151,11 +127,7 @@
 	}
 
 	@ParameterizedTest // SPR-13311
-<<<<<<< HEAD
-	@EnumSource(value = ParserType.class)
-=======
-	@EnumSource
->>>>>>> bf06d748
+	@EnumSource
 	void expandWithRegexVar(ParserType parserType) {
 		String template = "/myurl/{name:[a-z]{1,5}}/show";
 		UriComponents uri = UriComponentsBuilder.fromUriString(template, parserType).build();
@@ -165,22 +137,14 @@
 	}
 
 	@ParameterizedTest // SPR-17630
-<<<<<<< HEAD
-	@EnumSource(value = ParserType.class)
-=======
-	@EnumSource
->>>>>>> bf06d748
+	@EnumSource
 	void uirTemplateExpandWithMismatchedCurlyBraces(ParserType parserType) {
 		UriComponents uri = UriComponentsBuilder.fromUriString("/myurl/?q={{{{", parserType).encode().build();
 		assertThat(uri.toUriString()).isEqualTo("/myurl/?q=%7B%7B%7B%7B");
 	}
 
 	@ParameterizedTest // gh-22447
-<<<<<<< HEAD
-	@EnumSource(value = ParserType.class)
-=======
-	@EnumSource
->>>>>>> bf06d748
+	@EnumSource
 	void expandWithFragmentOrder(ParserType parserType) {
 		UriComponents uri = UriComponentsBuilder
 				.fromUriString("https://{host}/{path}#{fragment}", parserType).build()
@@ -190,11 +154,7 @@
 	}
 
 	@ParameterizedTest // SPR-12123
-<<<<<<< HEAD
-	@EnumSource(value = ParserType.class)
-=======
-	@EnumSource
->>>>>>> bf06d748
+	@EnumSource
 	void port(ParserType parserType) {
 		UriComponents uri1 = fromUriString("https://example.com:8080/bar", parserType).build();
 		UriComponents uri2 = fromUriString("https://example.com/bar", parserType).port(8080).build();
@@ -212,11 +172,7 @@
 	}
 
 	@ParameterizedTest // gh-28521
-<<<<<<< HEAD
-	@EnumSource(value = ParserType.class)
-=======
-	@EnumSource
->>>>>>> bf06d748
+	@EnumSource
 	void invalidPort(ParserType parserType) {
 		assertThatExceptionOfType(InvalidUrlException.class)
 				.isThrownBy(() -> fromUriString("https://example.com:XXX/bar", parserType));
@@ -251,22 +207,14 @@
 	}
 
 	@ParameterizedTest
-<<<<<<< HEAD
-	@EnumSource(value = ParserType.class)
-=======
-	@EnumSource
->>>>>>> bf06d748
+	@EnumSource
 	void normalize(ParserType parserType) {
 		UriComponents uri = UriComponentsBuilder.fromUriString("https://example.com/foo/../bar", parserType).build();
 		assertThat(uri.normalize().toString()).isEqualTo("https://example.com/bar");
 	}
 
 	@ParameterizedTest
-<<<<<<< HEAD
-	@EnumSource(value = ParserType.class)
-=======
-	@EnumSource
->>>>>>> bf06d748
+	@EnumSource
 	void serializable(ParserType parserType) throws Exception {
 		UriComponents uri = UriComponentsBuilder.fromUriString(
 				"https://example.com", parserType).path("/{foo}").query("bar={baz}").build();
@@ -292,11 +240,7 @@
 	}
 
 	@ParameterizedTest
-<<<<<<< HEAD
-	@EnumSource(value = ParserType.class)
-=======
-	@EnumSource
->>>>>>> bf06d748
+	@EnumSource
 	void equalsHierarchicalUriComponents(ParserType parserType) {
 		String url = "https://example.com";
 		UriComponents uric1 = UriComponentsBuilder.fromUriString(url, parserType).path("/{foo}").query("bar={baz}").build();
@@ -310,11 +254,7 @@
 	}
 
 	@ParameterizedTest
-<<<<<<< HEAD
-	@EnumSource(value = ParserType.class)
-=======
-	@EnumSource
->>>>>>> bf06d748
+	@EnumSource
 	void equalsOpaqueUriComponents(ParserType parserType) {
 		String baseUrl = "http:example.com";
 		UriComponents uric1 = UriComponentsBuilder.fromUriString(baseUrl + "/foo/bar", parserType).build();
