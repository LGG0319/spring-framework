/*
 * Copyright 2002-2024 the original author or authors.
 *
 * Licensed under the Apache License, Version 2.0 (the "License");
 * you may not use this file except in compliance with the License.
 * You may obtain a copy of the License at
 *
 *      https://www.apache.org/licenses/LICENSE-2.0
 *
 * Unless required by applicable law or agreed to in writing, software
 * distributed under the License is distributed on an "AS IS" BASIS,
 * WITHOUT WARRANTIES OR CONDITIONS OF ANY KIND, either express or implied.
 * See the License for the specific language governing permissions and
 * limitations under the License.
 */

package org.springframework.web.service.invoker;

import java.util.Optional;

<<<<<<< HEAD
=======
import org.jspecify.annotations.Nullable;
>>>>>>> bf06d748
import org.junit.jupiter.api.Test;

import org.springframework.http.HttpMethod;
import org.springframework.web.service.annotation.GetExchange;
import org.springframework.web.service.annotation.HttpExchange;

import static org.assertj.core.api.Assertions.assertThat;
import static org.assertj.core.api.Assertions.assertThatIllegalArgumentException;
import static org.assertj.core.api.Assertions.assertThatIllegalStateException;

/**
 * Tests for {@link HttpMethodArgumentResolver}.
 *
 * @author Olga Maciaszek-Sharma
 * @author Rossen Stoyanchev
 */
class HttpMethodArgumentResolverTests {

	private final TestExchangeAdapter client = new TestExchangeAdapter();

	private final Service service =
			HttpServiceProxyFactory.builderFor(this.client).build().createClient(Service.class);


	@Test
	void httpMethodFromArgument() {
		this.service.execute(HttpMethod.POST);
		assertThat(getActualMethod()).isEqualTo(HttpMethod.POST);
	}

	@Test
	void httpMethodFromAnnotation() {
		this.service.executeHttpHead();
		assertThat(getActualMethod()).isEqualTo(HttpMethod.HEAD);
	}

	@Test
	void notHttpMethod() {
		assertThatIllegalStateException()
				.isThrownBy(() -> this.service.executeNotHttpMethod("test"))
				.withMessage("Could not resolve parameter [0] in " +
						"public abstract void org.springframework.web.service.invoker." +
						"HttpMethodArgumentResolverTests$Service.executeNotHttpMethod(java.lang.String): " +
						"No suitable resolver");
	}

	@Test
	void nullHttpMethod() {
		assertThatIllegalArgumentException().isThrownBy(() -> this.service.execute(null));
	}

	@Test
	void nullHttpMethodWithNullable() {
		this.service.executeNullableHttpMethod(null);
		assertThat(getActualMethod()).isEqualTo(HttpMethod.GET);
	}

	@Test
	void nullHttpMethodWithOptional() {
		this.service.executeOptionalHttpMethod(null);
		assertThat(getActualMethod()).isEqualTo(HttpMethod.GET);
	}

	@Test
	void emptyOptionalHttpMethod() {
		this.service.executeOptionalHttpMethod(Optional.empty());
		assertThat(getActualMethod()).isEqualTo(HttpMethod.GET);
	}

	@Test
	void optionalHttpMethod() {
		this.service.executeOptionalHttpMethod(Optional.of(HttpMethod.POST));
		assertThat(getActualMethod()).isEqualTo(HttpMethod.POST);
	}


<<<<<<< HEAD
	@Nullable
	private HttpMethod getActualMethod() {
=======
	private @Nullable HttpMethod getActualMethod() {
>>>>>>> bf06d748
		return this.client.getRequestValues().getHttpMethod();
	}


	@SuppressWarnings("OptionalUsedAsFieldOrParameterType")
	private interface Service {

		@HttpExchange
		void execute(HttpMethod method);

		@HttpExchange(method = "HEAD")
		void executeHttpHead();

		@GetExchange
		void executeNotHttpMethod(String test);

		@GetExchange
		void executeNullableHttpMethod(@Nullable HttpMethod method);

		@GetExchange
		void executeOptionalHttpMethod(Optional<HttpMethod> method);

	}

}<|MERGE_RESOLUTION|>--- conflicted
+++ resolved
@@ -18,10 +18,7 @@
 
 import java.util.Optional;
 
-<<<<<<< HEAD
-=======
 import org.jspecify.annotations.Nullable;
->>>>>>> bf06d748
 import org.junit.jupiter.api.Test;
 
 import org.springframework.http.HttpMethod;
@@ -98,12 +95,7 @@
 	}
 
 
-<<<<<<< HEAD
-	@Nullable
-	private HttpMethod getActualMethod() {
-=======
 	private @Nullable HttpMethod getActualMethod() {
->>>>>>> bf06d748
 		return this.client.getRequestValues().getHttpMethod();
 	}
 
