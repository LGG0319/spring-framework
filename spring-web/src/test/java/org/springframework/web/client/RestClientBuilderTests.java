/*
 * Copyright 2002-2024 the original author or authors.
 *
 * Licensed under the Apache License, Version 2.0 (the "License");
 * you may not use this file except in compliance with the License.
 * You may obtain a copy of the License at
 *
 *      https://www.apache.org/licenses/LICENSE-2.0
 *
 * Unless required by applicable law or agreed to in writing, software
 * distributed under the License is distributed on an "AS IS" BASIS,
 * WITHOUT WARRANTIES OR CONDITIONS OF ANY KIND, either express or implied.
 * See the License for the specific language governing permissions and
 * limitations under the License.
 */

package org.springframework.web.client;

import java.lang.reflect.Field;
import java.net.URI;
import java.util.ArrayList;
import java.util.Collections;
import java.util.List;
import java.util.Map;

import org.assertj.core.api.InstanceOfAssertFactories;
<<<<<<< HEAD
=======
import org.jspecify.annotations.Nullable;
>>>>>>> bf06d748
import org.junit.jupiter.api.Test;

import org.springframework.http.client.ClientHttpRequestInitializer;
import org.springframework.http.client.ClientHttpRequestInterceptor;
import org.springframework.http.client.JettyClientHttpRequestFactory;
import org.springframework.http.client.support.BasicAuthenticationInterceptor;
import org.springframework.http.converter.HttpMessageConverter;
import org.springframework.http.converter.StringHttpMessageConverter;
import org.springframework.web.util.DefaultUriBuilderFactory;

import static org.assertj.core.api.Assertions.assertThat;
import static org.assertj.core.api.Assertions.assertThatIllegalArgumentException;
import static org.assertj.core.api.Assertions.fail;


/**
 * @author Arjen Poutsma
 * @author Sebastien Deleuze
 * @author Nicklas Wiegandt
 */
public class RestClientBuilderTests {

	@SuppressWarnings("unchecked")
	@Test
	void createFromRestTemplate() {
		JettyClientHttpRequestFactory requestFactory = new JettyClientHttpRequestFactory();
		DefaultUriBuilderFactory uriBuilderFactory = new DefaultUriBuilderFactory("baseUri");
		ResponseErrorHandler errorHandler = new DefaultResponseErrorHandler();
		List<HttpMessageConverter<?>> restTemplateMessageConverters = List.of(new StringHttpMessageConverter());
		ClientHttpRequestInterceptor interceptor = new BasicAuthenticationInterceptor("foo", "bar");
		ClientHttpRequestInitializer initializer = request -> {};

		RestTemplate restTemplate = new RestTemplate(requestFactory);
		restTemplate.setUriTemplateHandler(uriBuilderFactory);
		restTemplate.setErrorHandler(errorHandler);
		restTemplate.setMessageConverters(restTemplateMessageConverters);
		restTemplate.setInterceptors(List.of(interceptor));
		restTemplate.setClientHttpRequestInitializers(List.of(initializer));

		RestClient.Builder builder = RestClient.builder(restTemplate);
		assertThat(builder).isInstanceOf(DefaultRestClientBuilder.class);
		DefaultRestClientBuilder defaultBuilder = (DefaultRestClientBuilder) builder;

		assertThat(fieldValue("requestFactory", defaultBuilder)).isSameAs(requestFactory);
		assertThat(fieldValue("uriBuilderFactory", defaultBuilder)).isSameAs(uriBuilderFactory);

		List<StatusHandler> statusHandlers = (List<StatusHandler>) fieldValue("statusHandlers", defaultBuilder);
		assertThat(statusHandlers).hasSize(1);

		List<HttpMessageConverter<?>> restClientMessageConverters =
				(List<HttpMessageConverter<?>>) fieldValue("messageConverters", defaultBuilder);
		assertThat(restClientMessageConverters).containsExactlyElementsOf(restClientMessageConverters);

		List<ClientHttpRequestInterceptor> interceptors =
				(List<ClientHttpRequestInterceptor>) fieldValue("interceptors", defaultBuilder);
		assertThat(interceptors).containsExactly(interceptor);

		List<ClientHttpRequestInitializer> initializers =
				(List<ClientHttpRequestInitializer>) fieldValue("initializers", defaultBuilder);
		assertThat(initializers).containsExactly(initializer);
	}

	@Test
	void defaultUriBuilderFactory() {
		RestTemplate restTemplate = new RestTemplate();

		RestClient.Builder builder = RestClient.builder(restTemplate);
		assertThat(builder).isInstanceOf(DefaultRestClientBuilder.class);
		DefaultRestClientBuilder defaultBuilder = (DefaultRestClientBuilder) builder;

		assertThat(fieldValue("uriBuilderFactory", defaultBuilder)).isNull();
	}

	@Test
	void defaultUri() {
		URI baseUrl = URI.create("https://example.org");
		RestClient.Builder builder = RestClient.builder();
		builder.baseUrl(baseUrl);

		assertThat(builder).isInstanceOf(DefaultRestClientBuilder.class);
		DefaultRestClientBuilder defaultBuilder = (DefaultRestClientBuilder) builder;

		assertThat(fieldValue("baseUrl", defaultBuilder)).isEqualTo(baseUrl.toString());
	}

	@Test
	void messageConvertersList() {
		StringHttpMessageConverter stringConverter = new StringHttpMessageConverter();
		RestClient.Builder builder = RestClient.builder();
		builder.messageConverters(List.of(stringConverter));

		assertThat(builder).isInstanceOf(DefaultRestClientBuilder.class);
		DefaultRestClientBuilder defaultBuilder = (DefaultRestClientBuilder) builder;

		assertThat(fieldValue("messageConverters", defaultBuilder))
				.asInstanceOf(InstanceOfAssertFactories.LIST)
				.containsExactly(stringConverter);
	}

	@Test
	void messageConvertersListEmpty() {
		RestClient.Builder builder = RestClient.builder();
		List<HttpMessageConverter<?>> converters = Collections.emptyList();
		assertThatIllegalArgumentException().isThrownBy(() -> builder.messageConverters(converters));
	}

	@Test
	void messageConvertersListWithNullElement() {
		RestClient.Builder builder = RestClient.builder();
		List<HttpMessageConverter<?>> converters = new ArrayList<>();
		converters.add(null);
		assertThatIllegalArgumentException().isThrownBy(() -> builder.messageConverters(converters));
	}

	@Test
	void defaultCookieAddsCookieToDefaultCookiesMap() {
		RestClient.Builder builder = RestClient.builder();

		builder.defaultCookie("myCookie", "testValue");

		assertThat(fieldValue("defaultCookies", (DefaultRestClientBuilder) builder))
				.asInstanceOf(InstanceOfAssertFactories.MAP)
				.containsExactly(Map.entry("myCookie", List.of("testValue")));
	}

	@Test
	void defaultCookieWithMultipleValuesAddsCookieToDefaultCookiesMap() {
		RestClient.Builder builder = RestClient.builder();

		builder.defaultCookie("myCookie", "testValue1", "testValue2");

		assertThat(fieldValue("defaultCookies", (DefaultRestClientBuilder) builder))
				.asInstanceOf(InstanceOfAssertFactories.MAP)
				.containsExactly(Map.entry("myCookie", List.of("testValue1", "testValue2")));
	}

	@Test
	void defaultCookiesAllowsToAddCookie() {
		RestClient.Builder builder = RestClient.builder();
		builder.defaultCookie("firstCookie", "firstValue");

		builder.defaultCookies(cookies -> cookies.add("secondCookie", "secondValue"));

		assertThat(fieldValue("defaultCookies", (DefaultRestClientBuilder) builder))
				.asInstanceOf(InstanceOfAssertFactories.MAP)
				.containsExactly(
						Map.entry("firstCookie", List.of("firstValue")),
						Map.entry("secondCookie", List.of("secondValue"))
				);
	}

	@Test
	void defaultCookiesAllowsToRemoveCookie() {
		RestClient.Builder builder = RestClient.builder();
		builder.defaultCookie("firstCookie", "firstValue");
		builder.defaultCookie("secondCookie", "secondValue");

		builder.defaultCookies(cookies -> cookies.remove("firstCookie"));

		assertThat(fieldValue("defaultCookies", (DefaultRestClientBuilder) builder))
				.asInstanceOf(InstanceOfAssertFactories.MAP)
				.containsExactly(Map.entry("secondCookie", List.of("secondValue")));
	}

	@Test
	void copyConstructorCopiesDefaultCookies() {
		DefaultRestClientBuilder sourceBuilder = new DefaultRestClientBuilder();
		sourceBuilder.defaultCookie("firstCookie", "firstValue");
		sourceBuilder.defaultCookie("secondCookie", "secondValue");

		DefaultRestClientBuilder copiedBuilder = new DefaultRestClientBuilder(sourceBuilder);

		assertThat(fieldValue("defaultCookies", copiedBuilder))
				.asInstanceOf(InstanceOfAssertFactories.MAP)
				.containsExactly(
						Map.entry("firstCookie", List.of("firstValue")),
						Map.entry("secondCookie", List.of("secondValue"))
				);
	}

	@Test
	void copyConstructorCopiesDefaultCookiesImmutable() {
		DefaultRestClientBuilder sourceBuilder = new DefaultRestClientBuilder();
		sourceBuilder.defaultCookie("firstCookie", "firstValue");
		sourceBuilder.defaultCookie("secondCookie", "secondValue");
		DefaultRestClientBuilder copiedBuilder = new DefaultRestClientBuilder(sourceBuilder);

		sourceBuilder.defaultCookie("thirdCookie", "thirdValue");

		assertThat(fieldValue("defaultCookies", copiedBuilder))
				.asInstanceOf(InstanceOfAssertFactories.MAP)
				.containsExactly(
						Map.entry("firstCookie", List.of("firstValue")),
						Map.entry("secondCookie", List.of("secondValue"))
				);
	}

	@Test
	void buildCopiesDefaultCookies() {
		RestClient.Builder builder = RestClient.builder();
		builder.defaultCookie("firstCookie", "firstValue");
		builder.defaultCookie("secondCookie", "secondValue");

		RestClient restClient = builder.build();

		assertThat(fieldValue("defaultCookies", restClient))
				.asInstanceOf(InstanceOfAssertFactories.MAP)
				.containsExactly(
						Map.entry("firstCookie", List.of("firstValue")),
						Map.entry("secondCookie", List.of("secondValue"))
				);
	}

	@Test
	void buildCopiesDefaultCookiesImmutable() {
		RestClient.Builder builder = RestClient.builder();
		builder.defaultCookie("firstCookie", "firstValue");
		builder.defaultCookie("secondCookie", "secondValue");
		RestClient restClient = builder.build();

		builder.defaultCookie("thirdCookie", "thirdValue");
		builder.defaultCookie("firstCookie", "fourthValue");

		assertThat(fieldValue("defaultCookies", restClient))
				.asInstanceOf(InstanceOfAssertFactories.MAP)
				.containsExactly(
						Map.entry("firstCookie", List.of("firstValue")),
						Map.entry("secondCookie", List.of("secondValue"))
				);
	}

<<<<<<< HEAD
	@Nullable
	private static Object fieldValue(String name, DefaultRestClientBuilder instance) {
=======
	private static @Nullable Object fieldValue(String name, DefaultRestClientBuilder instance) {
>>>>>>> bf06d748
		try {
			Field field = DefaultRestClientBuilder.class.getDeclaredField(name);
			field.setAccessible(true);

			return field.get(instance);
		}
		catch (NoSuchFieldException | IllegalAccessException ex) {
			fail(ex.getMessage(), ex);
			return null;
		}
	}

<<<<<<< HEAD
	@Nullable
	private static Object fieldValue(String name, RestClient instance) {
=======
	private static @Nullable Object fieldValue(String name, RestClient instance) {
>>>>>>> bf06d748
		try {
			Field field = DefaultRestClient.class.getDeclaredField(name);
			field.setAccessible(true);

			return field.get(instance);
		}
		catch (NoSuchFieldException | IllegalAccessException ex) {
			fail(ex.getMessage(), ex);
			return null;
		}
	}
}<|MERGE_RESOLUTION|>--- conflicted
+++ resolved
@@ -24,10 +24,7 @@
 import java.util.Map;
 
 import org.assertj.core.api.InstanceOfAssertFactories;
-<<<<<<< HEAD
-=======
 import org.jspecify.annotations.Nullable;
->>>>>>> bf06d748
 import org.junit.jupiter.api.Test;
 
 import org.springframework.http.client.ClientHttpRequestInitializer;
@@ -259,12 +256,7 @@
 				);
 	}
 
-<<<<<<< HEAD
-	@Nullable
-	private static Object fieldValue(String name, DefaultRestClientBuilder instance) {
-=======
 	private static @Nullable Object fieldValue(String name, DefaultRestClientBuilder instance) {
->>>>>>> bf06d748
 		try {
 			Field field = DefaultRestClientBuilder.class.getDeclaredField(name);
 			field.setAccessible(true);
@@ -277,12 +269,7 @@
 		}
 	}
 
-<<<<<<< HEAD
-	@Nullable
-	private static Object fieldValue(String name, RestClient instance) {
-=======
 	private static @Nullable Object fieldValue(String name, RestClient instance) {
->>>>>>> bf06d748
 		try {
 			Field field = DefaultRestClient.class.getDeclaredField(name);
 			field.setAccessible(true);
