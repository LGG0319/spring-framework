--- conflicted
+++ resolved
@@ -20,11 +20,8 @@
 import java.net.URI;
 import java.util.Map;
 import java.util.concurrent.ConcurrentHashMap;
-<<<<<<< HEAD
-=======
 
 import org.jspecify.annotations.Nullable;
->>>>>>> bf06d748
 
 import org.springframework.http.HttpMethod;
 import org.springframework.http.client.ClientHttpRequest;
@@ -51,12 +48,7 @@
 
 	private boolean executed = false;
 
-<<<<<<< HEAD
-	@Nullable
-	Map<String, Object> attributes;
-=======
 	@Nullable Map<String, Object> attributes;
->>>>>>> bf06d748
 
 
 	/**
