--- conflicted
+++ resolved
@@ -144,8 +144,6 @@
 
 	private final Map<String, FilterRegistration> filterRegistrations = new LinkedHashMap<>();
 
-	private final Map<String, FilterRegistration> filterRegistrations = new LinkedHashMap<>();
-
 	private final Map<String, MediaType> mimeTypes = new LinkedHashMap<>();
 
 
@@ -225,12 +223,7 @@
 	}
 
 	@Override
-<<<<<<< HEAD
-	@Nullable
-	public ServletContext getContext(String contextPath) {
-=======
 	public @Nullable ServletContext getContext(String contextPath) {
->>>>>>> bf06d748
 		if (this.contextPath.equals(contextPath)) {
 			return this;
 		}
@@ -378,12 +371,7 @@
 	}
 
 	@Override
-<<<<<<< HEAD
-	@Nullable
-	public RequestDispatcher getNamedDispatcher(String path) {
-=======
 	public @Nullable RequestDispatcher getNamedDispatcher(String path) {
->>>>>>> bf06d748
 		return this.namedRequestDispatchers.get(path);
 	}
 
@@ -471,12 +459,7 @@
 	}
 
 	@Override
-<<<<<<< HEAD
-	@Nullable
-	public String getInitParameter(String name) {
-=======
 	public @Nullable String getInitParameter(String name) {
->>>>>>> bf06d748
 		Assert.notNull(name, "Parameter name must not be null");
 		return this.initParameters.get(name);
 	}
@@ -617,12 +600,7 @@
 	}
 
 	@Override
-<<<<<<< HEAD
-	@Nullable
-	public FilterRegistration getFilterRegistration(String filterName) {
-=======
 	public @Nullable FilterRegistration getFilterRegistration(String filterName) {
->>>>>>> bf06d748
 		return this.filterRegistrations.get(filterName);
 	}
 
