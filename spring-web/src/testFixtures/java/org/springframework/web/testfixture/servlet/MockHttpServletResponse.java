--- conflicted
+++ resolved
@@ -632,11 +632,7 @@
 		sendRedirect(url, HttpServletResponse.SC_MOVED_TEMPORARILY, true);
 	}
 
-<<<<<<< HEAD
-	// @Override - on Servlet 6.1
-=======
-	@Override
->>>>>>> bf06d748
+	@Override
 	public void sendRedirect(String url, int sc, boolean clearBuffer) throws IOException {
 		Assert.state(!isCommitted(), "Cannot send redirect - response is already committed");
 		Assert.notNull(url, "Redirect URL must not be null");
