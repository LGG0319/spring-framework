--- conflicted
+++ resolved
@@ -53,13 +53,6 @@
 		connector.setPort(getPort());
 		this.jettyServer.addConnector(connector);
 		this.jettyServer.setHandler(this.contextHandler);
-<<<<<<< HEAD
-	}
-
-	private ServletHttpHandlerAdapter createServletAdapter() {
-		return new JettyHttpHandlerAdapter(resolveHttpHandler());
-=======
->>>>>>> bf06d748
 	}
 
 	@Override
