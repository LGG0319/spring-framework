/*
 * Copyright 2002-2024 the original author or authors.
 *
 * Licensed under the Apache License, Version 2.0 (the "License");
 * you may not use this file except in compliance with the License.
 * You may obtain a copy of the License at
 *
 *      https://www.apache.org/licenses/LICENSE-2.0
 *
 * Unless required by applicable law or agreed to in writing, software
 * distributed under the License is distributed on an "AS IS" BASIS,
 * WITHOUT WARRANTIES OR CONDITIONS OF ANY KIND, either express or implied.
 * See the License for the specific language governing permissions and
 * limitations under the License.
 */

package org.springframework.http.server;

import java.io.ByteArrayInputStream;
import java.io.ByteArrayOutputStream;
import java.io.IOException;
import java.io.InputStream;
import java.io.OutputStreamWriter;
import java.io.Writer;
import java.net.InetSocketAddress;
import java.net.URI;
import java.net.URISyntaxException;
import java.net.URLEncoder;
import java.nio.charset.Charset;
import java.nio.charset.StandardCharsets;
import java.security.Principal;
import java.util.AbstractCollection;
import java.util.AbstractMap;
import java.util.AbstractSet;
import java.util.Arrays;
import java.util.Collection;
import java.util.Enumeration;
import java.util.Iterator;
import java.util.List;
import java.util.Map;
import java.util.Set;

import jakarta.servlet.http.HttpServletRequest;
import org.jspecify.annotations.Nullable;

import org.springframework.http.HttpHeaders;
import org.springframework.http.HttpMethod;
import org.springframework.http.InvalidMediaTypeException;
import org.springframework.http.MediaType;
import org.springframework.util.Assert;
import org.springframework.util.LinkedCaseInsensitiveMap;
import org.springframework.util.StringUtils;
import org.springframework.web.util.UriComponentsBuilder;

/**
 * {@link ServerHttpRequest} implementation that is based on a {@link HttpServletRequest}.
 *
 * @author Arjen Poutsma
 * @author Rossen Stoyanchev
 * @author Juergen Hoeller
 * @since 3.0
 */
public class ServletServerHttpRequest implements ServerHttpRequest {

	protected static final Charset FORM_CHARSET = StandardCharsets.UTF_8;


	private final HttpServletRequest servletRequest;

	private @Nullable URI uri;

	private @Nullable HttpHeaders headers;

<<<<<<< HEAD
	@Nullable
	private Map<String, Object> attributes;


	@Nullable
	private ServerHttpAsyncRequestControl asyncRequestControl;
=======
	private @Nullable Map<String, Object> attributes;


	private @Nullable ServerHttpAsyncRequestControl asyncRequestControl;
>>>>>>> bf06d748


	/**
	 * Construct a new instance of the ServletServerHttpRequest based on the
	 * given {@link HttpServletRequest}.
	 * @param servletRequest the servlet request
	 */
	public ServletServerHttpRequest(HttpServletRequest servletRequest) {
		Assert.notNull(servletRequest, "HttpServletRequest must not be null");
		this.servletRequest = servletRequest;
	}


	/**
	 * Returns the {@code HttpServletRequest} this object is based on.
	 */
	public HttpServletRequest getServletRequest() {
		return this.servletRequest;
	}

	@Override
	public HttpMethod getMethod() {
		return HttpMethod.valueOf(this.servletRequest.getMethod());
	}

	@Override
	public URI getURI() {
		if (this.uri == null) {
			this.uri = initURI(this.servletRequest);
		}
		return this.uri;
	}

	/**
	 * Initialize a URI from the given Servlet request.
	 * @param servletRequest the request
	 * @return the initialized URI
	 * @since 6.1
	 */
	public static URI initURI(HttpServletRequest servletRequest) {
		String urlString = null;
		String query = null;
		boolean hasQuery = false;
		try {
			StringBuffer requestURL = servletRequest.getRequestURL();
			query = servletRequest.getQueryString();
			hasQuery = StringUtils.hasText(query);
			if (hasQuery) {
				requestURL.append('?').append(query);
			}
			urlString = requestURL.toString();
			return new URI(urlString);
		}
		catch (URISyntaxException ex) {
			if (hasQuery) {
				try {
					// Maybe malformed query, try to parse and encode it
					query = UriComponentsBuilder.fromUriString("?" + query).build().toUri().getRawQuery();
					return new URI(servletRequest.getRequestURL().toString() + "?" + query);
				}
				catch (URISyntaxException ex2) {
					try {
						// Try leaving it out
						return new URI(servletRequest.getRequestURL().toString());
					}
					catch (URISyntaxException ex3) {
						// ignore
					}
				}
			}
			throw new IllegalStateException(
					"Could not resolve HttpServletRequest as URI: " + urlString, ex);
		}
	}

	@Override
	public HttpHeaders getHeaders() {
		if (this.headers == null) {
			this.headers = new HttpHeaders();

			for (Enumeration<?> names = this.servletRequest.getHeaderNames(); names.hasMoreElements();) {
				String headerName = (String) names.nextElement();
				for (Enumeration<?> headerValues = this.servletRequest.getHeaders(headerName);
						headerValues.hasMoreElements();) {
					String headerValue = (String) headerValues.nextElement();
					this.headers.add(headerName, headerValue);
				}
			}

			// HttpServletRequest exposes some headers as properties:
			// we should include those if not already present
			try {
				MediaType contentType = this.headers.getContentType();
				if (contentType == null) {
					String requestContentType = this.servletRequest.getContentType();
					if (StringUtils.hasLength(requestContentType)) {
						contentType = MediaType.parseMediaType(requestContentType);
						if (contentType.isConcrete()) {
							this.headers.setContentType(contentType);
						}
					}
				}
				if (contentType != null && contentType.getCharset() == null) {
					String requestEncoding = this.servletRequest.getCharacterEncoding();
					if (StringUtils.hasLength(requestEncoding)) {
						Charset charSet = Charset.forName(requestEncoding);
						Map<String, String> params = new LinkedCaseInsensitiveMap<>();
						params.putAll(contentType.getParameters());
						params.put("charset", charSet.toString());
						MediaType mediaType = new MediaType(contentType.getType(), contentType.getSubtype(), params);
						this.headers.setContentType(mediaType);
					}
				}
			}
			catch (InvalidMediaTypeException ex) {
				// Ignore: simply not exposing an invalid content type in HttpHeaders...
			}

			if (this.headers.getContentLength() < 0) {
				int requestContentLength = this.servletRequest.getContentLength();
				if (requestContentLength != -1) {
					this.headers.setContentLength(requestContentLength);
				}
			}
		}

		return this.headers;
	}

	@Override
	public @Nullable Principal getPrincipal() {
		return this.servletRequest.getUserPrincipal();
	}

	@Override
	public InetSocketAddress getLocalAddress() {
		return new InetSocketAddress(this.servletRequest.getLocalAddr(), this.servletRequest.getLocalPort());
	}

	@Override
	public InetSocketAddress getRemoteAddress() {
		return new InetSocketAddress(this.servletRequest.getRemoteHost(), this.servletRequest.getRemotePort());
	}

	@Override
	public Map<String, Object> getAttributes() {
		Map<String, Object> attributes = this.attributes;
		if (attributes == null) {
			attributes = new AttributesMap();
			this.attributes = attributes;
		}
		return attributes;
	}

	@Override
	public InputStream getBody() throws IOException {
		if (isFormPost(this.servletRequest) && this.servletRequest.getQueryString() == null) {
			return getBodyFromServletRequestParameters(this.servletRequest);
		}
		else {
			return this.servletRequest.getInputStream();
		}
	}

	@Override
	public ServerHttpAsyncRequestControl getAsyncRequestControl(ServerHttpResponse response) {
		if (this.asyncRequestControl == null) {
			if (!(response instanceof ServletServerHttpResponse servletServerResponse)) {
				throw new IllegalArgumentException(
						"Response must be a ServletServerHttpResponse: " + response.getClass());
			}
			this.asyncRequestControl = new ServletServerHttpAsyncRequestControl(this, servletServerResponse);
		}
		return this.asyncRequestControl;
	}


	private static boolean isFormPost(HttpServletRequest request) {
		String contentType = request.getContentType();
		return (contentType != null && contentType.contains(MediaType.APPLICATION_FORM_URLENCODED_VALUE) &&
				HttpMethod.POST.matches(request.getMethod()));
	}

	/**
	 * Use {@link jakarta.servlet.ServletRequest#getParameterMap()} to reconstruct the
	 * body of a form 'POST' providing a predictable outcome as opposed to reading
	 * from the body, which can fail if any other code has used the ServletRequest
	 * to access a parameter, thus causing the input stream to be "consumed".
	 */
	private InputStream getBodyFromServletRequestParameters(HttpServletRequest request) throws IOException {
		ByteArrayOutputStream bos = new ByteArrayOutputStream(1024);
		Writer writer = new OutputStreamWriter(bos, FORM_CHARSET);

		Map<String, String[]> form = request.getParameterMap();
		for (Iterator<Map.Entry<String, String[]>> entryIterator = form.entrySet().iterator(); entryIterator.hasNext();) {
			Map.Entry<String, String[]> entry = entryIterator.next();
			String name = entry.getKey();
			List<String> values = Arrays.asList(entry.getValue());
			for (Iterator<String> valueIterator = values.iterator(); valueIterator.hasNext();) {
				String value = valueIterator.next();
				writer.write(URLEncoder.encode(name, FORM_CHARSET));
				if (value != null) {
					writer.write('=');
					writer.write(URLEncoder.encode(value, FORM_CHARSET));
					if (valueIterator.hasNext()) {
						writer.write('&');
					}
				}
			}
			if (entryIterator.hasNext()) {
				writer.append('&');
			}
		}
		writer.flush();

		byte[] bytes = bos.toByteArray();
		if (bytes.length > 0 && getHeaders().containsKey(HttpHeaders.CONTENT_LENGTH)) {
			getHeaders().setContentLength(bytes.length);
		}

		return new ByteArrayInputStream(bytes);
	}


	private final class AttributesMap extends AbstractMap<String, Object> {

<<<<<<< HEAD
		@Nullable
		private transient Set<String> keySet;

		@Nullable
		private transient Collection<Object> values;

		@Nullable
		private transient Set<Entry<String, Object>> entrySet;
=======
		private @Nullable transient Set<String> keySet;

		private @Nullable transient Collection<Object> values;

		private @Nullable transient Set<Entry<String, Object>> entrySet;
>>>>>>> bf06d748


		@Override
		public int size() {
			int size = 0;
			for (Enumeration<?> names = servletRequest.getAttributeNames(); names.hasMoreElements(); names.nextElement()) {
				size++;
			}
			return size;
		}

		@Override
<<<<<<< HEAD
		@Nullable
		public Object get(Object key) {
=======
		public @Nullable Object get(Object key) {
>>>>>>> bf06d748
			if (key instanceof String name) {
				return servletRequest.getAttribute(name);
			}
			else {
				return null;
			}
		}

		@Override
<<<<<<< HEAD
		@Nullable
		public Object put(String key, Object value) {
=======
		public @Nullable Object put(String key, Object value) {
>>>>>>> bf06d748
			Object old = get(key);
			servletRequest.setAttribute(key, value);
			return old;
		}

		@Override
<<<<<<< HEAD
		@Nullable
		public Object remove(Object key) {
=======
		public @Nullable Object remove(Object key) {
>>>>>>> bf06d748
			if (key instanceof String name) {
				Object old = get(key);
				servletRequest.removeAttribute(name);
				return old;
			}
			else {
				return null;
			}
		}

		@Override
		public void clear() {
			for (Enumeration<String> names = servletRequest.getAttributeNames(); names.hasMoreElements(); ) {
				String name = names.nextElement();
				servletRequest.removeAttribute(name);
			}
		}

		@Override
		public Set<String> keySet() {
			Set<String> keySet = this.keySet;
			if (keySet == null) {
				keySet = new AbstractSet<>() {
					@Override
					public Iterator<String> iterator() {
						return servletRequest.getAttributeNames().asIterator();
					}

					@Override
					public int size() {
						return AttributesMap.this.size();
					}
				};
				this.keySet = keySet;
			}
			return keySet;
		}

		@Override
		public Collection<Object> values() {
			Collection<Object> values = this.values;
			if (values == null) {
				values = new AbstractCollection<>() {
					@Override
					public Iterator<Object> iterator() {
						Enumeration<String> e = servletRequest.getAttributeNames();
						return new Iterator<>() {
							@Override
							public boolean hasNext() {
								return e.hasMoreElements();
							}

							@Override
							public Object next() {
								String name = e.nextElement();
								return servletRequest.getAttribute(name);
							}
						};
					}

					@Override
					public int size() {
						return AttributesMap.this.size();
					}
				};
				this.values = values;
			}
			return values;
		}

		@Override
		public Set<Entry<String, Object>> entrySet() {
			Set<Entry<String, Object>> entrySet = this.entrySet;
			if (entrySet == null) {
				entrySet = new AbstractSet<>() {
					@Override
					public Iterator<Entry<String, Object>> iterator() {
						Enumeration<String> e = servletRequest.getAttributeNames();
						return new Iterator<>() {
							@Override
							public boolean hasNext() {
								return e.hasMoreElements();
							}

							@Override
							public Entry<String, Object> next() {
								String name = e.nextElement();
								Object value = servletRequest.getAttribute(name);
								return new SimpleImmutableEntry<>(name, value);
							}
						};
					}

					@Override
					public int size() {
						return AttributesMap.this.size();
					}
				};
				this.entrySet = entrySet;
			}
			return entrySet;
		}
	}
}<|MERGE_RESOLUTION|>--- conflicted
+++ resolved
@@ -71,19 +71,10 @@
 
 	private @Nullable HttpHeaders headers;
 
-<<<<<<< HEAD
-	@Nullable
-	private Map<String, Object> attributes;
-
-
-	@Nullable
-	private ServerHttpAsyncRequestControl asyncRequestControl;
-=======
 	private @Nullable Map<String, Object> attributes;
 
 
 	private @Nullable ServerHttpAsyncRequestControl asyncRequestControl;
->>>>>>> bf06d748
 
 
 	/**
@@ -310,22 +301,11 @@
 
 	private final class AttributesMap extends AbstractMap<String, Object> {
 
-<<<<<<< HEAD
-		@Nullable
-		private transient Set<String> keySet;
-
-		@Nullable
-		private transient Collection<Object> values;
-
-		@Nullable
-		private transient Set<Entry<String, Object>> entrySet;
-=======
 		private @Nullable transient Set<String> keySet;
 
 		private @Nullable transient Collection<Object> values;
 
 		private @Nullable transient Set<Entry<String, Object>> entrySet;
->>>>>>> bf06d748
 
 
 		@Override
@@ -338,12 +318,7 @@
 		}
 
 		@Override
-<<<<<<< HEAD
-		@Nullable
-		public Object get(Object key) {
-=======
 		public @Nullable Object get(Object key) {
->>>>>>> bf06d748
 			if (key instanceof String name) {
 				return servletRequest.getAttribute(name);
 			}
@@ -353,24 +328,14 @@
 		}
 
 		@Override
-<<<<<<< HEAD
-		@Nullable
-		public Object put(String key, Object value) {
-=======
 		public @Nullable Object put(String key, Object value) {
->>>>>>> bf06d748
 			Object old = get(key);
 			servletRequest.setAttribute(key, value);
 			return old;
 		}
 
 		@Override
-<<<<<<< HEAD
-		@Nullable
-		public Object remove(Object key) {
-=======
 		public @Nullable Object remove(Object key) {
->>>>>>> bf06d748
 			if (key instanceof String name) {
 				Object old = get(key);
 				servletRequest.removeAttribute(name);
