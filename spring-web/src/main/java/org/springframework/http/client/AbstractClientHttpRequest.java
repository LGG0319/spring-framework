--- conflicted
+++ resolved
@@ -20,11 +20,8 @@
 import java.io.OutputStream;
 import java.util.LinkedHashMap;
 import java.util.Map;
-<<<<<<< HEAD
-=======
 
 import org.jspecify.annotations.Nullable;
->>>>>>> bf06d748
 
 import org.springframework.http.HttpHeaders;
 import org.springframework.util.Assert;
@@ -45,9 +42,6 @@
 	private @Nullable HttpHeaders readOnlyHeaders;
 
 	private @Nullable Map<String, Object> attributes;
-
-	@Nullable
-	private Map<String, Object> attributes;
 
 
 	@Override
