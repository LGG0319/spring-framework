--- conflicted
+++ resolved
@@ -50,12 +50,7 @@
 
 	private DataBufferFactory bufferFactory = DefaultDataBufferFactory.sharedInstance;
 
-<<<<<<< HEAD
-	@Nullable
-	private Duration readTimeout;
-=======
 	private @Nullable Duration readTimeout;
->>>>>>> bf06d748
 
 
 	/**
