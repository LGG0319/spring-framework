--- conflicted
+++ resolved
@@ -201,22 +201,6 @@
 	 * @param readTimeout the timeout as a {@code Duration}.
 	 * @since 6.2
 	 * @see RequestConfig#getResponseTimeout()
-<<<<<<< HEAD
-	 */
-	public void setReadTimeout(Duration readTimeout) {
-		Assert.notNull(readTimeout, "ReadTimeout must not be null");
-		Assert.isTrue(!readTimeout.isNegative(), "Timeout must be a non-negative value");
-		this.readTimeout = readTimeout.toMillis();
-	}
-
-	/**
-	 * Indicates whether this request factory should buffer the request body internally.
-	 * <p>Default is {@code true}. When sending large amounts of data via POST or PUT, it is
-	 * recommended to change this property to {@code false}, so as not to run out of memory.
-	 * @since 4.0
-	 * @deprecated since 6.1 requests are never buffered, as if this property is {@code false}
-=======
->>>>>>> bf06d748
 	 */
 	public void setReadTimeout(Duration readTimeout) {
 		Assert.notNull(readTimeout, "ReadTimeout must not be null");
