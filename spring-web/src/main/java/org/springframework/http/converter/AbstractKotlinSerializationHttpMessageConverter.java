/*
 * Copyright 2002-2024 the original author or authors.
 *
 * Licensed under the Apache License, Version 2.0 (the "License");
 * you may not use this file except in compliance with the License.
 * You may obtain a copy of the License at
 *
 *      https://www.apache.org/licenses/LICENSE-2.0
 *
 * Unless required by applicable law or agreed to in writing, software
 * distributed under the License is distributed on an "AS IS" BASIS,
 * WITHOUT WARRANTIES OR CONDITIONS OF ANY KIND, either express or implied.
 * See the License for the specific language governing permissions and
 * limitations under the License.
 */

package org.springframework.http.converter;

import java.io.IOException;
import java.lang.reflect.Method;
import java.lang.reflect.Type;
import java.util.HashSet;
import java.util.Map;
import java.util.Set;

import kotlin.reflect.KFunction;
import kotlin.reflect.KType;
import kotlin.reflect.full.KCallables;
import kotlin.reflect.jvm.ReflectJvmMapping;
import kotlinx.serialization.KSerializer;
import kotlinx.serialization.SerialFormat;
import kotlinx.serialization.SerializersKt;
import kotlinx.serialization.descriptors.PolymorphicKind;
import kotlinx.serialization.descriptors.SerialDescriptor;
import org.jspecify.annotations.Nullable;

import org.springframework.core.KotlinDetector;
import org.springframework.core.MethodParameter;
import org.springframework.core.ResolvableType;
import org.springframework.http.HttpInputMessage;
import org.springframework.http.HttpOutputMessage;
import org.springframework.http.MediaType;
<<<<<<< HEAD
import org.springframework.lang.Nullable;
=======
>>>>>>> bf06d748
import org.springframework.util.Assert;
import org.springframework.util.ConcurrentReferenceHashMap;


/**
 * Abstract base class for {@link HttpMessageConverter} implementations that
 * use Kotlin serialization.
 *
 * @author Andreas Ahlenstorf
 * @author Sebastien Deleuze
 * @author Juergen Hoeller
 * @author Iain Henderson
 * @author Arjen Poutsma
 * @since 6.0
 * @param <T> the type of {@link SerialFormat}
 */
public abstract class AbstractKotlinSerializationHttpMessageConverter<T extends SerialFormat> extends AbstractSmartHttpMessageConverter<Object> {

	private final Map<KType, KSerializer<Object>> kTypeSerializerCache = new ConcurrentReferenceHashMap<>();

	private final Map<Type, KSerializer<Object>> typeSerializerCache = new ConcurrentReferenceHashMap<>();

	private final T format;


	/**
	 * Construct an {@code AbstractKotlinSerializationHttpMessageConverter} with multiple supported media type and
	 * format.
	 * @param format the format
	 * @param supportedMediaTypes the supported media types
	 */
	protected AbstractKotlinSerializationHttpMessageConverter(T format, MediaType... supportedMediaTypes) {
		super(supportedMediaTypes);
		this.format = format;
	}

	@Override
	protected boolean supports(Class<?> clazz) {
		return serializer(ResolvableType.forClass(clazz)) != null;
	}

	@Override
	public boolean canRead(ResolvableType type, @Nullable MediaType mediaType) {
		if (!ResolvableType.NONE.equals(type) && serializer(type) != null) {
			return canRead(mediaType);
		}
		else {
			return false;
		}
	}

	@Override
	public boolean canWrite(ResolvableType type, Class<?> clazz, @Nullable MediaType mediaType) {
		if (!ResolvableType.NONE.equals(type) && serializer(type) != null) {
			return canWrite(mediaType);
		}
		else {
			return false;
		}
	}

	@Override
	public final Object read(ResolvableType type, HttpInputMessage inputMessage, @Nullable Map<String, Object> hints)
			throws IOException, HttpMessageNotReadableException {

		KSerializer<Object> serializer = serializer(type);
		if (serializer == null) {
			throw new HttpMessageNotReadableException("Could not find KSerializer for " + type, inputMessage);
		}
		return readInternal(serializer, this.format, inputMessage);
	}

	/**
	 * Reads the given input message with the given serializer and format.
	 */
	protected abstract Object readInternal(KSerializer<Object> serializer, T format, HttpInputMessage inputMessage)
			throws IOException, HttpMessageNotReadableException;

	@Override
	protected final void writeInternal(Object object, ResolvableType type, HttpOutputMessage outputMessage,
			@Nullable Map<String, Object> hints) throws IOException, HttpMessageNotWritableException {

		ResolvableType resolvableType = (ResolvableType.NONE.equals(type) ? ResolvableType.forInstance(object) : type);
		KSerializer<Object> serializer = serializer(resolvableType);
		if (serializer == null) {
			throw new HttpMessageNotWritableException("Could not find KSerializer for " + resolvableType);
		}
		writeInternal(object, serializer, this.format, outputMessage);
	}

	/**
	 * Write the given object to the output message with the given serializer and format.
	 */
	protected abstract void writeInternal(Object object, KSerializer<Object> serializer, T format,
			HttpOutputMessage outputMessage) throws IOException, HttpMessageNotWritableException;

	/**
	 * Tries to find a serializer that can marshall or unmarshall instances of the given type
	 * using kotlinx.serialization. If no serializer can be found, {@code null} is returned.
	 * <p>Resolved serializers are cached and cached results are returned on successive calls.
	 * @param resolvableType the type to find a serializer for
	 * @return a resolved serializer for the given type, or {@code null}
	 */
<<<<<<< HEAD
	@Nullable
	private KSerializer<Object> serializer(ResolvableType resolvableType) {
=======
	private @Nullable KSerializer<Object> serializer(ResolvableType resolvableType) {
>>>>>>> bf06d748
		if (resolvableType.getSource() instanceof MethodParameter parameter) {
			Method method = parameter.getMethod();
			Assert.notNull(method, "Method must not be null");
			if (KotlinDetector.isKotlinType(method.getDeclaringClass())) {
				KFunction<?> function = ReflectJvmMapping.getKotlinFunction(method);
				Assert.notNull(function, "Kotlin function must not be null");
				KType type = (parameter.getParameterIndex() == -1 ? function.getReturnType() :
						KCallables.getValueParameters(function).get(parameter.getParameterIndex()).getType());
				KSerializer<Object> serializer = this.kTypeSerializerCache.get(type);
				if (serializer == null) {
					try {
						serializer = SerializersKt.serializerOrNull(this.format.getSerializersModule(), type);
					}
					catch (IllegalArgumentException ignored) {
					}
					if (serializer != null) {
						if (hasPolymorphism(serializer.getDescriptor(), new HashSet<>())) {
							return null;
						}
						this.kTypeSerializerCache.put(type, serializer);
					}
				}
				return serializer;
			}
		}
		Type type = resolvableType.getType();
		KSerializer<Object> serializer = this.typeSerializerCache.get(type);
		if (serializer == null) {
			try {
				serializer = SerializersKt.serializerOrNull(this.format.getSerializersModule(), type);
			}
			catch (IllegalArgumentException ignored) {
			}
			if (serializer != null) {
				if (hasPolymorphism(serializer.getDescriptor(), new HashSet<>())) {
					return null;
				}
				this.typeSerializerCache.put(type, serializer);
			}
		}
		return serializer;
	}

	private boolean hasPolymorphism(SerialDescriptor descriptor, Set<String> alreadyProcessed) {
		alreadyProcessed.add(descriptor.getSerialName());
		if (descriptor.getKind().equals(PolymorphicKind.OPEN.INSTANCE)) {
			return true;
		}
		for (int i = 0 ; i < descriptor.getElementsCount() ; i++) {
			SerialDescriptor elementDescriptor = descriptor.getElementDescriptor(i);
			if (!alreadyProcessed.contains(elementDescriptor.getSerialName()) && hasPolymorphism(elementDescriptor, alreadyProcessed)) {
				return true;
			}
		}
		return false;
	}

	@Override
	protected boolean supportsRepeatableWrites(Object object) {
		return true;
	}
}<|MERGE_RESOLUTION|>--- conflicted
+++ resolved
@@ -40,10 +40,6 @@
 import org.springframework.http.HttpInputMessage;
 import org.springframework.http.HttpOutputMessage;
 import org.springframework.http.MediaType;
-<<<<<<< HEAD
-import org.springframework.lang.Nullable;
-=======
->>>>>>> bf06d748
 import org.springframework.util.Assert;
 import org.springframework.util.ConcurrentReferenceHashMap;
 
@@ -147,12 +143,7 @@
 	 * @param resolvableType the type to find a serializer for
 	 * @return a resolved serializer for the given type, or {@code null}
 	 */
-<<<<<<< HEAD
-	@Nullable
-	private KSerializer<Object> serializer(ResolvableType resolvableType) {
-=======
 	private @Nullable KSerializer<Object> serializer(ResolvableType resolvableType) {
->>>>>>> bf06d748
 		if (resolvableType.getSource() instanceof MethodParameter parameter) {
 			Method method = parameter.getMethod();
 			Assert.notNull(method, "Method must not be null");
