--- conflicted
+++ resolved
@@ -1947,24 +1947,6 @@
 	}
 
 	/**
-<<<<<<< HEAD
-	 * Remove any read-only wrapper that may have been previously applied around
-	 * the given headers via {@link #readOnlyHttpHeaders(HttpHeaders)}.
-	 * <p>Once the writable instance is mutated, the read-only instance is likely
-	 * to be out of sync and should be discarded.
-	 * @param headers the headers to expose
-	 * @return a writable variant of the headers, or the original headers as-is
-	 * @since 5.1.1
-	 * @deprecated as of 6.2 in favor of {@link #HttpHeaders(MultiValueMap)}.
-	 */
-	@Deprecated(since = "6.2", forRemoval = true)
-	public static HttpHeaders writableHttpHeaders(HttpHeaders headers) {
-		return new HttpHeaders(headers);
-	}
-
-	/**
-=======
->>>>>>> bf06d748
 	 * Helps to format HTTP header values, as HTTP header values themselves can
 	 * contain comma-separated values, can become confusing with regular
 	 * {@link Map} formatting that also uses commas between entries.
