/*
 * Copyright 2002-2023 the original author or authors.
 *
 * Licensed under the Apache License, Version 2.0 (the "License");
 * you may not use this file except in compliance with the License.
 * You may obtain a copy of the License at
 *
 *      https://www.apache.org/licenses/LICENSE-2.0
 *
 * Unless required by applicable law or agreed to in writing, software
 * distributed under the License is distributed on an "AS IS" BASIS,
 * WITHOUT WARRANTIES OR CONDITIONS OF ANY KIND, either express or implied.
 * See the License for the specific language governing permissions and
 * limitations under the License.
 */

package org.springframework.http.codec;

import java.lang.reflect.Method;
import java.lang.reflect.Type;
import java.util.Arrays;
import java.util.HashSet;
import java.util.List;
import java.util.Map;
import java.util.Set;

import kotlin.reflect.KFunction;
import kotlin.reflect.KType;
import kotlin.reflect.full.KCallables;
import kotlin.reflect.jvm.ReflectJvmMapping;
import kotlinx.serialization.KSerializer;
import kotlinx.serialization.SerialFormat;
import kotlinx.serialization.SerializersKt;
import kotlinx.serialization.descriptors.PolymorphicKind;
import kotlinx.serialization.descriptors.SerialDescriptor;
import org.jspecify.annotations.Nullable;

import org.springframework.core.KotlinDetector;
import org.springframework.core.MethodParameter;
import org.springframework.core.ResolvableType;
<<<<<<< HEAD
import org.springframework.lang.Nullable;
=======
>>>>>>> bf06d748
import org.springframework.util.Assert;
import org.springframework.util.ConcurrentReferenceHashMap;
import org.springframework.util.MimeType;

/**
 * Base class providing support methods for encoding and decoding with Kotlin
 * serialization.
 *
 * @author Sebastien Deleuze
 * @author Iain Henderson
 * @author Arjen Poutsma
 * @since 6.0
 * @param <T> the type of {@link SerialFormat}
 */
public abstract class KotlinSerializationSupport<T extends SerialFormat> {

	private final Map<Type, KSerializer<Object>> typeSerializerCache = new ConcurrentReferenceHashMap<>();

	private final Map<KType, KSerializer<Object>> kTypeSerializerCache = new ConcurrentReferenceHashMap<>();


	private final T format;

	private final List<MimeType> supportedMimeTypes;

	/**
	 * Creates a new instance of this support class with the given format
	 * and supported mime types.
	 */
	protected KotlinSerializationSupport(T format, MimeType... supportedMimeTypes) {
		this.format = format;
		this.supportedMimeTypes = Arrays.asList(supportedMimeTypes);
	}

	/**
	 * Returns the format.
	 */
	protected final T format() {
		return this.format;
	}

	/**
	 * Returns the supported mime types.
	 */
	protected final List<MimeType> supportedMimeTypes() {
		return this.supportedMimeTypes;
	}

	/**
	 * Indicates whether the given type can be serialized using Kotlin
	 * serialization.
	 * @param type the type to be serialized
	 * @param mimeType the mimetype to use (can be {@code null})
	 * @return {@code true} if {@code type} can be serialized; false otherwise
	 */
	protected final boolean canSerialize(ResolvableType type, @Nullable MimeType mimeType) {
		KSerializer<Object> serializer = serializer(type);
		if (serializer == null) {
			return false;
		}
		else {
			return (supports(mimeType) && !String.class.isAssignableFrom(type.toClass()) &&
					!ServerSentEvent.class.isAssignableFrom(type.toClass()));
		}

	}

	private boolean supports(@Nullable MimeType mimeType) {
		if (mimeType == null) {
			return true;
		}
		for (MimeType candidate : this.supportedMimeTypes) {
			if (candidate.isCompatibleWith(mimeType)) {
				return true;
			}
		}
		return false;
	}


	/**
	 * Returns the serializer that can (de)serialize instances of the given
	 * type. If no serializer can be found, or if {@code resolvableType} is
	 * a <a href="https://github.com/Kotlin/kotlinx.serialization/blob/master/docs/polymorphism.md#open-polymorphism">open polymorphic</a>
	 * type, {@code null} is returned.
	 * @param resolvableType the type to find a serializer for
	 * @return a resolved serializer for the given type, or {@code null}
	 */
<<<<<<< HEAD
	@Nullable
	protected final KSerializer<Object> serializer(ResolvableType resolvableType) {
=======
	protected final @Nullable KSerializer<Object> serializer(ResolvableType resolvableType) {
>>>>>>> bf06d748
		if (resolvableType.getSource() instanceof MethodParameter parameter) {
			Method method = parameter.getMethod();
			Assert.notNull(method, "Method must not be null");
			if (KotlinDetector.isKotlinType(method.getDeclaringClass())) {
				KFunction<?> function = ReflectJvmMapping.getKotlinFunction(method);
				Assert.notNull(function, "Kotlin function must not be null");
				KType type = (parameter.getParameterIndex() == -1 ? function.getReturnType() :
						KCallables.getValueParameters(function).get(parameter.getParameterIndex()).getType());
				KSerializer<Object> serializer = this.kTypeSerializerCache.get(type);
				if (serializer == null) {
					try {
						serializer = SerializersKt.serializerOrNull(this.format.getSerializersModule(), type);
					}
					catch (IllegalArgumentException ignored) {
					}
					if (serializer != null) {
						if (hasPolymorphism(serializer.getDescriptor(), new HashSet<>())) {
							return null;
						}
						this.kTypeSerializerCache.put(type, serializer);
					}
				}
				return serializer;
			}
		}
		Type type = resolvableType.getType();
		KSerializer<Object> serializer = this.typeSerializerCache.get(type);
		if (serializer == null) {
			try {
				serializer = SerializersKt.serializerOrNull(this.format.getSerializersModule(), type);
			}
			catch (IllegalArgumentException ignored) {
			}
			if (serializer != null) {
				if (hasPolymorphism(serializer.getDescriptor(), new HashSet<>())) {
					return null;
				}
				this.typeSerializerCache.put(type, serializer);
			}
		}
		return serializer;
	}

	private static boolean hasPolymorphism(SerialDescriptor descriptor, Set<String> alreadyProcessed) {
		alreadyProcessed.add(descriptor.getSerialName());
		if (descriptor.getKind().equals(PolymorphicKind.OPEN.INSTANCE)) {
			return true;
		}
		for (int i = 0 ; i < descriptor.getElementsCount() ; i++) {
			SerialDescriptor elementDescriptor = descriptor.getElementDescriptor(i);
			if (!alreadyProcessed.contains(elementDescriptor.getSerialName()) && hasPolymorphism(elementDescriptor, alreadyProcessed)) {
				return true;
			}
		}
		return false;
	}

}<|MERGE_RESOLUTION|>--- conflicted
+++ resolved
@@ -38,10 +38,6 @@
 import org.springframework.core.KotlinDetector;
 import org.springframework.core.MethodParameter;
 import org.springframework.core.ResolvableType;
-<<<<<<< HEAD
-import org.springframework.lang.Nullable;
-=======
->>>>>>> bf06d748
 import org.springframework.util.Assert;
 import org.springframework.util.ConcurrentReferenceHashMap;
 import org.springframework.util.MimeType;
@@ -130,12 +126,7 @@
 	 * @param resolvableType the type to find a serializer for
 	 * @return a resolved serializer for the given type, or {@code null}
 	 */
-<<<<<<< HEAD
-	@Nullable
-	protected final KSerializer<Object> serializer(ResolvableType resolvableType) {
-=======
 	protected final @Nullable KSerializer<Object> serializer(ResolvableType resolvableType) {
->>>>>>> bf06d748
 		if (resolvableType.getSource() instanceof MethodParameter parameter) {
 			Method method = parameter.getMethod();
 			Assert.notNull(method, "Method must not be null");
