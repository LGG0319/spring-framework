--- conflicted
+++ resolved
@@ -184,11 +184,7 @@
 	 * When {@link #setFavorParameter(boolean)} is set, this property determines
 	 * whether to use only registered {@code MediaType} mappings or to allow
 	 * dynamic resolution, for example, via {@link MediaTypeFactory}.
-<<<<<<< HEAD
-	 * <p>By default this is not set in which case dynamic resolution is on.
-=======
 	 * <p>By default, this is not set in which case dynamic resolution is on.
->>>>>>> bf06d748
 	 */
 	public void setUseRegisteredExtensionsOnly(boolean useRegisteredExtensionsOnly) {
 		this.useRegisteredExtensionsOnly = useRegisteredExtensionsOnly;
