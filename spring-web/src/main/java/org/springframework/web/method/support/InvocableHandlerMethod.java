/*
 * Copyright 2002-2024 the original author or authors.
 *
 * Licensed under the Apache License, Version 2.0 (the "License");
 * you may not use this file except in compliance with the License.
 * You may obtain a copy of the License at
 *
 *      https://www.apache.org/licenses/LICENSE-2.0
 *
 * Unless required by applicable law or agreed to in writing, software
 * distributed under the License is distributed on an "AS IS" BASIS,
 * WITHOUT WARRANTIES OR CONDITIONS OF ANY KIND, either express or implied.
 * See the License for the specific language governing permissions and
 * limitations under the License.
 */

package org.springframework.web.method.support;

import java.lang.reflect.InvocationTargetException;
import java.lang.reflect.Method;
import java.util.Arrays;
import java.util.Map;

import kotlin.Unit;
import kotlin.jvm.JvmClassMappingKt;
import kotlin.reflect.KClass;
import kotlin.reflect.KFunction;
import kotlin.reflect.KParameter;
import kotlin.reflect.KType;
import kotlin.reflect.full.KClasses;
import kotlin.reflect.jvm.KCallablesJvm;
import kotlin.reflect.jvm.ReflectJvmMapping;
import org.jspecify.annotations.Nullable;
import reactor.core.publisher.Mono;
import reactor.core.publisher.SynchronousSink;

import org.springframework.context.MessageSource;
import org.springframework.core.CoroutinesUtils;
import org.springframework.core.DefaultParameterNameDiscoverer;
import org.springframework.core.KotlinDetector;
import org.springframework.core.MethodParameter;
import org.springframework.core.ParameterNameDiscoverer;
import org.springframework.util.CollectionUtils;
import org.springframework.util.ObjectUtils;
import org.springframework.validation.method.MethodValidator;
import org.springframework.web.bind.WebDataBinder;
import org.springframework.web.bind.support.SessionStatus;
import org.springframework.web.bind.support.WebDataBinderFactory;
import org.springframework.web.context.request.NativeWebRequest;
import org.springframework.web.method.HandlerMethod;

/**
 * Extension of {@link HandlerMethod} that invokes the underlying method with
 * argument values resolved from the current HTTP request through a list of
 * {@link HandlerMethodArgumentResolver}.
 *
 * @author Rossen Stoyanchev
 * @author Juergen Hoeller
 * @author Sebastien Deleuze
 * @since 3.1
 */
public class InvocableHandlerMethod extends HandlerMethod {

	private static final Object[] EMPTY_ARGS = new Object[0];

	private static final Class<?>[] EMPTY_GROUPS = new Class<?>[0];


	private HandlerMethodArgumentResolverComposite resolvers = new HandlerMethodArgumentResolverComposite();

	private ParameterNameDiscoverer parameterNameDiscoverer = new DefaultParameterNameDiscoverer();

	private @Nullable WebDataBinderFactory dataBinderFactory;

	private @Nullable MethodValidator methodValidator;

	private Class<?>[] validationGroups = EMPTY_GROUPS;


	/**
	 * Create an instance from a {@code HandlerMethod}.
	 */
	public InvocableHandlerMethod(HandlerMethod handlerMethod) {
		super(handlerMethod);
	}

	/**
	 * Create an instance from a bean instance and a method.
	 */
	public InvocableHandlerMethod(Object bean, Method method) {
		super(bean, method);
	}

	/**
	 * Variant of {@link #InvocableHandlerMethod(Object, Method)} that
	 * also accepts a {@link MessageSource}, for use in subclasses.
	 * @since 5.3.10
	 */
	protected InvocableHandlerMethod(Object bean, Method method, @Nullable MessageSource messageSource) {
		super(bean, method, messageSource);
	}

	/**
	 * Construct a new handler method with the given bean instance, method name and parameters.
	 * @param bean the object bean
	 * @param methodName the method name
	 * @param parameterTypes the method parameter types
	 * @throws NoSuchMethodException when the method cannot be found
	 */
	public InvocableHandlerMethod(Object bean, String methodName, Class<?>... parameterTypes)
			throws NoSuchMethodException {

		super(bean, methodName, parameterTypes);
	}


	/**
	 * Set {@link HandlerMethodArgumentResolver HandlerMethodArgumentResolvers}
	 * to use for resolving method argument values.
	 */
	public void setHandlerMethodArgumentResolvers(HandlerMethodArgumentResolverComposite argumentResolvers) {
		this.resolvers = argumentResolvers;
	}

	/**
	 * Set the ParameterNameDiscoverer for resolving parameter names when needed
	 * (for example, default request attribute name).
	 * <p>Default is a {@link org.springframework.core.DefaultParameterNameDiscoverer}.
	 */
	public void setParameterNameDiscoverer(ParameterNameDiscoverer parameterNameDiscoverer) {
		this.parameterNameDiscoverer = parameterNameDiscoverer;
	}

	/**
	 * Set the {@link WebDataBinderFactory} to be passed to argument resolvers allowing them
	 * to create a {@link WebDataBinder} for data binding and type conversion purposes.
	 */
	public void setDataBinderFactory(WebDataBinderFactory dataBinderFactory) {
		this.dataBinderFactory = dataBinderFactory;
	}

	/**
	 * Set the {@link MethodValidator} to perform method validation with if the
	 * controller method {@link #shouldValidateArguments()} or
	 * {@link #shouldValidateReturnValue()}.
	 * @since 6.1
	 */
	public void setMethodValidator(@Nullable MethodValidator methodValidator) {
		this.methodValidator = methodValidator;
		this.validationGroups = (methodValidator != null ?
				methodValidator.determineValidationGroups(getBean(), getBridgedMethod()) : EMPTY_GROUPS);
	}


	/**
	 * Invoke the method after resolving its argument values in the context of the given request.
	 * <p>Argument values are commonly resolved through
	 * {@link HandlerMethodArgumentResolver HandlerMethodArgumentResolvers}.
	 * The {@code providedArgs} parameter however may supply argument values to be used directly,
	 * i.e. without argument resolution. Examples of provided argument values include a
	 * {@link WebDataBinder}, a {@link SessionStatus}, or a thrown exception instance.
	 * Provided argument values are checked before argument resolvers.
	 * <p>Delegates to {@link #getMethodArgumentValues} and calls {@link #doInvoke} with the
	 * resolved arguments.
	 * @param request the current request
	 * @param mavContainer the ModelAndViewContainer for this request
	 * @param providedArgs "given" arguments matched by type, not resolved
	 * @return the raw value returned by the invoked method
	 * @throws Exception raised if no suitable argument resolver can be found,
	 * or if the method raised an exception
	 * @see #getMethodArgumentValues
	 * @see #doInvoke
	 */
	public @Nullable Object invokeForRequest(NativeWebRequest request, @Nullable ModelAndViewContainer mavContainer,
			Object... providedArgs) throws Exception {

		Object[] args = getMethodArgumentValues(request, mavContainer, providedArgs);
		if (logger.isTraceEnabled()) {
			logger.trace("Arguments: " + Arrays.toString(args));
		}

		if (shouldValidateArguments() && this.methodValidator != null) {
			this.methodValidator.applyArgumentValidation(
					getBean(), getBridgedMethod(), getMethodParameters(), args, this.validationGroups);
		}

		Object returnValue = doInvoke(args);

		if (shouldValidateReturnValue() && this.methodValidator != null) {
			this.methodValidator.applyReturnValueValidation(
					getBean(), getBridgedMethod(), getReturnType(), returnValue, this.validationGroups);
		}

		return returnValue;
	}

	/**
	 * Get the method argument values for the current request, checking the provided
	 * argument values and falling back to the configured argument resolvers.
	 * <p>The resulting array will be passed into {@link #doInvoke}.
	 * @since 5.1.2
	 */
	protected Object[] getMethodArgumentValues(NativeWebRequest request, @Nullable ModelAndViewContainer mavContainer,
			Object... providedArgs) throws Exception {

		MethodParameter[] parameters = getMethodParameters();
		if (ObjectUtils.isEmpty(parameters)) {
			return EMPTY_ARGS;
		}

		Object[] args = new Object[parameters.length];
		for (int i = 0; i < parameters.length; i++) {
			MethodParameter parameter = parameters[i];
			parameter.initParameterNameDiscovery(this.parameterNameDiscoverer);
			args[i] = findProvidedArgument(parameter, providedArgs);
			if (args[i] != null) {
				continue;
			}
			if (!this.resolvers.supportsParameter(parameter)) {
				throw new IllegalStateException(formatArgumentError(parameter, "No suitable resolver"));
			}
			try {
				args[i] = this.resolvers.resolveArgument(parameter, mavContainer, request, this.dataBinderFactory);
			}
			catch (Exception ex) {
				// Leave stack trace for later, exception may actually be resolved and handled...
				if (logger.isDebugEnabled()) {
					String exMsg = ex.getMessage();
					if (exMsg != null && !exMsg.contains(parameter.getExecutable().toGenericString())) {
						logger.debug(formatArgumentError(parameter, exMsg));
					}
				}
				throw ex;
			}
		}
		return args;
	}

	/**
	 * Invoke the handler method with the given argument values.
	 */
	protected @Nullable Object doInvoke(Object... args) throws Exception {
		Method method = getBridgedMethod();
		try {
			if (KotlinDetector.isKotlinReflectPresent()) {
				if (KotlinDetector.isSuspendingFunction(method)) {
					return invokeSuspendingFunction(method, getBean(), args);
				}
				else if (KotlinDetector.isKotlinType(method.getDeclaringClass())) {
					return KotlinDelegate.invokeFunction(method, getBean(), args);
				}
			}
			return method.invoke(getBean(), args);
		}
		catch (IllegalArgumentException ex) {
			assertTargetBean(method, getBean(), args);
			String text = (ex.getMessage() == null || ex.getCause() instanceof NullPointerException) ?
					"Illegal argument" : ex.getMessage();
			throw new IllegalStateException(formatInvokeError(text, args), ex);
		}
		catch (InvocationTargetException ex) {
			// Unwrap for HandlerExceptionResolvers ...
			Throwable targetException = ex.getCause();
			if (targetException instanceof RuntimeException runtimeException) {
				throw runtimeException;
			}
			else if (targetException instanceof Error error) {
				throw error;
			}
			else if (targetException instanceof Exception exception) {
				throw exception;
			}
			else {
				throw new IllegalStateException(formatInvokeError("Invocation failure", args), targetException);
			}
		}
	}

	/**
	 * Invoke the given Kotlin coroutine suspended function.
	 * <p>The default implementation invokes
	 * {@link CoroutinesUtils#invokeSuspendingFunction(Method, Object, Object...)},
	 * but subclasses can override this method to use
	 * {@link CoroutinesUtils#invokeSuspendingFunction(kotlin.coroutines.CoroutineContext, Method, Object, Object...)}
	 * instead.
	 * @since 6.0
	 */
	protected Object invokeSuspendingFunction(Method method, Object target, Object[] args) {
		Object result = CoroutinesUtils.invokeSuspendingFunction(method, target, args);
		return (result instanceof Mono<?> mono ? mono.handle(KotlinDelegate::handleResult) : result);
	}


	/**
	 * Inner class to avoid a hard dependency on Kotlin at runtime.
	 */
	private static class KotlinDelegate {

<<<<<<< HEAD
		@Nullable
		@SuppressWarnings({"deprecation", "DataFlowIssue"})
		public static Object invokeFunction(Method method, Object target, Object[] args) throws InvocationTargetException, IllegalAccessException, NoSuchMethodException {
=======
		@SuppressWarnings("DataFlowIssue")
		public static @Nullable Object invokeFunction(Method method, Object target, Object[] args) throws InvocationTargetException, IllegalAccessException, NoSuchMethodException {
>>>>>>> bf06d748
			KFunction<?> function = ReflectJvmMapping.getKotlinFunction(method);
			// For property accessors
			if (function == null) {
				return method.invoke(target, args);
			}
			if (!KCallablesJvm.isAccessible(function)) {
				KCallablesJvm.setAccessible(function, true);
			}
			Map<KParameter, Object> argMap = CollectionUtils.newHashMap(args.length + 1);
			int index = 0;
			for (KParameter parameter : function.getParameters()) {
				switch (parameter.getKind()) {
					case INSTANCE -> argMap.put(parameter, target);
					case VALUE, EXTENSION_RECEIVER -> {
						Object arg = args[index];
						if (!(parameter.isOptional() && arg == null)) {
							KType type = parameter.getType();
							if (!(type.isMarkedNullable() && arg == null) && type.getClassifier() instanceof KClass<?> kClass
									&& KotlinDetector.isInlineClass(JvmClassMappingKt.getJavaClass(kClass))) {
								KFunction<?> constructor = KClasses.getPrimaryConstructor(kClass);
								if (!KCallablesJvm.isAccessible(constructor)) {
									KCallablesJvm.setAccessible(constructor, true);
								}
								arg = constructor.call(arg);
							}
							argMap.put(parameter, arg);
						}
						index++;
					}
				}
			}
			Object result = function.callBy(argMap);
			if (result != null && KotlinDetector.isInlineClass(result.getClass())) {
<<<<<<< HEAD
				return result.getClass().getDeclaredMethod("unbox-impl").invoke(result);
=======
				result = unbox(result);
>>>>>>> bf06d748
			}
			return (result == Unit.INSTANCE ? null : result);
		}

		private static void handleResult(Object result, SynchronousSink<Object> sink) {
			if (KotlinDetector.isInlineClass(result.getClass())) {
				try {
					Object unboxed = unbox(result);
					if (unboxed != Unit.INSTANCE) {
						sink.next(unboxed);
					}
					sink.complete();
				}
				catch (NoSuchMethodException | InvocationTargetException | IllegalAccessException ex) {
					sink.error(ex);
				}
			}
			else {
				sink.next(result);
				sink.complete();
			}
		}

		private static Object unbox(Object result) throws InvocationTargetException, IllegalAccessException, NoSuchMethodException {
			return result.getClass().getDeclaredMethod("unbox-impl").invoke(result);
		}
	}

}<|MERGE_RESOLUTION|>--- conflicted
+++ resolved
@@ -296,14 +296,8 @@
 	 */
 	private static class KotlinDelegate {
 
-<<<<<<< HEAD
-		@Nullable
-		@SuppressWarnings({"deprecation", "DataFlowIssue"})
-		public static Object invokeFunction(Method method, Object target, Object[] args) throws InvocationTargetException, IllegalAccessException, NoSuchMethodException {
-=======
 		@SuppressWarnings("DataFlowIssue")
 		public static @Nullable Object invokeFunction(Method method, Object target, Object[] args) throws InvocationTargetException, IllegalAccessException, NoSuchMethodException {
->>>>>>> bf06d748
 			KFunction<?> function = ReflectJvmMapping.getKotlinFunction(method);
 			// For property accessors
 			if (function == null) {
@@ -337,11 +331,7 @@
 			}
 			Object result = function.callBy(argMap);
 			if (result != null && KotlinDetector.isInlineClass(result.getClass())) {
-<<<<<<< HEAD
-				return result.getClass().getDeclaredMethod("unbox-impl").invoke(result);
-=======
 				result = unbox(result);
->>>>>>> bf06d748
 			}
 			return (result == Unit.INSTANCE ? null : result);
 		}
