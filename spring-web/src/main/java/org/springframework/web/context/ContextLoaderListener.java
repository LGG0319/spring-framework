--- conflicted
+++ resolved
@@ -21,8 +21,6 @@
 import jakarta.servlet.ServletContextListener;
 import org.jspecify.annotations.Nullable;
 
-import org.springframework.lang.Nullable;
-
 /**
  * Bootstrap listener to start up and shut down Spring's root {@link WebApplicationContext}.
  * Simply delegates to {@link ContextLoader} as well as to {@link ContextCleanupListener}.
@@ -40,12 +38,7 @@
  */
 public class ContextLoaderListener extends ContextLoader implements ServletContextListener {
 
-<<<<<<< HEAD
-	@Nullable
-	private ServletContext servletContext;
-=======
 	private @Nullable ServletContext servletContext;
->>>>>>> bf06d748
 
 
 	/**
