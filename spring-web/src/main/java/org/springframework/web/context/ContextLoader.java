--- conflicted
+++ resolved
@@ -149,12 +149,7 @@
 	/**
 	 * The root WebApplicationContext instance that this loader manages.
 	 */
-<<<<<<< HEAD
-	@Nullable
-	private WebApplicationContext rootContext;
-=======
 	private @Nullable WebApplicationContext rootContext;
->>>>>>> bf06d748
 
 	/** Actual ApplicationContextInitializer instances to apply to the context. */
 	private final List<ApplicationContextInitializer<ConfigurableApplicationContext>> contextInitializers =
