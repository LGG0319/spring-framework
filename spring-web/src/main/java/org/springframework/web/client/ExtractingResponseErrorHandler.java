--- conflicted
+++ resolved
@@ -23,11 +23,8 @@
 import java.util.List;
 import java.util.Map;
 
-<<<<<<< HEAD
-=======
 import org.jspecify.annotations.Nullable;
 
->>>>>>> bf06d748
 import org.springframework.http.HttpMethod;
 import org.springframework.http.HttpStatus;
 import org.springframework.http.HttpStatusCode;
@@ -146,19 +143,10 @@
 	}
 
 	@Override
-<<<<<<< HEAD
-	public void handleError(URI url, HttpMethod method, ClientHttpResponse response) throws IOException {
-		handleError(response, response.getStatusCode(), url, method);
-	}
-
-	@Override
-	protected void handleError(ClientHttpResponse response, HttpStatusCode statusCode, @Nullable URI url, @Nullable HttpMethod method) throws IOException {
-=======
 	protected void handleError(
 			ClientHttpResponse response, HttpStatusCode statusCode,
 			@Nullable URI url, @Nullable HttpMethod method) throws IOException {
 
->>>>>>> bf06d748
 		if (this.statusMapping.containsKey(statusCode)) {
 			extract(this.statusMapping.get(statusCode), response);
 		}
