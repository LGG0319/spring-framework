/*
 * Copyright 2002-2024 the original author or authors.
 *
 * Licensed under the Apache License, Version 2.0 (the "License");
 * you may not use this file except in compliance with the License.
 * You may obtain a copy of the License at
 *
 *      https://www.apache.org/licenses/LICENSE-2.0
 *
 * Unless required by applicable law or agreed to in writing, software
 * distributed under the License is distributed on an "AS IS" BASIS,
 * WITHOUT WARRANTIES OR CONDITIONS OF ANY KIND, either express or implied.
 * See the License for the specific language governing permissions and
 * limitations under the License.
 */

package org.springframework.web.client;

import java.net.URI;
import java.util.ArrayList;
import java.util.Arrays;
import java.util.Collections;
import java.util.LinkedHashMap;
import java.util.List;
import java.util.Map;
import java.util.function.Consumer;
import java.util.function.Predicate;

import io.micrometer.observation.ObservationRegistry;
import org.jspecify.annotations.Nullable;

import org.springframework.http.HttpHeaders;
import org.springframework.http.HttpStatusCode;
import org.springframework.http.client.ClientHttpRequestFactory;
import org.springframework.http.client.ClientHttpRequestInitializer;
import org.springframework.http.client.ClientHttpRequestInterceptor;
import org.springframework.http.client.HttpComponentsClientHttpRequestFactory;
import org.springframework.http.client.InterceptingClientHttpRequestFactory;
import org.springframework.http.client.JdkClientHttpRequestFactory;
import org.springframework.http.client.JettyClientHttpRequestFactory;
import org.springframework.http.client.ReactorClientHttpRequestFactory;
import org.springframework.http.client.SimpleClientHttpRequestFactory;
import org.springframework.http.client.observation.ClientRequestObservationConvention;
import org.springframework.http.converter.ByteArrayHttpMessageConverter;
import org.springframework.http.converter.HttpMessageConverter;
import org.springframework.http.converter.ResourceHttpMessageConverter;
import org.springframework.http.converter.StringHttpMessageConverter;
import org.springframework.http.converter.cbor.MappingJackson2CborHttpMessageConverter;
import org.springframework.http.converter.json.GsonHttpMessageConverter;
import org.springframework.http.converter.json.JsonbHttpMessageConverter;
import org.springframework.http.converter.json.KotlinSerializationJsonHttpMessageConverter;
import org.springframework.http.converter.json.MappingJackson2HttpMessageConverter;
import org.springframework.http.converter.smile.MappingJackson2SmileHttpMessageConverter;
import org.springframework.http.converter.support.AllEncompassingFormHttpMessageConverter;
import org.springframework.http.converter.yaml.MappingJackson2YamlHttpMessageConverter;
<<<<<<< HEAD
import org.springframework.lang.Nullable;
=======
>>>>>>> bf06d748
import org.springframework.util.Assert;
import org.springframework.util.ClassUtils;
import org.springframework.util.CollectionUtils;
import org.springframework.util.LinkedMultiValueMap;
import org.springframework.util.MultiValueMap;
import org.springframework.web.util.DefaultUriBuilderFactory;
import org.springframework.web.util.UriBuilderFactory;
import org.springframework.web.util.UriTemplateHandler;

/**
 * Default implementation of {@link RestClient.Builder}.
 *
 * @author Arjen Poutsma
 * @author Hyoungjune Kim
 * @author Sebastien Deleuze
 * @since 6.1
 */
final class DefaultRestClientBuilder implements RestClient.Builder {

	// request factories

	private static final boolean httpComponentsClientPresent;

	private static final boolean jettyClientPresent;

	private static final boolean reactorNettyClientPresent;

	private static final boolean jdkClientPresent;

	// message factories

	private static final boolean jackson2Present;

	private static final boolean gsonPresent;

	private static final boolean jsonbPresent;

	private static final boolean kotlinSerializationJsonPresent;

	private static final boolean jackson2SmilePresent;

	private static final boolean jackson2CborPresent;

	private static final boolean jackson2YamlPresent;


	static {
		ClassLoader loader = DefaultRestClientBuilder.class.getClassLoader();

		httpComponentsClientPresent = ClassUtils.isPresent("org.apache.hc.client5.http.classic.HttpClient", loader);
		jettyClientPresent = ClassUtils.isPresent("org.eclipse.jetty.client.HttpClient", loader);
		reactorNettyClientPresent = ClassUtils.isPresent("reactor.netty.http.client.HttpClient", loader);
		jdkClientPresent = ClassUtils.isPresent("java.net.http.HttpClient", loader);

		jackson2Present = ClassUtils.isPresent("com.fasterxml.jackson.databind.ObjectMapper", loader) &&
				ClassUtils.isPresent("com.fasterxml.jackson.core.JsonGenerator", loader);
		gsonPresent = ClassUtils.isPresent("com.google.gson.Gson", loader);
		jsonbPresent = ClassUtils.isPresent("jakarta.json.bind.Jsonb", loader);
		kotlinSerializationJsonPresent = ClassUtils.isPresent("kotlinx.serialization.json.Json", loader);
		jackson2SmilePresent = ClassUtils.isPresent("com.fasterxml.jackson.dataformat.smile.SmileFactory", loader);
		jackson2CborPresent = ClassUtils.isPresent("com.fasterxml.jackson.dataformat.cbor.CBORFactory", loader);
		jackson2YamlPresent = ClassUtils.isPresent("com.fasterxml.jackson.dataformat.yaml.YAMLFactory", loader);
	}

	private @Nullable String baseUrl;

	private @Nullable Map<String, ?> defaultUriVariables;

	private @Nullable UriBuilderFactory uriBuilderFactory;

	private @Nullable HttpHeaders defaultHeaders;

	private @Nullable MultiValueMap<String, String> defaultCookies;

<<<<<<< HEAD
	@Nullable
	private MultiValueMap<String, String> defaultCookies;

	@Nullable
	private Consumer<RestClient.RequestHeadersSpec<?>> defaultRequest;
=======
	private @Nullable Consumer<RestClient.RequestHeadersSpec<?>> defaultRequest;
>>>>>>> bf06d748

	private @Nullable List<StatusHandler> statusHandlers;

	private @Nullable ClientHttpRequestFactory requestFactory;

	private @Nullable List<HttpMessageConverter<?>> messageConverters;

	private @Nullable List<ClientHttpRequestInterceptor> interceptors;

	private @Nullable List<ClientHttpRequestInitializer> initializers;

	private ObservationRegistry observationRegistry = ObservationRegistry.NOOP;

	private @Nullable ClientRequestObservationConvention observationConvention;


	public DefaultRestClientBuilder() {
	}

	public DefaultRestClientBuilder(DefaultRestClientBuilder other) {
		Assert.notNull(other, "Other must not be null");

		this.baseUrl = other.baseUrl;
		this.defaultUriVariables = (other.defaultUriVariables != null ?
				new LinkedHashMap<>(other.defaultUriVariables) : null);
		this.uriBuilderFactory = other.uriBuilderFactory;

		if (other.defaultHeaders != null) {
			this.defaultHeaders = new HttpHeaders();
			this.defaultHeaders.putAll(other.defaultHeaders);
		}
		else {
			this.defaultHeaders = null;
		}
		this.defaultCookies = (other.defaultCookies != null ?
				new LinkedMultiValueMap<>(other.defaultCookies) : null);
		this.defaultRequest = other.defaultRequest;
		this.statusHandlers = (other.statusHandlers != null ? new ArrayList<>(other.statusHandlers) : null);

		this.requestFactory = other.requestFactory;
		this.messageConverters = (other.messageConverters != null ?
				new ArrayList<>(other.messageConverters) : null);

		this.interceptors = (other.interceptors != null) ? new ArrayList<>(other.interceptors) : null;
		this.initializers = (other.initializers != null) ? new ArrayList<>(other.initializers) : null;
		this.observationRegistry = other.observationRegistry;
		this.observationConvention = other.observationConvention;
	}

	public DefaultRestClientBuilder(RestTemplate restTemplate) {
		Assert.notNull(restTemplate, "RestTemplate must not be null");

		this.uriBuilderFactory = getUriBuilderFactory(restTemplate);
		this.statusHandlers = new ArrayList<>();
		this.statusHandlers.add(StatusHandler.fromErrorHandler(restTemplate.getErrorHandler()));

		this.requestFactory = getRequestFactory(restTemplate);
		this.messageConverters = new ArrayList<>(restTemplate.getMessageConverters());

		if (!CollectionUtils.isEmpty(restTemplate.getInterceptors())) {
			this.interceptors = new ArrayList<>(restTemplate.getInterceptors());
		}
		if (!CollectionUtils.isEmpty(restTemplate.getClientHttpRequestInitializers())) {
			this.initializers = new ArrayList<>(restTemplate.getClientHttpRequestInitializers());
		}
		this.observationRegistry = restTemplate.getObservationRegistry();
		this.observationConvention = restTemplate.getObservationConvention();
	}

	private static @Nullable UriBuilderFactory getUriBuilderFactory(RestTemplate restTemplate) {
		UriTemplateHandler uriTemplateHandler = restTemplate.getUriTemplateHandler();
		if (uriTemplateHandler instanceof DefaultUriBuilderFactory builderFactory) {
			// only reuse the DefaultUriBuilderFactory if it has been customized
			if (hasRestTemplateDefaults(builderFactory)) {
				return null;
			}
			else {
				return builderFactory;
			}
		}
		else if (uriTemplateHandler instanceof UriBuilderFactory builderFactory) {
			return builderFactory;
		}
		else {
			return null;
		}
	}


	/**
	 * Indicate whether this {@code DefaultUriBuilderFactory} uses the default
	 * {@link org.springframework.web.client.RestTemplate RestTemplate} settings.
	 */
	private static boolean hasRestTemplateDefaults(DefaultUriBuilderFactory factory) {
		// see RestTemplate::initUriTemplateHandler
		return (!factory.hasBaseUri() &&
				factory.getEncodingMode() == DefaultUriBuilderFactory.EncodingMode.URI_COMPONENT &&
				CollectionUtils.isEmpty(factory.getDefaultUriVariables()) &&
				factory.shouldParsePath());
	}

	private static ClientHttpRequestFactory getRequestFactory(RestTemplate restTemplate) {
		ClientHttpRequestFactory requestFactory = restTemplate.getRequestFactory();
		if (requestFactory instanceof InterceptingClientHttpRequestFactory interceptingClientHttpRequestFactory) {
			return interceptingClientHttpRequestFactory.getDelegate();
		}
		else {
			return requestFactory;
		}
	}


	@Override
	public RestClient.Builder baseUrl(String baseUrl) {
		this.baseUrl = baseUrl;
		return this;
	}

	@Override
	public RestClient.Builder baseUrl(URI baseUrl) {
		this.baseUrl = baseUrl.toString();
		return this;
	}

	@Override
	public RestClient.Builder defaultUriVariables(Map<String, ?> defaultUriVariables) {
		this.defaultUriVariables = defaultUriVariables;
		return this;
	}

	@Override
	public RestClient.Builder uriBuilderFactory(UriBuilderFactory uriBuilderFactory) {
		this.uriBuilderFactory = uriBuilderFactory;
		return this;
	}

	@Override
	public RestClient.Builder defaultHeader(String header, String... values) {
		initHeaders().put(header, Arrays.asList(values));
		return this;
	}

	@Override
	public RestClient.Builder defaultHeaders(Consumer<HttpHeaders> headersConsumer) {
		headersConsumer.accept(initHeaders());
		return this;
	}

	private HttpHeaders initHeaders() {
		if (this.defaultHeaders == null) {
			this.defaultHeaders = new HttpHeaders();
		}
		return this.defaultHeaders;
	}

	@Override
	public RestClient.Builder defaultCookie(String cookie, String... values) {
		initCookies().addAll(cookie, Arrays.asList(values));
		return this;
	}

	@Override
	public RestClient.Builder defaultCookies(Consumer<MultiValueMap<String, String>> cookiesConsumer) {
		cookiesConsumer.accept(initCookies());
		return this;
	}

	private MultiValueMap<String, String> initCookies() {
		if (this.defaultCookies == null) {
			this.defaultCookies = new LinkedMultiValueMap<>(3);
		}
		return this.defaultCookies;
	}

	@Override
	public RestClient.Builder defaultRequest(Consumer<RestClient.RequestHeadersSpec<?>> defaultRequest) {
		this.defaultRequest = this.defaultRequest != null ?
				this.defaultRequest.andThen(defaultRequest) : defaultRequest;
		return this;
	}

	@Override
	public RestClient.Builder defaultStatusHandler(Predicate<HttpStatusCode> statusPredicate, RestClient.ResponseSpec.ErrorHandler errorHandler) {
		return defaultStatusHandlerInternal(StatusHandler.of(statusPredicate, errorHandler));
	}

	@Override
	public RestClient.Builder defaultStatusHandler(ResponseErrorHandler errorHandler) {
		return defaultStatusHandlerInternal(StatusHandler.fromErrorHandler(errorHandler));
	}

	private RestClient.Builder defaultStatusHandlerInternal(StatusHandler statusHandler) {
		if (this.statusHandlers == null) {
			this.statusHandlers = new ArrayList<>();
		}
		this.statusHandlers.add(statusHandler);
		return this;
	}

	@Override
	public RestClient.Builder requestInterceptor(ClientHttpRequestInterceptor interceptor) {
		Assert.notNull(interceptor, "Interceptor must not be null");
		initInterceptors().add(interceptor);
		return this;
	}

	@Override
	public RestClient.Builder requestInterceptors(Consumer<List<ClientHttpRequestInterceptor>> interceptorsConsumer) {
		interceptorsConsumer.accept(initInterceptors());
		return this;
	}

	private List<ClientHttpRequestInterceptor> initInterceptors() {
		if (this.interceptors == null) {
			this.interceptors = new ArrayList<>();
		}
		return this.interceptors;
	}

	@Override
	public RestClient.Builder requestInitializer(ClientHttpRequestInitializer initializer) {
		Assert.notNull(initializer, "Initializer must not be null");
		initInitializers().add(initializer);
		return this;
	}

	@Override
	public RestClient.Builder requestInitializers(Consumer<List<ClientHttpRequestInitializer>> initializersConsumer) {
		initializersConsumer.accept(initInitializers());
		return this;
	}

	private List<ClientHttpRequestInitializer> initInitializers() {
		if (this.initializers == null) {
			this.initializers = new ArrayList<>();
		}
		return this.initializers;
	}


	@Override
	public RestClient.Builder requestFactory(ClientHttpRequestFactory requestFactory) {
		this.requestFactory = requestFactory;
		return this;
	}

	@Override
	public RestClient.Builder messageConverters(Consumer<List<HttpMessageConverter<?>>> configurer) {
		configurer.accept(initMessageConverters());
		validateConverters(this.messageConverters);
		return this;
	}

	@Override
	public RestClient.Builder messageConverters(List<HttpMessageConverter<?>> messageConverters) {
		validateConverters(messageConverters);
		this.messageConverters = Collections.unmodifiableList(messageConverters);
		return this;
	}

	@Override
	public RestClient.Builder observationRegistry(ObservationRegistry observationRegistry) {
		Assert.notNull(observationRegistry, "observationRegistry must not be null");
		this.observationRegistry = observationRegistry;
		return this;
	}

	@Override
	public RestClient.Builder observationConvention(ClientRequestObservationConvention observationConvention) {
		this.observationConvention = observationConvention;
		return this;
	}

	@Override
	public RestClient.Builder apply(Consumer<RestClient.Builder> builderConsumer) {
		builderConsumer.accept(this);
		return this;
	}

	private List<HttpMessageConverter<?>> initMessageConverters() {
		if (this.messageConverters == null) {
			this.messageConverters = new ArrayList<>();
			this.messageConverters.add(new ByteArrayHttpMessageConverter());
			this.messageConverters.add(new StringHttpMessageConverter());
			this.messageConverters.add(new ResourceHttpMessageConverter(false));
			this.messageConverters.add(new AllEncompassingFormHttpMessageConverter());

			if (kotlinSerializationJsonPresent) {
				this.messageConverters.add(new KotlinSerializationJsonHttpMessageConverter());
			}
			if (jackson2Present) {
				this.messageConverters.add(new MappingJackson2HttpMessageConverter());
			}
			else if (gsonPresent) {
				this.messageConverters.add(new GsonHttpMessageConverter());
			}
			else if (jsonbPresent) {
				this.messageConverters.add(new JsonbHttpMessageConverter());
			}
			if (jackson2SmilePresent) {
				this.messageConverters.add(new MappingJackson2SmileHttpMessageConverter());
			}
			if (jackson2CborPresent) {
				this.messageConverters.add(new MappingJackson2CborHttpMessageConverter());
			}
			if (jackson2YamlPresent) {
				this.messageConverters.add(new MappingJackson2YamlHttpMessageConverter());
			}
		}
		return this.messageConverters;
	}

	private void validateConverters(@Nullable List<HttpMessageConverter<?>> messageConverters) {
		Assert.notEmpty(messageConverters, "At least one HttpMessageConverter is required");
		Assert.noNullElements(messageConverters, "The HttpMessageConverter list must not contain null elements");
	}


	@Override
	public RestClient.Builder clone() {
		return new DefaultRestClientBuilder(this);
	}

	@Override
	public RestClient build() {
		ClientHttpRequestFactory requestFactory = initRequestFactory();
		UriBuilderFactory uriBuilderFactory = initUriBuilderFactory();

		HttpHeaders defaultHeaders = copyDefaultHeaders();
		MultiValueMap<String, String> defaultCookies = copyDefaultCookies();

		List<HttpMessageConverter<?>> converters =
				(this.messageConverters != null ? this.messageConverters : initMessageConverters());

		return new DefaultRestClient(
				requestFactory, this.interceptors, this.initializers,
				uriBuilderFactory, defaultHeaders, defaultCookies,
				this.defaultRequest,
				this.statusHandlers,
				converters,
				this.observationRegistry, this.observationConvention,
				new DefaultRestClientBuilder(this));
	}

	private ClientHttpRequestFactory initRequestFactory() {
		if (this.requestFactory != null) {
			return this.requestFactory;
		}
		else if (httpComponentsClientPresent) {
			return new HttpComponentsClientHttpRequestFactory();
		}
		else if (jettyClientPresent) {
			return new JettyClientHttpRequestFactory();
		}
		else if (reactorNettyClientPresent) {
			return new ReactorClientHttpRequestFactory();
		}
		else if (jdkClientPresent) {
			// java.net.http module might not be loaded, so we can't default to the JDK HttpClient
			return new JdkClientHttpRequestFactory();
		}
		else {
			return new SimpleClientHttpRequestFactory();
		}
	}

	private UriBuilderFactory initUriBuilderFactory() {
		if (this.uriBuilderFactory != null) {
			return this.uriBuilderFactory;
		}
		DefaultUriBuilderFactory factory = (this.baseUrl != null ?
				new DefaultUriBuilderFactory(this.baseUrl) : new DefaultUriBuilderFactory());
		factory.setDefaultUriVariables(this.defaultUriVariables);
		return factory;
	}

<<<<<<< HEAD
	@Nullable
	private HttpHeaders copyDefaultHeaders() {
=======
	private @Nullable HttpHeaders copyDefaultHeaders() {
>>>>>>> bf06d748
		if (this.defaultHeaders == null) {
			return null;
		}
		HttpHeaders copy = new HttpHeaders();
		this.defaultHeaders.forEach((key, values) -> copy.put(key, new ArrayList<>(values)));
		return HttpHeaders.readOnlyHttpHeaders(copy);
	}

<<<<<<< HEAD
	@Nullable
	private MultiValueMap<String, String> copyDefaultCookies() {
=======
	private @Nullable MultiValueMap<String, String> copyDefaultCookies() {
>>>>>>> bf06d748
		if (this.defaultCookies == null) {
			return null;
		}
		MultiValueMap<String, String> copy = new LinkedMultiValueMap<>(this.defaultCookies.size());
		this.defaultCookies.forEach((key, values) -> copy.put(key, new ArrayList<>(values)));
		return CollectionUtils.unmodifiableMultiValueMap(copy);
	}

}<|MERGE_RESOLUTION|>--- conflicted
+++ resolved
@@ -53,10 +53,6 @@
 import org.springframework.http.converter.smile.MappingJackson2SmileHttpMessageConverter;
 import org.springframework.http.converter.support.AllEncompassingFormHttpMessageConverter;
 import org.springframework.http.converter.yaml.MappingJackson2YamlHttpMessageConverter;
-<<<<<<< HEAD
-import org.springframework.lang.Nullable;
-=======
->>>>>>> bf06d748
 import org.springframework.util.Assert;
 import org.springframework.util.ClassUtils;
 import org.springframework.util.CollectionUtils;
@@ -131,15 +127,7 @@
 
 	private @Nullable MultiValueMap<String, String> defaultCookies;
 
-<<<<<<< HEAD
-	@Nullable
-	private MultiValueMap<String, String> defaultCookies;
-
-	@Nullable
-	private Consumer<RestClient.RequestHeadersSpec<?>> defaultRequest;
-=======
 	private @Nullable Consumer<RestClient.RequestHeadersSpec<?>> defaultRequest;
->>>>>>> bf06d748
 
 	private @Nullable List<StatusHandler> statusHandlers;
 
@@ -516,12 +504,7 @@
 		return factory;
 	}
 
-<<<<<<< HEAD
-	@Nullable
-	private HttpHeaders copyDefaultHeaders() {
-=======
 	private @Nullable HttpHeaders copyDefaultHeaders() {
->>>>>>> bf06d748
 		if (this.defaultHeaders == null) {
 			return null;
 		}
@@ -530,12 +513,7 @@
 		return HttpHeaders.readOnlyHttpHeaders(copy);
 	}
 
-<<<<<<< HEAD
-	@Nullable
-	private MultiValueMap<String, String> copyDefaultCookies() {
-=======
 	private @Nullable MultiValueMap<String, String> copyDefaultCookies() {
->>>>>>> bf06d748
 		if (this.defaultCookies == null) {
 			return null;
 		}
