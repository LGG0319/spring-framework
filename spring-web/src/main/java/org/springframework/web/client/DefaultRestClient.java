/*
 * Copyright 2002-2024 the original author or authors.
 *
 * Licensed under the Apache License, Version 2.0 (the "License");
 * you may not use this file except in compliance with the License.
 * You may obtain a copy of the License at
 *
 *      https://www.apache.org/licenses/LICENSE-2.0
 *
 * Unless required by applicable law or agreed to in writing, software
 * distributed under the License is distributed on an "AS IS" BASIS,
 * WITHOUT WARRANTIES OR CONDITIONS OF ANY KIND, either express or implied.
 * See the License for the specific language governing permissions and
 * limitations under the License.
 */

package org.springframework.web.client;

import java.io.IOException;
import java.io.InputStream;
import java.io.UncheckedIOException;
import java.lang.reflect.ParameterizedType;
import java.lang.reflect.Type;
import java.net.URI;
import java.nio.charset.Charset;
import java.time.ZonedDateTime;
import java.util.ArrayList;
import java.util.Arrays;
import java.util.List;
import java.util.Map;
import java.util.concurrent.ConcurrentHashMap;
import java.util.function.Consumer;
import java.util.function.Function;
import java.util.function.Predicate;

import io.micrometer.observation.Observation;
import io.micrometer.observation.ObservationRegistry;
import org.apache.commons.logging.Log;
import org.apache.commons.logging.LogFactory;
import org.jspecify.annotations.Nullable;

import org.springframework.core.ParameterizedTypeReference;
import org.springframework.core.ResolvableType;
import org.springframework.http.HttpHeaders;
import org.springframework.http.HttpMethod;
import org.springframework.http.HttpRequest;
import org.springframework.http.HttpStatusCode;
import org.springframework.http.MediaType;
import org.springframework.http.ResponseEntity;
import org.springframework.http.StreamingHttpOutputMessage;
import org.springframework.http.client.ClientHttpRequest;
import org.springframework.http.client.ClientHttpRequestFactory;
import org.springframework.http.client.ClientHttpRequestInitializer;
import org.springframework.http.client.ClientHttpRequestInterceptor;
import org.springframework.http.client.ClientHttpResponse;
import org.springframework.http.client.InterceptingClientHttpRequestFactory;
import org.springframework.http.client.observation.ClientHttpObservationDocumentation;
import org.springframework.http.client.observation.ClientRequestObservationContext;
import org.springframework.http.client.observation.ClientRequestObservationConvention;
import org.springframework.http.client.observation.DefaultClientRequestObservationConvention;
import org.springframework.http.converter.GenericHttpMessageConverter;
import org.springframework.http.converter.HttpMessageConverter;
import org.springframework.http.converter.HttpMessageNotReadableException;
import org.springframework.http.converter.SmartHttpMessageConverter;
<<<<<<< HEAD
import org.springframework.lang.Nullable;
=======
>>>>>>> bf06d748
import org.springframework.util.Assert;
import org.springframework.util.CollectionUtils;
import org.springframework.util.LinkedMultiValueMap;
import org.springframework.util.MultiValueMap;
import org.springframework.web.util.UriBuilder;
import org.springframework.web.util.UriBuilderFactory;

/**
 * The default implementation of {@link RestClient},
 * as created by the static factory methods.
 *
 * @author Arjen Poutsma
 * @author Sebastien Deleuze
 * @since 6.1
 * @see RestClient#create()
 * @see RestClient#create(String)
 * @see RestClient#create(RestTemplate)
 */
final class DefaultRestClient implements RestClient {

	private static final Log logger = LogFactory.getLog(DefaultRestClient.class);

	private static final ClientRequestObservationConvention DEFAULT_OBSERVATION_CONVENTION = new DefaultClientRequestObservationConvention();

	private static final String URI_TEMPLATE_ATTRIBUTE = RestClient.class.getName() + ".uriTemplate";


	private final ClientHttpRequestFactory clientRequestFactory;

	private volatile @Nullable ClientHttpRequestFactory interceptingRequestFactory;

	private final @Nullable List<ClientHttpRequestInitializer> initializers;

	private final @Nullable List<ClientHttpRequestInterceptor> interceptors;

	private final UriBuilderFactory uriBuilderFactory;

	private final @Nullable HttpHeaders defaultHeaders;

	private final @Nullable MultiValueMap<String, String> defaultCookies;

<<<<<<< HEAD
	@Nullable
	private final MultiValueMap<String, String> defaultCookies;

	@Nullable
	private final Consumer<RequestHeadersSpec<?>> defaultRequest;
=======
	private final @Nullable Consumer<RequestHeadersSpec<?>> defaultRequest;
>>>>>>> bf06d748

	private final List<StatusHandler> defaultStatusHandlers;

	private final DefaultRestClientBuilder builder;

	private final List<HttpMessageConverter<?>> messageConverters;

	private final ObservationRegistry observationRegistry;

	private final @Nullable ClientRequestObservationConvention observationConvention;


	DefaultRestClient(ClientHttpRequestFactory clientRequestFactory,
			@Nullable List<ClientHttpRequestInterceptor> interceptors,
			@Nullable List<ClientHttpRequestInitializer> initializers,
			UriBuilderFactory uriBuilderFactory,
			@Nullable HttpHeaders defaultHeaders,
			@Nullable MultiValueMap<String, String> defaultCookies,
			@Nullable Consumer<RequestHeadersSpec<?>> defaultRequest,
			@Nullable List<StatusHandler> statusHandlers,
			List<HttpMessageConverter<?>> messageConverters,
			ObservationRegistry observationRegistry,
			@Nullable ClientRequestObservationConvention observationConvention,
			DefaultRestClientBuilder builder) {

		this.clientRequestFactory = clientRequestFactory;
		this.initializers = initializers;
		this.interceptors = interceptors;
		this.uriBuilderFactory = uriBuilderFactory;
		this.defaultHeaders = defaultHeaders;
		this.defaultCookies = defaultCookies;
		this.defaultRequest = defaultRequest;
		this.defaultStatusHandlers = (statusHandlers != null ? new ArrayList<>(statusHandlers) : new ArrayList<>());
		this.messageConverters = messageConverters;
		this.observationRegistry = observationRegistry;
		this.observationConvention = observationConvention;
		this.builder = builder;
	}

	@Override
	public RequestHeadersUriSpec<?> get() {
		return methodInternal(HttpMethod.GET);
	}

	@Override
	public RequestHeadersUriSpec<?> head() {
		return methodInternal(HttpMethod.HEAD);
	}

	@Override
	public RequestBodyUriSpec post() {
		return methodInternal(HttpMethod.POST);
	}

	@Override
	public RequestBodyUriSpec put() {
		return methodInternal(HttpMethod.PUT);
	}

	@Override
	public RequestBodyUriSpec patch() {
		return methodInternal(HttpMethod.PATCH);
	}

	@Override
	public RequestHeadersUriSpec<?> delete() {
		return methodInternal(HttpMethod.DELETE);
	}

	@Override
	public RequestHeadersUriSpec<?> options() {
		return methodInternal(HttpMethod.OPTIONS);
	}

	@Override
	public RequestBodyUriSpec method(HttpMethod method) {
		Assert.notNull(method, "HttpMethod must not be null");
		return methodInternal(method);
	}

	private RequestBodyUriSpec methodInternal(HttpMethod httpMethod) {
		DefaultRequestBodyUriSpec spec = new DefaultRequestBodyUriSpec(httpMethod);
		if (this.defaultRequest != null) {
			this.defaultRequest.accept(spec);
		}
		return spec;
	}

	@Override
	public Builder mutate() {
		return new DefaultRestClientBuilder(this.builder);
	}

	@SuppressWarnings({"rawtypes", "unchecked"})
<<<<<<< HEAD
	private <T> T readWithMessageConverters(
=======
	private <T> @Nullable T readWithMessageConverters(
>>>>>>> bf06d748
			ClientHttpResponse clientResponse, Runnable callback, Type bodyType, Class<T> bodyClass) {

		MediaType contentType = getContentType(clientResponse);

		try {
			callback.run();

			IntrospectingClientHttpResponse responseWrapper = new IntrospectingClientHttpResponse(clientResponse);
			if (!responseWrapper.hasMessageBody() || responseWrapper.hasEmptyMessageBody()) {
				return null;
			}

			for (HttpMessageConverter<?> messageConverter : this.messageConverters) {
				if (messageConverter instanceof GenericHttpMessageConverter genericMessageConverter) {
					if (genericMessageConverter.canRead(bodyType, null, contentType)) {
						if (logger.isDebugEnabled()) {
							logger.debug("Reading to [" + ResolvableType.forType(bodyType) + "]");
						}
						return (T) genericMessageConverter.read(bodyType, null, responseWrapper);
<<<<<<< HEAD
					}
				}
				else if (messageConverter instanceof SmartHttpMessageConverter smartMessageConverter) {
					ResolvableType resolvableType = ResolvableType.forType(bodyType);
					if (smartMessageConverter.canRead(resolvableType, contentType)) {
						if (logger.isDebugEnabled()) {
							logger.debug("Reading to [" + resolvableType + "]");
						}
						return (T) smartMessageConverter.read(resolvableType, responseWrapper, null);
					}
				}
=======
					}
				}
				else if (messageConverter instanceof SmartHttpMessageConverter smartMessageConverter) {
					ResolvableType resolvableType = ResolvableType.forType(bodyType);
					if (smartMessageConverter.canRead(resolvableType, contentType)) {
						if (logger.isDebugEnabled()) {
							logger.debug("Reading to [" + resolvableType + "]");
						}
						return (T) smartMessageConverter.read(resolvableType, responseWrapper, null);
					}
				}
>>>>>>> bf06d748
				else if (messageConverter.canRead(bodyClass, contentType)) {
					if (logger.isDebugEnabled()) {
						logger.debug("Reading to [" + bodyClass.getName() + "] as \"" + contentType + "\"");
					}
					return (T) messageConverter.read((Class)bodyClass, responseWrapper);
				}
			}

			throw new UnknownContentTypeException(bodyType, contentType,
					responseWrapper.getStatusCode(), responseWrapper.getStatusText(),
					responseWrapper.getHeaders(), RestClientUtils.getBody(responseWrapper));
		}
		catch (UncheckedIOException | IOException | HttpMessageNotReadableException exc) {
			Throwable cause;
			if (exc instanceof UncheckedIOException uncheckedIOException) {
				cause = uncheckedIOException.getCause();
			}
			else {
				cause = exc;
			}
			throw new RestClientException("Error while extracting response for type [" +
					ResolvableType.forType(bodyType) + "] and content type [" + contentType + "]", cause);
		}
	}

	private static MediaType getContentType(ClientHttpResponse clientResponse) {
		MediaType contentType = clientResponse.getHeaders().getContentType();
		if (contentType == null) {
			contentType = MediaType.APPLICATION_OCTET_STREAM;
		}
		return contentType;
	}

	@SuppressWarnings("unchecked")
	private static <T> Class<T> bodyClass(Type type) {
		if (type instanceof Class<?> clazz) {
			return (Class<T>) clazz;
		}
		if (type instanceof ParameterizedType parameterizedType &&
				parameterizedType.getRawType() instanceof Class<?> rawType) {
			return (Class<T>) rawType;
		}
		return (Class<T>) Object.class;
	}




	private class DefaultRequestBodyUriSpec implements RequestBodyUriSpec {

		private final HttpMethod httpMethod;

		private @Nullable URI uri;

		private @Nullable HttpHeaders headers;

<<<<<<< HEAD
		@Nullable
		private MultiValueMap<String, String> cookies;

		@Nullable
		private InternalBody body;

		@Nullable
		private Map<String, Object> attributes;
=======
		private @Nullable MultiValueMap<String, String> cookies;

		private @Nullable InternalBody body;
>>>>>>> bf06d748

		private @Nullable Map<String, Object> attributes;

		private @Nullable Consumer<ClientHttpRequest> httpRequestConsumer;

		public DefaultRequestBodyUriSpec(HttpMethod httpMethod) {
			this.httpMethod = httpMethod;
		}

		@Override
		public RequestBodySpec uri(String uriTemplate, Object... uriVariables) {
<<<<<<< HEAD
			attribute(URI_TEMPLATE_ATTRIBUTE, uriTemplate);
=======
			UriBuilder uriBuilder = uriBuilderFactory.uriString(uriTemplate);
			attribute(URI_TEMPLATE_ATTRIBUTE, uriBuilder.toUriString());
>>>>>>> bf06d748
			return uri(DefaultRestClient.this.uriBuilderFactory.expand(uriTemplate, uriVariables));
		}

		@Override
		public RequestBodySpec uri(String uriTemplate, Map<String, ?> uriVariables) {
<<<<<<< HEAD
			attribute(URI_TEMPLATE_ATTRIBUTE, uriTemplate);
=======
			UriBuilder uriBuilder = uriBuilderFactory.uriString(uriTemplate);
			attribute(URI_TEMPLATE_ATTRIBUTE, uriBuilder.toUriString());
>>>>>>> bf06d748
			return uri(DefaultRestClient.this.uriBuilderFactory.expand(uriTemplate, uriVariables));
		}

		@Override
		public RequestBodySpec uri(String uriTemplate, Function<UriBuilder, URI> uriFunction) {
<<<<<<< HEAD
			attribute(URI_TEMPLATE_ATTRIBUTE, uriTemplate);
=======
			UriBuilder uriBuilder = uriBuilderFactory.uriString(uriTemplate);
			attribute(URI_TEMPLATE_ATTRIBUTE, uriBuilder.toUriString());
>>>>>>> bf06d748
			return uri(uriFunction.apply(DefaultRestClient.this.uriBuilderFactory.uriString(uriTemplate)));
		}

		@Override
		public RequestBodySpec uri(Function<UriBuilder, URI> uriFunction) {
			return uri(uriFunction.apply(DefaultRestClient.this.uriBuilderFactory.builder()));
		}

		@Override
		public RequestBodySpec uri(URI uri) {
			if (uri.isAbsolute()) {
				this.uri = uri;
			}
			else {
				URI baseUri = DefaultRestClient.this.uriBuilderFactory.expand("");
				this.uri = baseUri.resolve(uri);
			}
			return this;
		}

		private HttpHeaders getHeaders() {
			if (this.headers == null) {
				this.headers = new HttpHeaders();
			}
			return this.headers;
		}

		private MultiValueMap<String, String> getCookies() {
			if (this.cookies == null) {
				this.cookies = new LinkedMultiValueMap<>(3);
			}
			return this.cookies;
		}

		@Override
		public DefaultRequestBodyUriSpec header(String headerName, String... headerValues) {
			for (String headerValue : headerValues) {
				getHeaders().add(headerName, headerValue);
			}
			return this;
		}

		@Override
		public DefaultRequestBodyUriSpec headers(Consumer<HttpHeaders> headersConsumer) {
			headersConsumer.accept(getHeaders());
			return this;
		}

		@Override
		public DefaultRequestBodyUriSpec accept(MediaType... acceptableMediaTypes) {
			getHeaders().setAccept(Arrays.asList(acceptableMediaTypes));
			return this;
		}

		@Override
		public DefaultRequestBodyUriSpec acceptCharset(Charset... acceptableCharsets) {
			getHeaders().setAcceptCharset(Arrays.asList(acceptableCharsets));
			return this;
		}

		@Override
		public DefaultRequestBodyUriSpec cookie(String name, String value) {
			getCookies().add(name, value);
			return this;
		}

		@Override
		public DefaultRequestBodyUriSpec cookies(Consumer<MultiValueMap<String, String>> cookiesConsumer) {
			cookiesConsumer.accept(getCookies());
			return this;
		}

		@Override
		public DefaultRequestBodyUriSpec contentType(MediaType contentType) {
			getHeaders().setContentType(contentType);
			return this;
		}

		@Override
		public DefaultRequestBodyUriSpec contentLength(long contentLength) {
			getHeaders().setContentLength(contentLength);
			return this;
		}

		@Override
		public DefaultRequestBodyUriSpec ifModifiedSince(ZonedDateTime ifModifiedSince) {
			getHeaders().setIfModifiedSince(ifModifiedSince);
			return this;
		}

		@Override
		public DefaultRequestBodyUriSpec ifNoneMatch(String... ifNoneMatches) {
			getHeaders().setIfNoneMatch(Arrays.asList(ifNoneMatches));
			return this;
		}

		@Override
		public RequestBodySpec attribute(String name, Object value) {
			getAttributes().put(name, value);
			return this;
		}

		@Override
		public RequestBodySpec attributes(Consumer<Map<String, Object>> attributesConsumer) {
			attributesConsumer.accept(getAttributes());
			return this;
		}

		private Map<String, Object> getAttributes() {
			Map<String, Object> attributes = this.attributes;
			if (attributes == null) {
				attributes = new ConcurrentHashMap<>(4);
				this.attributes = attributes;
			}
			return attributes;
		}

		@Override
		public RequestBodySpec httpRequest(Consumer<ClientHttpRequest> requestConsumer) {
			this.httpRequestConsumer = (this.httpRequestConsumer != null ?
					this.httpRequestConsumer.andThen(requestConsumer) : requestConsumer);
			return this;
		}

		@Override
		public RequestBodySpec body(Object body) {
			this.body = clientHttpRequest -> writeWithMessageConverters(body, body.getClass(), clientHttpRequest);
			return this;
		}

		@Override
		public <T> RequestBodySpec body(T body, ParameterizedTypeReference<T> bodyType) {
			this.body = clientHttpRequest -> writeWithMessageConverters(body, bodyType.getType(), clientHttpRequest);
			return this;
		}

		@Override
		public RequestBodySpec body(StreamingHttpOutputMessage.Body body) {
			this.body = request -> body.writeTo(request.getBody());
			return this;
		}

		@SuppressWarnings({"rawtypes", "unchecked"})
		private void writeWithMessageConverters(Object body, Type bodyType, ClientHttpRequest clientRequest)
				throws IOException {

			MediaType contentType = clientRequest.getHeaders().getContentType();
			Class<?> bodyClass = body.getClass();

			for (HttpMessageConverter messageConverter : DefaultRestClient.this.messageConverters) {
				if (messageConverter instanceof GenericHttpMessageConverter genericMessageConverter) {
					if (genericMessageConverter.canWrite(bodyType, bodyClass, contentType)) {
						logBody(body, contentType, genericMessageConverter);
						genericMessageConverter.write(body, bodyType, contentType, clientRequest);
						return;
					}
				}
				else if (messageConverter instanceof SmartHttpMessageConverter smartMessageConverter) {
					ResolvableType resolvableType = ResolvableType.forType(bodyType);
					if (smartMessageConverter.canWrite(resolvableType, bodyClass, contentType)) {
						logBody(body, contentType, smartMessageConverter);
						smartMessageConverter.write(body, resolvableType, contentType, clientRequest, null);
						return;
					}
				}
				else if (messageConverter.canWrite(bodyClass, contentType)) {
					logBody(body, contentType, messageConverter);
					messageConverter.write(body, contentType, clientRequest);
					return;
				}
			}
			String message = "No HttpMessageConverter for " + bodyClass.getName();
			if (contentType != null) {
				message += " and content type \"" + contentType + "\"";
			}
			throw new RestClientException(message);
		}

		private void logBody(Object body, @Nullable MediaType mediaType, HttpMessageConverter<?> converter) {
			if (logger.isDebugEnabled()) {
				StringBuilder msg = new StringBuilder("Writing [");
				msg.append(body);
				msg.append("] ");
				if (mediaType != null) {
					msg.append("as \"");
					msg.append(mediaType);
					msg.append("\" ");
				}
				msg.append("with ");
				msg.append(converter.getClass().getName());
				logger.debug(msg.toString());
			}
		}


		@Override
		public ResponseSpec retrieve() {
			return new DefaultResponseSpec(this);
		}

		@Override
		public <T> @Nullable T exchange(ExchangeFunction<T> exchangeFunction, boolean close) {
			return exchangeInternal(exchangeFunction, close);
		}

		private <T> @Nullable T exchangeInternal(ExchangeFunction<T> exchangeFunction, boolean close) {
			Assert.notNull(exchangeFunction, "ExchangeFunction must not be null");

			ClientHttpResponse clientResponse = null;
			Observation observation = null;
			Observation.Scope observationScope = null;
			URI uri = null;
			try {
				uri = initUri();
				String serializedCookies = serializeCookies();
				if (serializedCookies != null) {
					getHeaders().set(HttpHeaders.COOKIE, serializedCookies);
				}
				HttpHeaders headers = initHeaders();

				ClientHttpRequest clientRequest = createRequest(uri);
				if (headers != null) {
					clientRequest.getHeaders().addAll(headers);
				}
				Map<String, Object> attributes = getAttributes();
				clientRequest.getAttributes().putAll(attributes);
				ClientRequestObservationContext observationContext = new ClientRequestObservationContext(clientRequest);
				observationContext.setUriTemplate((String) attributes.get(URI_TEMPLATE_ATTRIBUTE));
				observation = ClientHttpObservationDocumentation.HTTP_CLIENT_EXCHANGES.observation(observationConvention,
						DEFAULT_OBSERVATION_CONVENTION, () -> observationContext, observationRegistry).start();
				observationScope = observation.openScope();
				if (this.body != null) {
					this.body.writeTo(clientRequest);
				}
				if (this.httpRequestConsumer != null) {
					this.httpRequestConsumer.accept(clientRequest);
				}
				clientResponse = clientRequest.execute();
				observationContext.setResponse(clientResponse);
				ConvertibleClientHttpResponse convertibleWrapper = new DefaultConvertibleClientHttpResponse(clientResponse);
				return exchangeFunction.exchange(clientRequest, convertibleWrapper);
			}
			catch (IOException ex) {
				ResourceAccessException resourceAccessException = createResourceAccessException(uri, this.httpMethod, ex);
				if (observation != null) {
					observation.error(resourceAccessException);
				}
				throw resourceAccessException;
			}
			catch (Throwable error) {
				if (observation != null) {
					observation.error(error);
				}
				throw error;
			}
			finally {
				if (observationScope != null) {
					observationScope.close();
				}
				if (observation != null) {
					observation.stop();
				}
				if (close && clientResponse != null) {
					clientResponse.close();
				}
			}
		}

		private URI initUri() {
			return (this.uri != null ? this.uri : DefaultRestClient.this.uriBuilderFactory.expand(""));
		}

<<<<<<< HEAD
		@Nullable
		private String serializeCookies() {
=======
		private @Nullable String serializeCookies() {
>>>>>>> bf06d748
			MultiValueMap<String, String> map;
			MultiValueMap<String, String> defaultCookies = DefaultRestClient.this.defaultCookies;
			if (CollectionUtils.isEmpty(this.cookies)) {
				map = defaultCookies;
			}
			else if (CollectionUtils.isEmpty(defaultCookies)) {
				map = this.cookies;
			}
			else {
				map = new LinkedMultiValueMap<>(defaultCookies.size() + this.cookies.size());
				map.putAll(defaultCookies);
				map.putAll(this.cookies);
			}
			return (!CollectionUtils.isEmpty(map) ? serializeCookies(map) : null);
		}

		private static String serializeCookies(MultiValueMap<String, String> map) {
			boolean first = true;
			StringBuilder sb = new StringBuilder();
			for (Map.Entry<String, List<String>> entry : map.entrySet()) {
				for (String value : entry.getValue()) {
					if (!first) {
						sb.append("; ");
					}
					else {
						first = false;
					}
					sb.append(entry.getKey()).append("=").append(value);
				}
			}
			return sb.toString();
		}

<<<<<<< HEAD
		@Nullable
		private HttpHeaders initHeaders() {
=======
		private @Nullable HttpHeaders initHeaders() {
>>>>>>> bf06d748
			HttpHeaders defaultHeaders = DefaultRestClient.this.defaultHeaders;
			if (CollectionUtils.isEmpty(this.headers)) {
				return defaultHeaders;
			}
			else if (CollectionUtils.isEmpty(defaultHeaders)) {
				return this.headers;
			}
			else {
				HttpHeaders result = new HttpHeaders();
				result.putAll(defaultHeaders);
				result.putAll(this.headers);
				return result;
			}
		}

		private ClientHttpRequest createRequest(URI uri) throws IOException {
			ClientHttpRequestFactory factory;
			if (DefaultRestClient.this.interceptors != null) {
				factory = DefaultRestClient.this.interceptingRequestFactory;
				if (factory == null) {
					factory = new InterceptingClientHttpRequestFactory(
							DefaultRestClient.this.clientRequestFactory, DefaultRestClient.this.interceptors);
					DefaultRestClient.this.interceptingRequestFactory = factory;
				}
			}
			else {
				factory = DefaultRestClient.this.clientRequestFactory;
			}
			ClientHttpRequest request = factory.createRequest(uri, this.httpMethod);
			if (DefaultRestClient.this.initializers != null) {
				DefaultRestClient.this.initializers.forEach(initializer -> initializer.initialize(request));
			}
			return request;
		}

		private static ResourceAccessException createResourceAccessException(URI url, HttpMethod method, IOException ex) {
			StringBuilder msg = new StringBuilder("I/O error on ");
			msg.append(method.name());
			msg.append(" request for \"");
			String urlString = url.toString();
			int idx = urlString.indexOf('?');
			if (idx != -1) {
				msg.append(urlString, 0, idx);
			}
			else {
				msg.append(urlString);
			}
			msg.append("\": ");
			msg.append(ex.getMessage());
			return new ResourceAccessException(msg.toString(), ex);
		}


		@FunctionalInterface
		private interface InternalBody {

			void writeTo(ClientHttpRequest request) throws IOException;
		}
	}


	private class DefaultResponseSpec implements ResponseSpec {

		private final RequestHeadersSpec<?> requestHeadersSpec;

		private final List<StatusHandler> statusHandlers = new ArrayList<>(1);

		private final int defaultStatusHandlerCount;

		DefaultResponseSpec(RequestHeadersSpec<?> requestHeadersSpec) {
			this.requestHeadersSpec = requestHeadersSpec;
			this.statusHandlers.addAll(DefaultRestClient.this.defaultStatusHandlers);
			this.statusHandlers.add(StatusHandler.defaultHandler(DefaultRestClient.this.messageConverters));
			this.defaultStatusHandlerCount = this.statusHandlers.size();
		}

		@Override
		public ResponseSpec onStatus(Predicate<HttpStatusCode> statusPredicate, ErrorHandler errorHandler) {
			Assert.notNull(statusPredicate, "StatusPredicate must not be null");
			Assert.notNull(errorHandler, "ErrorHandler must not be null");

			return onStatusInternal(StatusHandler.of(statusPredicate, errorHandler));
		}

		@Override
		public ResponseSpec onStatus(ResponseErrorHandler errorHandler) {
			Assert.notNull(errorHandler, "ResponseErrorHandler must not be null");

			return onStatusInternal(StatusHandler.fromErrorHandler(errorHandler));
		}

		private ResponseSpec onStatusInternal(StatusHandler statusHandler) {
			Assert.notNull(statusHandler, "StatusHandler must not be null");

			int index = this.statusHandlers.size() - this.defaultStatusHandlerCount;  // Default handlers always last
			this.statusHandlers.add(index, statusHandler);
			return this;
		}

		@Override
<<<<<<< HEAD
		@Nullable
		public <T> T body(Class<T> bodyType) {
=======
		public <T> @Nullable T body(Class<T> bodyType) {
>>>>>>> bf06d748
			return executeAndExtract((request, response) -> readBody(request, response, bodyType, bodyType));
		}

		@Override
		public <T> @Nullable T body(ParameterizedTypeReference<T> bodyType) {
			Type type = bodyType.getType();
			Class<T> bodyClass = bodyClass(type);
			return executeAndExtract((request, response) -> readBody(request, response, type, bodyClass));
		}

		@Override
		public <T> ResponseEntity<T> toEntity(Class<T> bodyType) {
			return toEntityInternal(bodyType, bodyType);
		}

		@Override
		public <T> ResponseEntity<T> toEntity(ParameterizedTypeReference<T> bodyType) {
			Type type = bodyType.getType();
			Class<T> bodyClass = bodyClass(type);
			return toEntityInternal(type, bodyClass);
		}

		private <T> ResponseEntity<T> toEntityInternal(Type bodyType, Class<T> bodyClass) {
			ResponseEntity<T> entity = executeAndExtract((request, response) -> {
				T body = readBody(request, response, bodyType, bodyClass);
				try {
					return ResponseEntity.status(response.getStatusCode())
							.headers(response.getHeaders())
							.body(body);
				}
				catch (IOException ex) {
					throw new ResourceAccessException(
							"Could not retrieve response status code: " + ex.getMessage(), ex);
				}
			});
			Assert.state(entity != null, "No ResponseEntity");
			return entity;
		}

		@Override
		public ResponseEntity<Void> toBodilessEntity() {
			ResponseEntity<Void> entity = executeAndExtract((request, response) -> {
				try (response) {
					applyStatusHandlers(request, response);
					return ResponseEntity.status(response.getStatusCode())
							.headers(response.getHeaders())
							.build();
				}
				catch (UncheckedIOException ex) {
					throw new ResourceAccessException(
							"Could not retrieve response status code: " + ex.getMessage(), ex.getCause());
				}
				catch (IOException ex) {
					throw new ResourceAccessException(
							"Could not retrieve response status code: " + ex.getMessage(), ex);
				}
			});
			Assert.state(entity != null, "No ResponseEntity");
			return entity;
		}

<<<<<<< HEAD
		@Nullable
		public <T> T executeAndExtract(RequestHeadersSpec.ExchangeFunction<T> exchangeFunction) {
			return this.requestHeadersSpec.exchange(exchangeFunction);
		}

		@Nullable
		private <T> T readBody(HttpRequest request, ClientHttpResponse response, Type bodyType, Class<T> bodyClass) {
=======
		public <T> @Nullable T executeAndExtract(RequestHeadersSpec.ExchangeFunction<T> exchangeFunction) {
			return this.requestHeadersSpec.exchange(exchangeFunction);
		}

		private <T> @Nullable T readBody(HttpRequest request, ClientHttpResponse response, Type bodyType, Class<T> bodyClass) {
>>>>>>> bf06d748
			return DefaultRestClient.this.readWithMessageConverters(
					response, () -> applyStatusHandlers(request, response), bodyType, bodyClass);

		}

		private void applyStatusHandlers(HttpRequest request, ClientHttpResponse response) {
			try {
				if (response instanceof DefaultConvertibleClientHttpResponse convertibleResponse) {
					response = convertibleResponse.delegate;
				}
				for (StatusHandler handler : this.statusHandlers) {
					if (handler.test(response)) {
						handler.handle(request, response);
						return;
					}
				}
			}
			catch (IOException ex) {
				throw new UncheckedIOException(ex);
			}
		}

	}


	private class DefaultConvertibleClientHttpResponse implements RequestHeadersSpec.ConvertibleClientHttpResponse {

		private final ClientHttpResponse delegate;

		public DefaultConvertibleClientHttpResponse(ClientHttpResponse delegate) {
			this.delegate = delegate;
		}

<<<<<<< HEAD
		@Nullable
		@Override
		public <T> T bodyTo(Class<T> bodyType) {
=======
		@Override
		public <T> @Nullable T bodyTo(Class<T> bodyType) {
>>>>>>> bf06d748
			return readWithMessageConverters(this.delegate, () -> {} , bodyType, bodyType);
		}

		@Override
		public <T> @Nullable T bodyTo(ParameterizedTypeReference<T> bodyType) {
			Type type = bodyType.getType();
			Class<T> bodyClass = bodyClass(type);
			return readWithMessageConverters(this.delegate, () -> {}, type, bodyClass);
		}

		@Override
		public InputStream getBody() throws IOException {
			return this.delegate.getBody();
		}

		@Override
		public HttpHeaders getHeaders() {
			return this.delegate.getHeaders();
		}

		@Override
		public HttpStatusCode getStatusCode() throws IOException {
			return this.delegate.getStatusCode();
		}

		@Override
		public String getStatusText() throws IOException {
			return this.delegate.getStatusText();
		}

		@Override
		public void close() {
			this.delegate.close();
		}

	}


}<|MERGE_RESOLUTION|>--- conflicted
+++ resolved
@@ -62,10 +62,6 @@
 import org.springframework.http.converter.HttpMessageConverter;
 import org.springframework.http.converter.HttpMessageNotReadableException;
 import org.springframework.http.converter.SmartHttpMessageConverter;
-<<<<<<< HEAD
-import org.springframework.lang.Nullable;
-=======
->>>>>>> bf06d748
 import org.springframework.util.Assert;
 import org.springframework.util.CollectionUtils;
 import org.springframework.util.LinkedMultiValueMap;
@@ -107,15 +103,7 @@
 
 	private final @Nullable MultiValueMap<String, String> defaultCookies;
 
-<<<<<<< HEAD
-	@Nullable
-	private final MultiValueMap<String, String> defaultCookies;
-
-	@Nullable
-	private final Consumer<RequestHeadersSpec<?>> defaultRequest;
-=======
 	private final @Nullable Consumer<RequestHeadersSpec<?>> defaultRequest;
->>>>>>> bf06d748
 
 	private final List<StatusHandler> defaultStatusHandlers;
 
@@ -210,11 +198,7 @@
 	}
 
 	@SuppressWarnings({"rawtypes", "unchecked"})
-<<<<<<< HEAD
-	private <T> T readWithMessageConverters(
-=======
 	private <T> @Nullable T readWithMessageConverters(
->>>>>>> bf06d748
 			ClientHttpResponse clientResponse, Runnable callback, Type bodyType, Class<T> bodyClass) {
 
 		MediaType contentType = getContentType(clientResponse);
@@ -234,7 +218,6 @@
 							logger.debug("Reading to [" + ResolvableType.forType(bodyType) + "]");
 						}
 						return (T) genericMessageConverter.read(bodyType, null, responseWrapper);
-<<<<<<< HEAD
 					}
 				}
 				else if (messageConverter instanceof SmartHttpMessageConverter smartMessageConverter) {
@@ -246,19 +229,6 @@
 						return (T) smartMessageConverter.read(resolvableType, responseWrapper, null);
 					}
 				}
-=======
-					}
-				}
-				else if (messageConverter instanceof SmartHttpMessageConverter smartMessageConverter) {
-					ResolvableType resolvableType = ResolvableType.forType(bodyType);
-					if (smartMessageConverter.canRead(resolvableType, contentType)) {
-						if (logger.isDebugEnabled()) {
-							logger.debug("Reading to [" + resolvableType + "]");
-						}
-						return (T) smartMessageConverter.read(resolvableType, responseWrapper, null);
-					}
-				}
->>>>>>> bf06d748
 				else if (messageConverter.canRead(bodyClass, contentType)) {
 					if (logger.isDebugEnabled()) {
 						logger.debug("Reading to [" + bodyClass.getName() + "] as \"" + contentType + "\"");
@@ -315,20 +285,9 @@
 
 		private @Nullable HttpHeaders headers;
 
-<<<<<<< HEAD
-		@Nullable
-		private MultiValueMap<String, String> cookies;
-
-		@Nullable
-		private InternalBody body;
-
-		@Nullable
-		private Map<String, Object> attributes;
-=======
 		private @Nullable MultiValueMap<String, String> cookies;
 
 		private @Nullable InternalBody body;
->>>>>>> bf06d748
 
 		private @Nullable Map<String, Object> attributes;
 
@@ -340,34 +299,22 @@
 
 		@Override
 		public RequestBodySpec uri(String uriTemplate, Object... uriVariables) {
-<<<<<<< HEAD
-			attribute(URI_TEMPLATE_ATTRIBUTE, uriTemplate);
-=======
 			UriBuilder uriBuilder = uriBuilderFactory.uriString(uriTemplate);
 			attribute(URI_TEMPLATE_ATTRIBUTE, uriBuilder.toUriString());
->>>>>>> bf06d748
 			return uri(DefaultRestClient.this.uriBuilderFactory.expand(uriTemplate, uriVariables));
 		}
 
 		@Override
 		public RequestBodySpec uri(String uriTemplate, Map<String, ?> uriVariables) {
-<<<<<<< HEAD
-			attribute(URI_TEMPLATE_ATTRIBUTE, uriTemplate);
-=======
 			UriBuilder uriBuilder = uriBuilderFactory.uriString(uriTemplate);
 			attribute(URI_TEMPLATE_ATTRIBUTE, uriBuilder.toUriString());
->>>>>>> bf06d748
 			return uri(DefaultRestClient.this.uriBuilderFactory.expand(uriTemplate, uriVariables));
 		}
 
 		@Override
 		public RequestBodySpec uri(String uriTemplate, Function<UriBuilder, URI> uriFunction) {
-<<<<<<< HEAD
-			attribute(URI_TEMPLATE_ATTRIBUTE, uriTemplate);
-=======
 			UriBuilder uriBuilder = uriBuilderFactory.uriString(uriTemplate);
 			attribute(URI_TEMPLATE_ATTRIBUTE, uriBuilder.toUriString());
->>>>>>> bf06d748
 			return uri(uriFunction.apply(DefaultRestClient.this.uriBuilderFactory.uriString(uriTemplate)));
 		}
 
@@ -640,12 +587,7 @@
 			return (this.uri != null ? this.uri : DefaultRestClient.this.uriBuilderFactory.expand(""));
 		}
 
-<<<<<<< HEAD
-		@Nullable
-		private String serializeCookies() {
-=======
 		private @Nullable String serializeCookies() {
->>>>>>> bf06d748
 			MultiValueMap<String, String> map;
 			MultiValueMap<String, String> defaultCookies = DefaultRestClient.this.defaultCookies;
 			if (CollectionUtils.isEmpty(this.cookies)) {
@@ -679,12 +621,7 @@
 			return sb.toString();
 		}
 
-<<<<<<< HEAD
-		@Nullable
-		private HttpHeaders initHeaders() {
-=======
 		private @Nullable HttpHeaders initHeaders() {
->>>>>>> bf06d748
 			HttpHeaders defaultHeaders = DefaultRestClient.this.defaultHeaders;
 			if (CollectionUtils.isEmpty(this.headers)) {
 				return defaultHeaders;
@@ -785,12 +722,7 @@
 		}
 
 		@Override
-<<<<<<< HEAD
-		@Nullable
-		public <T> T body(Class<T> bodyType) {
-=======
 		public <T> @Nullable T body(Class<T> bodyType) {
->>>>>>> bf06d748
 			return executeAndExtract((request, response) -> readBody(request, response, bodyType, bodyType));
 		}
 
@@ -852,21 +784,11 @@
 			return entity;
 		}
 
-<<<<<<< HEAD
-		@Nullable
-		public <T> T executeAndExtract(RequestHeadersSpec.ExchangeFunction<T> exchangeFunction) {
-			return this.requestHeadersSpec.exchange(exchangeFunction);
-		}
-
-		@Nullable
-		private <T> T readBody(HttpRequest request, ClientHttpResponse response, Type bodyType, Class<T> bodyClass) {
-=======
 		public <T> @Nullable T executeAndExtract(RequestHeadersSpec.ExchangeFunction<T> exchangeFunction) {
 			return this.requestHeadersSpec.exchange(exchangeFunction);
 		}
 
 		private <T> @Nullable T readBody(HttpRequest request, ClientHttpResponse response, Type bodyType, Class<T> bodyClass) {
->>>>>>> bf06d748
 			return DefaultRestClient.this.readWithMessageConverters(
 					response, () -> applyStatusHandlers(request, response), bodyType, bodyClass);
 
@@ -900,14 +822,8 @@
 			this.delegate = delegate;
 		}
 
-<<<<<<< HEAD
-		@Nullable
-		@Override
-		public <T> T bodyTo(Class<T> bodyType) {
-=======
 		@Override
 		public <T> @Nullable T bodyTo(Class<T> bodyType) {
->>>>>>> bf06d748
 			return readWithMessageConverters(this.delegate, () -> {} , bodyType, bodyType);
 		}
 
