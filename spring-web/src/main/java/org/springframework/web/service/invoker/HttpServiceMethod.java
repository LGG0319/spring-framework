--- conflicted
+++ resolved
@@ -236,14 +236,8 @@
 			return null;
 		}
 
-<<<<<<< HEAD
-		@Nullable
-		@SuppressWarnings("NullAway")
-		private static String initUrl(
-=======
 		@SuppressWarnings("NullAway")
 		private static @Nullable String initUrl(
->>>>>>> bf06d748
 				@Nullable HttpExchange typeAnnotation, HttpExchange methodAnnotation,
 				@Nullable StringValueResolver embeddedValueResolver) {
 
@@ -323,12 +317,7 @@
 			return headers;
 		}
 
-<<<<<<< HEAD
-		@Nullable
-		private static MultiValueMap<String, String> initHeaders(@Nullable HttpExchange typeAnnotation, HttpExchange methodAnnotation,
-=======
 		private static @Nullable MultiValueMap<String, String> initHeaders(@Nullable HttpExchange typeAnnotation, HttpExchange methodAnnotation,
->>>>>>> bf06d748
 				@Nullable StringValueResolver embeddedValueResolver) {
 			MultiValueMap<String, String> methodLevelHeaders = parseHeaders(methodAnnotation.headers(),
 					embeddedValueResolver);
