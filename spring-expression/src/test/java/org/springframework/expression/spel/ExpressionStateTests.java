--- conflicted
+++ resolved
@@ -54,24 +54,6 @@
 	}
 
 	@Test
-<<<<<<< HEAD
-	@SuppressWarnings("removal")
-	void localVariables() {
-		Object value = state.lookupLocalVariable("foo");
-		assertThat(value).isNull();
-
-		state.setLocalVariable("foo",34);
-		value = state.lookupLocalVariable("foo");
-		assertThat(value).isEqualTo(34);
-
-		state.setLocalVariable("foo", null);
-		value = state.lookupLocalVariable("foo");
-		assertThat(value).isNull();
-	}
-
-	@Test
-=======
->>>>>>> bf06d748
 	void globalVariables() {
 		TypedValue typedValue = state.lookupVariable("foo");
 		assertThat(typedValue).isEqualTo(TypedValue.NULL);
@@ -88,44 +70,6 @@
 	}
 
 	@Test
-<<<<<<< HEAD
-	@SuppressWarnings("removal")
-	void noVariableInterference() {
-		TypedValue typedValue = state.lookupVariable("foo");
-		assertThat(typedValue).isEqualTo(TypedValue.NULL);
-
-		state.setLocalVariable("foo",34);
-		typedValue = state.lookupVariable("foo");
-		assertThat(typedValue).isEqualTo(TypedValue.NULL);
-
-		state.setVariable("goo", "hello");
-		assertThat(state.lookupLocalVariable("goo")).isNull();
-	}
-
-	@Test
-	@SuppressWarnings("removal")
-	void localVariableNestedScopes() {
-		assertThat(state.lookupLocalVariable("foo")).isNull();
-
-		state.setLocalVariable("foo",12);
-		assertThat(state.lookupLocalVariable("foo")).isEqualTo(12);
-
-		state.enterScope(null);
-		// found in upper scope
-		assertThat(state.lookupLocalVariable("foo")).isEqualTo(12);
-
-		state.setLocalVariable("foo","abc");
-		// found in nested scope
-		assertThat(state.lookupLocalVariable("foo")).isEqualTo("abc");
-
-		state.exitScope();
-		// found in nested scope
-		assertThat(state.lookupLocalVariable("foo")).isEqualTo(12);
-	}
-
-	@Test
-=======
->>>>>>> bf06d748
 	void rootContextObject() {
 		assertThat(state.getRootContextObject().getValue().getClass()).isEqualTo(Inventor.class);
 
@@ -164,28 +108,6 @@
 	}
 
 	@Test
-<<<<<<< HEAD
-	@SuppressWarnings("removal")
-	void populatedNestedScopes() {
-		assertThat(state.lookupLocalVariable("foo")).isNull();
-
-		state.enterScope("foo",34);
-		assertThat(state.lookupLocalVariable("foo")).isEqualTo(34);
-
-		state.enterScope(null);
-		state.setLocalVariable("foo", 12);
-		assertThat(state.lookupLocalVariable("foo")).isEqualTo(12);
-
-		state.exitScope();
-		assertThat(state.lookupLocalVariable("foo")).isEqualTo(34);
-
-		state.exitScope();
-		assertThat(state.lookupLocalVariable("goo")).isNull();
-	}
-
-	@Test
-=======
->>>>>>> bf06d748
 	void rootObjectConstructor() {
 		EvaluationContext ctx = TestScenarioCreator.getTestEvaluationContext();
 		// TypedValue root = ctx.getRootObject();
@@ -197,30 +119,6 @@
 	}
 
 	@Test
-<<<<<<< HEAD
-	@SuppressWarnings("removal")
-	void populatedNestedScopesMap() {
-		assertThat(state.lookupLocalVariable("foo")).isNull();
-		assertThat(state.lookupLocalVariable("goo")).isNull();
-
-		state.enterScope(Map.of("foo", 34, "goo", "abc"));
-		assertThat(state.lookupLocalVariable("foo")).isEqualTo(34);
-		assertThat(state.lookupLocalVariable("goo")).isEqualTo("abc");
-
-		state.enterScope(null);
-		state.setLocalVariable("foo",12);
-		assertThat(state.lookupLocalVariable("foo")).isEqualTo(12);
-		assertThat(state.lookupLocalVariable("goo")).isEqualTo("abc");
-
-		state.exitScope();
-		state.exitScope();
-		assertThat(state.lookupLocalVariable("foo")).isNull();
-		assertThat(state.lookupLocalVariable("goo")).isNull();
-	}
-
-	@Test
-=======
->>>>>>> bf06d748
 	void operators() {
 		assertThatExceptionOfType(SpelEvaluationException.class)
 			.isThrownBy(() -> state.operate(Operation.ADD,1,2))
