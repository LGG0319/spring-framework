/*
 * Copyright 2002-2024 the original author or authors.
 *
 * Licensed under the Apache License, Version 2.0 (the "License");
 * you may not use this file except in compliance with the License.
 * You may obtain a copy of the License at
 *
 *      https://www.apache.org/licenses/LICENSE-2.0
 *
 * Unless required by applicable law or agreed to in writing, software
 * distributed under the License is distributed on an "AS IS" BASIS,
 * WITHOUT WARRANTIES OR CONDITIONS OF ANY KIND, either express or implied.
 * See the License for the specific language governing permissions and
 * limitations under the License.
 */

package org.springframework.expression.spel;

import java.lang.invoke.MethodHandle;
import java.lang.invoke.MethodHandles;
import java.lang.invoke.MethodType;
import java.lang.reflect.Method;
import java.util.ArrayList;
import java.util.Arrays;
import java.util.Collections;
import java.util.Date;
import java.util.GregorianCalendar;
import java.util.List;
import java.util.Map;
import java.util.stream.Collectors;

import example.Color;
import example.FruitMap;
import org.junit.jupiter.api.Nested;
import org.junit.jupiter.api.Test;

import org.springframework.expression.EvaluationContext;
import org.springframework.expression.Expression;
import org.springframework.expression.ExpressionParser;
import org.springframework.expression.IndexAccessor;
import org.springframework.expression.Operation;
import org.springframework.expression.OperatorOverloader;
import org.springframework.expression.common.TemplateParserContext;
import org.springframework.expression.spel.standard.SpelExpressionParser;
import org.springframework.expression.spel.support.ReflectiveIndexAccessor;
import org.springframework.expression.spel.support.SimpleEvaluationContext;
import org.springframework.expression.spel.support.StandardEvaluationContext;
import org.springframework.expression.spel.testresources.Inventor;
import org.springframework.expression.spel.testresources.PlaceOfBirth;
import org.springframework.util.ReflectionUtils;

import static org.assertj.core.api.Assertions.assertThat;
import static org.assertj.core.api.Assertions.within;

/**
 * Test the examples used in the reference documentation.
 *
 * <p>NOTE: any changes in this file may indicate that you need to update the
 * documentation too!
 *
 * @author Andy Clement
 * @author Sam Brannen
 */
@SuppressWarnings("rawtypes")
class SpelDocumentationTests extends AbstractExpressionTests {

	private static final Inventor tesla;

	private static final Inventor pupin;

	static {
		GregorianCalendar c = new GregorianCalendar();
		c.set(1856, 7, 9);
		tesla = new Inventor("Nikola Tesla", c.getTime(), "Serbian");
		tesla.setPlaceOfBirth(new PlaceOfBirth("Smiljan"));
		tesla.setInventions("Telephone repeater", "Rotating magnetic field principle",
				"Polyphase alternating-current system", "Induction motor", "Alternating-current power transmission",
				"Tesla coil transformer", "Wireless communication", "Radio", "Fluorescent lights");

		pupin = new Inventor("Pupin", c.getTime(), "Idvor");
		pupin.setPlaceOfBirth(new PlaceOfBirth("Idvor"));
	}


	@Nested
	class Miscellaneous {

		@Test
		void methodInvocation() {
			evaluate("'Hello World'.concat('!')", "Hello World!", String.class);
		}

		@Test
		void beanPropertyAccess() {
			evaluate("new String('Hello World'.bytes)", "Hello World", String.class);
		}

		@Test
		void arrayLengthAccess() {
			evaluate("'Hello World'.bytes.length", 11, Integer.class);
		}

		@Test
		void rootObject() {
			GregorianCalendar c = new GregorianCalendar();
			c.set(1856, 7, 9);

			// The constructor arguments are name, birthday, and nationality.
			Inventor tesla = new Inventor("Nikola Tesla", c.getTime(), "Serbian");

			ExpressionParser parser = new SpelExpressionParser();
			Expression exp = parser.parseExpression("name");

			StandardEvaluationContext context = new StandardEvaluationContext();
			context.setRootObject(tesla);

			String name = (String) exp.getValue(context);
			assertThat(name).isEqualTo("Nikola Tesla");
		}

		@Test
		void equalityCheck() {
			ExpressionParser parser = new SpelExpressionParser();

			StandardEvaluationContext context = new StandardEvaluationContext();
			context.setRootObject(tesla);

			Expression exp = parser.parseExpression("name == 'Nikola Tesla'");
			boolean isEqual = exp.getValue(context, Boolean.class);  // evaluates to true
			assertThat(isEqual).isTrue();
		}
	}

	@Nested
	class ExpressionsInBeanDefinitions {

		@Test
		void xmlBasedConfig() {
			evaluate("(T(java.lang.Math).random() * 100.0 )>0",true,Boolean.class);
		}
	}

	@Nested
	class LiteralExpressions {

		@Test
		void literals() {
			ExpressionParser parser = new SpelExpressionParser();

			String helloWorld = (String) parser.parseExpression("'Hello World'").getValue(); // evals to "Hello World"
			assertThat(helloWorld).isEqualTo("Hello World");

			double avogadrosNumber = (Double) parser.parseExpression("6.0221415E+23").getValue();
			assertThat(avogadrosNumber).isCloseTo(6.0221415E+23, within((double) 0));

			int maxValue = (Integer) parser.parseExpression("0x7FFFFFFF").getValue();  // evals to 2147483647
			assertThat(maxValue).isEqualTo(Integer.MAX_VALUE);

			boolean trueValue = (Boolean) parser.parseExpression("true").getValue();
			assertThat(trueValue).isTrue();

			Object nullValue = parser.parseExpression("null").getValue();
			assertThat(nullValue).isNull();
		}
	}

	@Nested
	class PropertiesArraysListsMapsAndIndexers {

		@Test
		void propertyNavigation() {
			EvaluationContext context = TestScenarioCreator.getTestEvaluationContext();

			// evaluates to 1856
			int year = (Integer) parser.parseExpression("Birthdate.Year + 1900").getValue(context); // 1856
			assertThat(year).isEqualTo(1856);

			// evaluates to "Smiljan"
			String city = (String) parser.parseExpression("placeOfBirth.City").getValue(context);
			assertThat(city).isEqualTo("Smiljan");
		}

		@Test
		void indexingIntoArraysAndCollections() {
			ExpressionParser parser = new SpelExpressionParser();
			StandardEvaluationContext teslaContext = TestScenarioCreator.getTestEvaluationContext();
			StandardEvaluationContext societyContext = new StandardEvaluationContext();
			societyContext.setRootObject(new IEEE());

			// Inventions Array

			// evaluates to "Induction motor"
			String invention = parser.parseExpression("inventions[3]").getValue(teslaContext, String.class);
			assertThat(invention).isEqualTo("Induction motor");

			// Members List

			// evaluates to "Nikola Tesla"
			String name = parser.parseExpression("members[0].Name").getValue(societyContext, String.class);
			assertThat(name).isEqualTo("Nikola Tesla");

			// List and Array Indexing

			// evaluates to "Wireless communication"
			invention = parser.parseExpression("members[0].Inventions[6]").getValue(societyContext, String.class);
			assertThat(invention).isEqualTo("Wireless communication");
		}

		@Test
		void indexingIntoStrings() {
			ExpressionParser parser = new SpelExpressionParser();
<<<<<<< HEAD
			StandardEvaluationContext societyContext = new StandardEvaluationContext();
			societyContext.setRootObject(new IEEE());

			// evaluates to "T" (8th letter of "Nikola Tesla")
			String character = parser.parseExpression("members[0].name[7]")
					.getValue(societyContext, String.class);
			assertThat(character).isEqualTo("T");
		}

		@Test
		void indexingIntoMaps() {
			StandardEvaluationContext societyContext = new StandardEvaluationContext();
			societyContext.setRootObject(new IEEE());

=======
			StandardEvaluationContext societyContext = new StandardEvaluationContext();
			societyContext.setRootObject(new IEEE());

			// evaluates to "T" (8th letter of "Nikola Tesla")
			String character = parser.parseExpression("members[0].name[7]")
					.getValue(societyContext, String.class);
			assertThat(character).isEqualTo("T");
		}

		@Test
		void indexingIntoMaps() {
			StandardEvaluationContext societyContext = new StandardEvaluationContext();
			societyContext.setRootObject(new IEEE());

>>>>>>> bf06d748
			// Officer's Map

			// evaluates to Inventor("Pupin")
			Inventor pupin = parser.parseExpression("officers['president']")
					.getValue(societyContext, Inventor.class);
			assertThat(pupin).isNotNull();
			assertThat(pupin.getName()).isEqualTo("Pupin");

			// evaluates to "Idvor"
			String city = parser.parseExpression("officers['president'].placeOfBirth.city")
					.getValue(societyContext, String.class);
			assertThat(city).isEqualTo("Idvor");

			String countryExpression = "officers['advisors'][0].placeOfBirth.Country";

			// setting values
			parser.parseExpression(countryExpression)
					.setValue(societyContext, "Croatia");

			// evaluates to "Croatia"
			String country = parser.parseExpression(countryExpression)
					.getValue(societyContext, String.class);
			assertThat(country).isEqualTo("Croatia");
		}

		@Test
		void indexingIntoObjects() {
			ExpressionParser parser = new SpelExpressionParser();
<<<<<<< HEAD

			// Create an inventor to use as the root context object.
			Inventor tesla = new Inventor("Nikola Tesla");

			// evaluates to "Nikola Tesla"
			String name = parser.parseExpression("#root['name']")
					.getValue(context, tesla, String.class);
			assertThat(name).isEqualTo("Nikola Tesla");
		}

		@Test
		void indexingIntoCustomStructure() {
			// Create a ReflectiveIndexAccessor for FruitMap
			IndexAccessor fruitMapAccessor = new ReflectiveIndexAccessor(
					FruitMap.class, Color.class, "getFruit", "setFruit");

			// Register the IndexAccessor for FruitMap
			context.addIndexAccessor(fruitMapAccessor);

			// Register the fruitMap variable
			context.setVariable("fruitMap", new FruitMap());

			// evaluates to "cherry"
			String fruit = parser.parseExpression("#fruitMap[T(example.Color).RED]")
					.getValue(context, String.class);
			assertThat(fruit).isEqualTo("cherry");
		}

=======

			// Create an inventor to use as the root context object.
			Inventor tesla = new Inventor("Nikola Tesla");

			// evaluates to "Nikola Tesla"
			String name = parser.parseExpression("#root['name']")
					.getValue(context, tesla, String.class);
			assertThat(name).isEqualTo("Nikola Tesla");
		}

		@Test
		void indexingIntoCustomStructure() {
			// Create a ReflectiveIndexAccessor for FruitMap
			IndexAccessor fruitMapAccessor = new ReflectiveIndexAccessor(
					FruitMap.class, Color.class, "getFruit", "setFruit");

			// Register the IndexAccessor for FruitMap
			context.addIndexAccessor(fruitMapAccessor);

			// Register the fruitMap variable
			context.setVariable("fruitMap", new FruitMap());

			// evaluates to "cherry"
			String fruit = parser.parseExpression("#fruitMap[T(example.Color).RED]")
					.getValue(context, String.class);
			assertThat(fruit).isEqualTo("cherry");
		}

>>>>>>> bf06d748
	}

	@Nested
	class Methods {

		@Test
		void methodInvocation() {
			// string literal, evaluates to "bc"
			String c = parser.parseExpression("'abc'.substring(1, 3)").getValue(String.class);
			assertThat(c).isEqualTo("bc");

			StandardEvaluationContext societyContext = new StandardEvaluationContext();
			societyContext.setRootObject(new IEEE());
			// evaluates to true
			boolean isMember = parser.parseExpression("isMember('Mihajlo Pupin')").getValue(societyContext, Boolean.class);
			assertThat(isMember).isTrue();
		}
	}

	@Nested
	class Operators {

		@Test
		void standardRelationalOperators() {
			boolean result = parser.parseExpression("2 == 2").getValue(Boolean.class);
			assertThat(result).isTrue();

			// evaluates to false
			result = parser.parseExpression("2 < -5.0").getValue(Boolean.class);
			assertThat(result).isFalse();

			// evaluates to true
			result = parser.parseExpression("'black' < 'block'").getValue(Boolean.class);
			assertThat(result).isTrue();
		}

		@Test
		void otherRelationalOperators() {
			boolean result;

			// evaluates to true
			result = parser.parseExpression(
					"1 between {1, 5}").getValue(Boolean.class);
			assertThat(result).isTrue();

			// evaluates to false
			result = parser.parseExpression(
					"1 between {10, 15}").getValue(Boolean.class);
			assertThat(result).isFalse();

			// evaluates to true
			result = parser.parseExpression(
					"'elephant' between {'aardvark', 'zebra'}").getValue(Boolean.class);
			assertThat(result).isTrue();

			// evaluates to false
			result = parser.parseExpression(
					"'elephant' between {'aardvark', 'cobra'}").getValue(Boolean.class);
			assertThat(result).isFalse();

			// evaluates to true
			result = parser.parseExpression(
					"123 instanceof T(Integer)").getValue(Boolean.class);
			assertThat(result).isTrue();

			// evaluates to false
			result = parser.parseExpression(
					"'xyz' instanceof T(Integer)").getValue(Boolean.class);
			assertThat(result).isFalse();

			// evaluates to true
			result = parser.parseExpression(
					"'5.00' matches '^-?\\d+(\\.\\d{2})?$'").getValue(Boolean.class);
			assertThat(result).isTrue();

			// evaluates to false
			result = parser.parseExpression(
					"'5.0067' matches '^-?\\d+(\\.\\d{2})?$'").getValue(Boolean.class);
			assertThat(result).isFalse();
		}

		@Test
		void logicalOperators() {
			StandardEvaluationContext societyContext = new StandardEvaluationContext();
			societyContext.setRootObject(new IEEE());

			// -- AND --

			// evaluates to false
			boolean falseValue = parser.parseExpression("true and false").getValue(Boolean.class);
			assertThat(falseValue).isFalse();
			// evaluates to true
			String expression = "isMember('Nikola Tesla') and isMember('Mihajlo Pupin')";
			boolean trueValue = parser.parseExpression(expression).getValue(societyContext, Boolean.class);

			// -- OR --

			// evaluates to true
			trueValue = parser.parseExpression("true or false").getValue(Boolean.class);
			assertThat(trueValue).isTrue();

			// evaluates to true
			expression = "isMember('Nikola Tesla') or isMember('Albert Einstien')";
			trueValue = parser.parseExpression(expression).getValue(societyContext, Boolean.class);
			assertThat(trueValue).isTrue();

			// -- NOT --

			// evaluates to false
			falseValue = parser.parseExpression("!true").getValue(Boolean.class);
			assertThat(falseValue).isFalse();

			// -- AND and NOT --

			expression = "isMember('Nikola Tesla') and !isMember('Mihajlo Pupin')";
			falseValue = parser.parseExpression(expression).getValue(societyContext, Boolean.class);
			assertThat(falseValue).isFalse();
		}

		@Test
		void stringOperators() {
			// -- Concatenation --

			// evaluates to "hello world"
			String helloWorld = parser.parseExpression("'hello' + ' ' + 'world'").getValue(String.class);
			assertThat(helloWorld).isEqualTo("hello world");

			// -- Subtraction --

			// evaluates to 'a'
			char ch = parser.parseExpression("'d' - 3").getValue(char.class);
			assertThat(ch).isEqualTo('a');

			// -- Repeat --

			// evaluates to "abcabc"
			String repeated = parser.parseExpression("'abc' * 2").getValue(String.class);
			assertThat(repeated).isEqualTo("abcabc");
		}

		@Test
		void mathematicalOperators() {
			Inventor inventor = new Inventor();
			EvaluationContext context = SimpleEvaluationContext.forReadWriteDataBinding().build();

			// -- Addition --

			int two = parser.parseExpression("1 + 1").getValue(int.class);  // 2
			assertThat(two).isEqualTo(2);

			// -- Subtraction --

			int four = parser.parseExpression("1 - -3").getValue(int.class);  // 4
			assertThat(four).isEqualTo(4);

			double d = parser.parseExpression("1000.00 - 1e4").getValue(double.class);  // -9000
			assertThat(d).isCloseTo(-9000.0d, within((double) 0));

			// -- Increment --

			// The counter property in Inventor has an initial value of 0.

			// evaluates to 2; counter is now 1
			two = parser.parseExpression("counter++ + 2").getValue(context, inventor, int.class);
			assertThat(two).isEqualTo(2);

			// evaluates to 5; counter is now 2
			int five = parser.parseExpression("3 + ++counter").getValue(context, inventor, int.class);
			assertThat(five).isEqualTo(5);

			// -- Decrement --

			// The counter property in Inventor has a value of 2.

			// evaluates to 6; counter is now 1
			int six = parser.parseExpression("counter-- + 4").getValue(context, inventor, int.class);
			assertThat(six).isEqualTo(6);

			// evaluates to 5; counter is now 0
			five = parser.parseExpression("5 + --counter").getValue(context, inventor, int.class);
			assertThat(five).isEqualTo(5);

			// -- Multiplication --

			six = parser.parseExpression("-2 * -3").getValue(int.class);  // 6
			assertThat(six).isEqualTo(6);

			double twentyFour = parser.parseExpression("2.0 * 3e0 * 4").getValue(double.class);  // 24.0
			assertThat(twentyFour).isCloseTo(24.0d, within((double) 0));

			// -- Division --

			int minusTwo = parser.parseExpression("6 / -3").getValue(int.class);  // -2
			assertThat(minusTwo).isEqualTo(-2);

			double one = parser.parseExpression("8.0 / 4e0 / 2").getValue(double.class);  // 1.0
			assertThat(one).isCloseTo(1.0d, within((double) 0));

			// -- Modulus --

			int three = parser.parseExpression("7 % 4").getValue(int.class);  // 3
			assertThat(three).isEqualTo(3);

			int oneInt = parser.parseExpression("8 / 5 % 2").getValue(int.class);  // 1
			assertThat(oneInt).isEqualTo(1);

			// -- Exponential power --

			int maxInt = parser.parseExpression("(2^31) - 1").getValue(int.class);  // Integer.MAX_VALUE
			assertThat(maxInt).isEqualTo(Integer.MAX_VALUE);

			int minInt = parser.parseExpression("-2^31").getValue(int.class);  // Integer.MIN_VALUE
			assertThat(minInt).isEqualTo(Integer.MIN_VALUE);

			// -- Operator precedence --

			int minusTwentyOne = parser.parseExpression("1+2-3*8").getValue(int.class);  // -21
			assertThat(minusTwentyOne).isEqualTo(-21);
		}

		@Test
		void assignment() {
			Inventor inventor = new Inventor();
			EvaluationContext context = SimpleEvaluationContext.forReadWriteDataBinding().build();

			parser.parseExpression("foo").setValue(context, inventor, "Alexander Seovic2");

			assertThat(parser.parseExpression("foo").getValue(context, inventor, String.class)).isEqualTo("Alexander Seovic2");

			// alternatively
			String aleks = parser.parseExpression("foo = 'Alexandar Seovic'").getValue(context, inventor, String.class);
			assertThat(parser.parseExpression("foo").getValue(context, inventor, String.class)).isEqualTo("Alexandar Seovic");
			assertThat(aleks).isEqualTo("Alexandar Seovic");
		}

		@Test
		@SuppressWarnings("unchecked")
		void overloadingOperators() {
			StandardEvaluationContext context = new StandardEvaluationContext();
			context.setOperatorOverloader(new ListConcatenation());

			// evaluates to [1, 2, 3, 4, 5]
			List list = parser.parseExpression("{1, 2, 3} + {2 + 2, 5}").getValue(context, List.class);
			assertThat(list).containsExactly(1, 2, 3, 4, 5);
		}

	}

	@Nested
	class Types {

		@Test
		void types() {
			Class<?> dateClass = parser.parseExpression("T(java.util.Date)").getValue(Class.class);
			assertThat(dateClass).isEqualTo(Date.class);
			boolean trueValue = parser.parseExpression("T(java.math.RoundingMode).CEILING < T(java.math.RoundingMode).FLOOR").getValue(Boolean.class);
			assertThat(trueValue).isTrue();
		}
	}

	@Nested
	class Constructors {

		@Test
		void constructors() {
			StandardEvaluationContext societyContext = new StandardEvaluationContext();
			societyContext.setRootObject(new IEEE());
			Inventor einstein =
					parser.parseExpression("new org.springframework.expression.spel.testresources.Inventor('Albert Einstein',new java.util.Date(), 'German')").getValue(Inventor.class);
			assertThat(einstein.getName()).isEqualTo("Albert Einstein");
			//create new inventor instance within add method of List
			parser.parseExpression("members.add(new org.springframework.expression.spel.testresources.Inventor('Albert Einstein', 'German'))").getValue(societyContext);
		}
	}

	@Nested
	class Variables {

		@Test
		void variables() {
			Inventor tesla = new Inventor("Nikola Tesla", "Serbian");

			EvaluationContext context = SimpleEvaluationContext.forReadWriteDataBinding().build();
			context.setVariable("newName", "Mike Tesla");

			parser.parseExpression("name = #newName").getValue(context, tesla);

			assertThat(tesla.getName()).isEqualTo("Mike Tesla");
		}

		@Test
		@SuppressWarnings("unchecked")
		void thisVariable() {
			// Create a list of prime integers.
			List<Integer> primes = List.of(2, 3, 5, 7, 11, 13, 17);

			// Create parser and set variable 'primes' as the list of integers.
			ExpressionParser parser = new SpelExpressionParser();
			EvaluationContext context = SimpleEvaluationContext.forReadWriteDataBinding().build();
			context.setVariable("primes", primes);

			// Select all prime numbers > 10 from the list (using selection ?{...}).
			String expression = "#primes.?[#this > 10]";

			// Evaluates to a list containing [11, 13, 17].
			List<Integer> primesGreaterThanTen =
					parser.parseExpression(expression).getValue(context, List.class);

			assertThat(primesGreaterThanTen).containsExactly(11, 13, 17);
		}

		@Test
		@SuppressWarnings("unchecked")
		void thisAndRootVariables() {
			// Create parser and evaluation context.
			ExpressionParser parser = new SpelExpressionParser();
			EvaluationContext context = SimpleEvaluationContext.forReadWriteDataBinding().build();

			// Create an inventor to use as the root context object.
			Inventor tesla = new Inventor("Nikola Tesla");
			tesla.setInventions("Telephone repeater", "Tesla coil transformer");

			// Iterate over all inventions of the Inventor referenced as the #root
			// object, and generate a list of strings whose contents take the form
			// "<inventor's name> invented the <invention>." (using projection !{...}).
			String expression = "#root.inventions.![#root.name + ' invented the ' + #this + '.']";

			// Evaluates to a list containing:
			// Nikola Tesla invented the Telephone repeater.
			// Nikola Tesla invented the Tesla coil transformer.
			List<String> results = parser.parseExpression(expression).getValue(context, tesla, List.class);

			assertThat(results).containsExactly(
				"Nikola Tesla invented the Telephone repeater.",
					"Nikola Tesla invented the Tesla coil transformer.");
		}
	}

	@Nested
	class Functions {

		private final ExpressionParser parser = new SpelExpressionParser();

		private final StandardEvaluationContext context = new StandardEvaluationContext();

		private final Method reverseStringMethod = ReflectionUtils.findMethod(StringUtils.class, "reverseString", String.class);

		@Test
		void registerFunctionViaMethodWithStandardEvaluationContext() {
			context.registerFunction("reverseString", reverseStringMethod);

			String result = parser.parseExpression("#reverseString('hello world')").getValue(context, String.class);
			assertThat(result).isEqualTo("dlrow olleh");
		}

		@Test
		void registerFunctionViaMethodWithSimpleEvaluationContext() {
			SimpleEvaluationContext simpleContext = SimpleEvaluationContext.forReadOnlyDataBinding().build();
			simpleContext.setVariable("reverseString", reverseStringMethod);

			String result = parser.parseExpression("#reverseString('hello world')").getValue(simpleContext, String.class);
			assertThat(result).isEqualTo("dlrow olleh");
		}

		@Test
		void registerFunctionViaMethodHandleNotBound() throws Exception {
			MethodHandle methodHandle = MethodHandles.lookup().findVirtual(String.class, "formatted",
				MethodType.methodType(String.class, Object[].class));
			context.registerFunction("message", methodHandle);

			String message = parser.parseExpression("#message('Simple message: <%s>', 'Hello World', 'ignored')")
					.getValue(context, String.class);
			assertThat(message).isEqualTo("Simple message: <Hello World>");
		}

		@Test
		void registerFunctionViaMethodHandleFullyBound() throws Exception {
			String template = "This is a %s message with %s words: <%s>";
			Object varargs = new Object[] { "prerecorded", 3, "Oh Hello World!", "ignored" };
			MethodHandle methodHandle = MethodHandles.lookup().findVirtual(String.class, "formatted",
				MethodType.methodType(String.class, Object[].class))
					.bindTo(template)
					// Here we have to provide the arguments in a single array binding:
					.bindTo(varargs);
			context.registerFunction("message", methodHandle);

			String message = parser.parseExpression("#message()").getValue(context, String.class);
			assertThat(message).isEqualTo("This is a prerecorded message with 3 words: <Oh Hello World!>");
		}
	}

	@Nested
	class Varargs {

		@Test
		void varargsMethodInvocationWithIndividualArguments() {
			// evaluates to "blue is color #1"
			String expression = "'%s is color #%d'.formatted('blue', 1)";
			String message = parser.parseExpression(expression)
					.getValue(String.class);
			assertThat(message).isEqualTo("blue is color #1");
		}

		@Test
		void varargsMethodInvocationWithArgumentsAsObjectArray() {
			// evaluates to "blue is color #1"
			String expression = "'%s is color #%d'.formatted(new Object[] {'blue', 1})";
			String message = parser.parseExpression(expression)
					.getValue(String.class);
			assertThat(message).isEqualTo("blue is color #1");
		}

		@Test
		void varargsMethodInvocationWithArgumentsAsInlineList() {
			// evaluates to "blue is color #1"
			String expression = "'%s is color #%d'.formatted({'blue', 1})";
			String message = parser.parseExpression(expression).getValue(String.class);
			assertThat(message).isEqualTo("blue is color #1");
		}

		@Test
		void varargsMethodInvocationWithTypeConversion() {
			Method reverseStringsMethod = ReflectionUtils.findMethod(StringUtils.class, "reverseStrings", String[].class);
			SimpleEvaluationContext evaluationContext = SimpleEvaluationContext.forReadOnlyDataBinding().build();
			evaluationContext.setVariable("reverseStrings", reverseStringsMethod);

			// String reverseStrings(String... strings)
			// evaluates to "3.0, 2.0, 1.0, SpEL"
			String expression = "#reverseStrings('SpEL', 1, 10F / 5, 3.0000)";
			String message = parser.parseExpression(expression)
					.getValue(evaluationContext, String.class);
			assertThat(message).isEqualTo("3.0, 2.0, 1, SpEL");
		}

		@Test
		void varargsMethodInvocationWithArgumentsAsStringArray() {
			// evaluates to "blue is color #1"
			String expression = "'%s is color #%s'.formatted(new String[] {'blue', 1})";
			String message = parser.parseExpression(expression).getValue(String.class);
			assertThat(message).isEqualTo("blue is color #1");
		}

	}

	@Nested
	class TernaryOperator {

		@Test
		void ternary() {
			String falseString = parser.parseExpression("false ? 'trueExp' : 'falseExp'").getValue(String.class);
			assertThat(falseString).isEqualTo("falseExp");

			StandardEvaluationContext societyContext = new StandardEvaluationContext();
			societyContext.setRootObject(new IEEE());

			parser.parseExpression("Name").setValue(societyContext, "IEEE");
			societyContext.setVariable("queryName", "Nikola Tesla");

			String expression = "isMember(#queryName) ? #queryName + ' is a member of the ' "
					+ "+ Name + ' Society' : #queryName + ' is not a member of the ' + Name + ' Society'";

			String queryResultString = parser.parseExpression(expression).getValue(societyContext, String.class);
			assertThat(queryResultString).isEqualTo("Nikola Tesla is a member of the IEEE Society");
			// queryResultString = "Nikola Tesla is a member of the IEEE Society"
		}
	}

	@Nested
	class SaveNavigationOperator {

		@Test
		void nullSafePropertyAccess() {
			Inventor tesla = new Inventor("Nikola Tesla", "Serbian");
			tesla.setPlaceOfBirth(new PlaceOfBirth("Smiljan"));

			// evaluates to "Smiljan"
			String city = parser.parseExpression("placeOfBirth?.city") // <1>
					.getValue(context, tesla, String.class);
			assertThat(city).isEqualTo("Smiljan");

			tesla.setPlaceOfBirth(null);

			// evaluates to null - does not throw a NullPointerException
			city = parser.parseExpression("placeOfBirth?.city") // <2>
					.getValue(context, tesla, String.class);
			assertThat(city).isNull();
		}

		@Test
		void nullSafeIndexing() {
			IEEE society = new IEEE();
			EvaluationContext context = new StandardEvaluationContext(society);

			// evaluates to Inventor("Nikola Tesla")
			Inventor inventor = parser.parseExpression("members?.[0]") // <1>
					.getValue(context, Inventor.class);
			assertThat(inventor).extracting(Inventor::getName).isEqualTo("Nikola Tesla");

			society.members = null;

			// evaluates to null - does not throw an Exception
			inventor = parser.parseExpression("members?.[0]") // <2>
					.getValue(context, Inventor.class);
			assertThat(inventor).isNull();
		}

		@Test
		@SuppressWarnings("unchecked")
		void nullSafeSelection() {
			IEEE society = new IEEE();
			StandardEvaluationContext context = new StandardEvaluationContext(society);
			String expression = "members?.?[nationality == 'Serbian']"; // <1>

			// evaluates to [Inventor("Nikola Tesla")]
			List<Inventor> list = (List<Inventor>) parser.parseExpression(expression)
					.getValue(context);
			assertThat(list).map(Inventor::getName).containsOnly("Nikola Tesla");

			society.members = null;

			// evaluates to null - does not throw a NullPointerException
			list = (List<Inventor>) parser.parseExpression(expression)
					.getValue(context);
			assertThat(list).isNull();
		}

		@Test
		@SuppressWarnings("unchecked")
		void nullSafeSelectFirst() {
			IEEE society = new IEEE();
			StandardEvaluationContext context = new StandardEvaluationContext(society);
			String expression = "members?.^[nationality == 'Serbian' || nationality == 'Idvor']"; // <1>

			// evaluates to Inventor("Nikola Tesla")
			Inventor inventor = parser.parseExpression(expression)
					.getValue(context, Inventor.class);
			assertThat(inventor).extracting(Inventor::getName).isEqualTo("Nikola Tesla");

			society.members = null;

			// evaluates to null - does not throw a NullPointerException
			inventor = parser.parseExpression(expression)
					.getValue(context, Inventor.class);
			assertThat(inventor).isNull();
		}

		@Test
		void nullSafeSelectFirstAndPropertyAccess() {
			IEEE society = new IEEE();
			StandardEvaluationContext context = new StandardEvaluationContext(society);
			String expression = "members?.^[nationality == 'Serbian']?.name"; // <1>

			// evaluates to "Nikola Tesla"
			String name = parser.parseExpression(expression)
					.getValue(context, String.class);
			assertThat(name).isEqualTo("Nikola Tesla");

			society.members = null;

			// evaluates to null - does not throw a NullPointerException
			name = parser.parseExpression(expression)
					.getValue(context, String.class);
			assertThat(name).isNull();
		}

		@Test
		@SuppressWarnings("unchecked")
		void nullSafeSelectLast() {
			IEEE society = new IEEE();
			StandardEvaluationContext context = new StandardEvaluationContext(society);
			String expression = "members?.$[nationality == 'Serbian' || nationality == 'Idvor']"; // <1>

			// evaluates to Inventor("Pupin")
			Inventor inventor = parser.parseExpression(expression)
					.getValue(context, Inventor.class);
			assertThat(inventor).extracting(Inventor::getName).isEqualTo("Pupin");

			society.members = null;

			// evaluates to null - does not throw a NullPointerException
			inventor = parser.parseExpression(expression)
					.getValue(context, Inventor.class);
			assertThat(inventor).isNull();
		}

		@Test
		@SuppressWarnings("unchecked")
		void nullSafeProjection() {
			IEEE society = new IEEE();
			StandardEvaluationContext context = new StandardEvaluationContext(society);

			// evaluates to ["Smiljan", "Idvor"]
			List placesOfBirth = parser.parseExpression("members?.![placeOfBirth.city]") // <1>
					.getValue(context, List.class);
			assertThat(placesOfBirth).containsExactly("Smiljan", "Idvor");

			society.members = null;

			// evaluates to null - does not throw a NullPointerException
			placesOfBirth = parser.parseExpression("members?.![placeOfBirth.city]") // <2>
					.getValue(context, List.class);
			assertThat(placesOfBirth).isNull();
		}
	}

	@Nested
	class CollectionSelection {

		@Test
		@SuppressWarnings("unchecked")
		void selection() {
			StandardEvaluationContext societyContext = new StandardEvaluationContext(new IEEE());
			// evaluates to ["Nikola Tesla"]
			List<Inventor> list = (List<Inventor>) parser.parseExpression("members.?[nationality == 'Serbian']")
					.getValue(societyContext);
			assertThat(list).map(Inventor::getName).containsOnly("Nikola Tesla");
		}
	}

	@Nested
	class CollectionProjection {

		@Test
		@SuppressWarnings("unchecked")
		void projection() {
			StandardEvaluationContext societyContext = new StandardEvaluationContext(new IEEE());
			// evaluates to ["Smiljan", "Idvor"]
			List placesOfBirth = parser.parseExpression("members.![placeOfBirth.city]")
					.getValue(societyContext, List.class);
			assertThat(placesOfBirth).containsExactly("Smiljan", "Idvor");
		}
	}

	@Nested
	class ExpressionTemplating {

		@Test
		void templating() {
			String randomPhrase =
					parser.parseExpression("random number is ${T(java.lang.Math).random()}",
						new TemplateParserContext()).getValue(String.class);
			assertThat(randomPhrase).startsWith("random number");
		}
	}


	static class IEEE {

		private String name;

		public List<Inventor> members = new ArrayList<>();

		public Map<String,Object> officers = Map.of(
				"president", pupin,
				"advisors", List.of(tesla));

		public List<Map<String, Object>> reverse = new ArrayList<>();

		IEEE() {
			members.add(tesla);
			members.add(pupin);

			reverse.add(officers);
		}

		public boolean isMember(String name) {
			return true;
		}

		public String getName() {
			return this.name;
		}

		public void setName(String n) {
			this.name = n;
		}
	}

	static class StringUtils {

		public static String reverseString(String input) {
			return new StringBuilder(input).reverse().toString();
		}

		public static String reverseStrings(String... strings) {
			List<String> list = Arrays.asList(strings);
			Collections.reverse(list);
			return list.stream().collect(Collectors.joining(", "));
		}
	}

	private static class ListConcatenation implements OperatorOverloader {

		@Override
		public boolean overridesOperation(Operation operation, Object left, Object right) {
			return (operation == Operation.ADD &&
					left instanceof List && right instanceof List);
		}

		@Override
		@SuppressWarnings("unchecked")
		public Object operate(Operation operation, Object left, Object right) {
			if (operation == Operation.ADD &&
					left instanceof List list1 && right instanceof List list2) {

				List result = new ArrayList(list1);
				result.addAll(list2);
				return result;
			}
			throw new UnsupportedOperationException(
				"No overload for operation %s and operands [%s] and [%s]"
					.formatted(operation, left, right));
		}
	}

}<|MERGE_RESOLUTION|>--- conflicted
+++ resolved
@@ -209,7 +209,6 @@
 		@Test
 		void indexingIntoStrings() {
 			ExpressionParser parser = new SpelExpressionParser();
-<<<<<<< HEAD
 			StandardEvaluationContext societyContext = new StandardEvaluationContext();
 			societyContext.setRootObject(new IEEE());
 
@@ -224,22 +223,6 @@
 			StandardEvaluationContext societyContext = new StandardEvaluationContext();
 			societyContext.setRootObject(new IEEE());
 
-=======
-			StandardEvaluationContext societyContext = new StandardEvaluationContext();
-			societyContext.setRootObject(new IEEE());
-
-			// evaluates to "T" (8th letter of "Nikola Tesla")
-			String character = parser.parseExpression("members[0].name[7]")
-					.getValue(societyContext, String.class);
-			assertThat(character).isEqualTo("T");
-		}
-
-		@Test
-		void indexingIntoMaps() {
-			StandardEvaluationContext societyContext = new StandardEvaluationContext();
-			societyContext.setRootObject(new IEEE());
-
->>>>>>> bf06d748
 			// Officer's Map
 
 			// evaluates to Inventor("Pupin")
@@ -268,7 +251,6 @@
 		@Test
 		void indexingIntoObjects() {
 			ExpressionParser parser = new SpelExpressionParser();
-<<<<<<< HEAD
 
 			// Create an inventor to use as the root context object.
 			Inventor tesla = new Inventor("Nikola Tesla");
@@ -297,36 +279,6 @@
 			assertThat(fruit).isEqualTo("cherry");
 		}
 
-=======
-
-			// Create an inventor to use as the root context object.
-			Inventor tesla = new Inventor("Nikola Tesla");
-
-			// evaluates to "Nikola Tesla"
-			String name = parser.parseExpression("#root['name']")
-					.getValue(context, tesla, String.class);
-			assertThat(name).isEqualTo("Nikola Tesla");
-		}
-
-		@Test
-		void indexingIntoCustomStructure() {
-			// Create a ReflectiveIndexAccessor for FruitMap
-			IndexAccessor fruitMapAccessor = new ReflectiveIndexAccessor(
-					FruitMap.class, Color.class, "getFruit", "setFruit");
-
-			// Register the IndexAccessor for FruitMap
-			context.addIndexAccessor(fruitMapAccessor);
-
-			// Register the fruitMap variable
-			context.setVariable("fruitMap", new FruitMap());
-
-			// evaluates to "cherry"
-			String fruit = parser.parseExpression("#fruitMap[T(example.Color).RED]")
-					.getValue(context, String.class);
-			assertThat(fruit).isEqualTo("cherry");
-		}
-
->>>>>>> bf06d748
 	}
 
 	@Nested
