--- conflicted
+++ resolved
@@ -22,11 +22,8 @@
 import java.util.Map;
 import java.util.function.Supplier;
 
-<<<<<<< HEAD
-=======
 import org.jspecify.annotations.Nullable;
 
->>>>>>> bf06d748
 import org.springframework.asm.Label;
 import org.springframework.asm.MethodVisitor;
 import org.springframework.core.convert.TypeDescriptor;
@@ -84,7 +81,6 @@
 public class Indexer extends SpelNodeImpl {
 
 	private enum IndexedType {ARRAY, LIST, MAP, STRING, OBJECT, CUSTOM}
-<<<<<<< HEAD
 
 	private enum AccessMode {
 
@@ -106,45 +102,6 @@
 
 	private final boolean nullSafe;
 
-	@Nullable
-	private IndexedType indexedType;
-
-	@Nullable
-	private volatile String originalPrimitiveExitTypeDescriptor;
-
-	@Nullable
-	private volatile String arrayTypeDescriptor;
-
-	@Nullable
-	private volatile CachedPropertyState cachedPropertyReadState;
-
-	@Nullable
-	private volatile CachedPropertyState cachedPropertyWriteState;
-
-	@Nullable
-	private volatile CachedIndexState cachedIndexReadState;
-=======
-
-	private enum AccessMode {
-
-		READ(true, false),
-
-		WRITE(false, true),
-
-		READ_WRITE(true, true);
-
-		private final boolean supportsReads;
-		private final boolean supportsWrites;
-
-		private AccessMode(boolean supportsReads, boolean supportsWrites) {
-			this.supportsReads = supportsReads;
-			this.supportsWrites = supportsWrites;
-		}
-	}
-
-
-	private final boolean nullSafe;
-
 	private @Nullable IndexedType indexedType;
 
 	private volatile @Nullable String originalPrimitiveExitTypeDescriptor;
@@ -158,22 +115,7 @@
 	private volatile @Nullable CachedIndexState cachedIndexReadState;
 
 	private volatile @Nullable CachedIndexState cachedIndexWriteState;
->>>>>>> bf06d748
-
-	@Nullable
-	private volatile CachedIndexState cachedIndexWriteState;
-
-
-	/**
-	 * Create an {@code Indexer} with the given start position, end position, and
-	 * index expression.
-	 * @see #Indexer(boolean, int, int, SpelNodeImpl)
-	 * @deprecated as of 6.2, in favor of {@link #Indexer(boolean, int, int, SpelNodeImpl)}
-	 */
-	@Deprecated(since = "6.2", forRemoval = true)
-	public Indexer(int startPos, int endPos, SpelNodeImpl indexExpression) {
-		this(false, startPos, endPos, indexExpression);
-	}
+
 
 	/**
 	 * Create an {@code Indexer} with the given null-safe flag, start position,
@@ -303,21 +245,12 @@
 						return new IndexAccessorValueRef(target, index, evalContext, targetDescriptor);
 					}
 				}
-<<<<<<< HEAD
 			}
 			catch (Exception ex) {
 				throw new SpelEvaluationException(
 						getStartPosition(), ex, SpelMessage.EXCEPTION_DURING_INDEX_READ,
 						index, target.getClass().getTypeName());
 			}
-=======
-			}
-			catch (Exception ex) {
-				throw new SpelEvaluationException(
-						getStartPosition(), ex, SpelMessage.EXCEPTION_DURING_INDEX_READ,
-						index, target.getClass().getTypeName());
-			}
->>>>>>> bf06d748
 		}
 		if (accessMode.supportsWrites) {
 			try {
@@ -965,12 +898,7 @@
 			return (this.collection instanceof List);
 		}
 
-<<<<<<< HEAD
-		@Nullable
-		private static Constructor<?> getDefaultConstructor(Class<?> type) {
-=======
 		private static @Nullable Constructor<?> getDefaultConstructor(Class<?> type) {
->>>>>>> bf06d748
 			try {
 				return ReflectionUtils.accessibleConstructor(type);
 			}
