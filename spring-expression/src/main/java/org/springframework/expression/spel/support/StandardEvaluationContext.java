--- conflicted
+++ resolved
@@ -86,15 +86,7 @@
 
 	private volatile @Nullable List<IndexAccessor> indexAccessors;
 
-<<<<<<< HEAD
-	@Nullable
-	private volatile List<IndexAccessor> indexAccessors;
-
-	@Nullable
-	private volatile List<ConstructorResolver> constructorResolvers;
-=======
 	private volatile @Nullable List<ConstructorResolver> constructorResolvers;
->>>>>>> bf06d748
 
 	private volatile @Nullable List<MethodResolver> methodResolvers;
 
