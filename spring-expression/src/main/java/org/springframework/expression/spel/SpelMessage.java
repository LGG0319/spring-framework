/*
 * Copyright 2002-2024 the original author or authors.
 *
 * Licensed under the Apache License, Version 2.0 (the "License");
 * you may not use this file except in compliance with the License.
 * You may obtain a copy of the License at
 *
 *      https://www.apache.org/licenses/LICENSE-2.0
 *
 * Unless required by applicable law or agreed to in writing, software
 * distributed under the License is distributed on an "AS IS" BASIS,
 * WITHOUT WARRANTIES OR CONDITIONS OF ANY KIND, either express or implied.
 * See the License for the specific language governing permissions and
 * limitations under the License.
 */

package org.springframework.expression.spel;

import java.text.MessageFormat;

import org.springframework.lang.Nullable;

/**
 * Contains all the messages that can be produced by the Spring Expression Language.
 *
 * <p>Each message has a kind (info, warn, error) and a code number. Tests can be written to
 * expect particular code numbers rather than particular text, enabling the message text
 * to more easily be modified and the tests to run successfully in different locales.
 *
 * <p>When a message is formatted, it will have this kind of form, capturing the prefix
 * and the error kind:
 *
 * <pre class="code">EL1005E: Type cannot be found 'String'</pre>
 *
 * @author Andy Clement
 * @author Juergen Hoeller
 * @author Sam Brannen
 * @since 3.0
 */
public enum SpelMessage {

	TYPE_CONVERSION_ERROR(Kind.ERROR, 1001,
			"Type conversion problem, cannot convert from {0} to {1}"),

	CONSTRUCTOR_NOT_FOUND(Kind.ERROR, 1002,
			"Constructor call: No suitable constructor found on type {0} for arguments {1}"),

	CONSTRUCTOR_INVOCATION_PROBLEM(Kind.ERROR, 1003,
			"A problem occurred whilst attempting to construct an object of type ''{0}'' using arguments ''{1}''"),

	METHOD_NOT_FOUND(Kind.ERROR, 1004,
			"Method call: Method {0} cannot be found on type {1}"),

	TYPE_NOT_FOUND(Kind.ERROR, 1005,
			"Type cannot be found ''{0}''"),

	FUNCTION_NOT_DEFINED(Kind.ERROR, 1006,
			"Function ''{0}'' could not be found"),

	PROPERTY_OR_FIELD_NOT_READABLE_ON_NULL(Kind.ERROR, 1007,
			"Property or field ''{0}'' cannot be found on null"),

	PROPERTY_OR_FIELD_NOT_READABLE(Kind.ERROR, 1008,
			"Property or field ''{0}'' cannot be found on object of type ''{1}'' - maybe not public or not valid?"),

	PROPERTY_OR_FIELD_NOT_WRITABLE_ON_NULL(Kind.ERROR, 1009,
			"Property or field ''{0}'' cannot be set on null"),

	PROPERTY_OR_FIELD_NOT_WRITABLE(Kind.ERROR, 1010,
			"Property or field ''{0}'' cannot be set on object of type ''{1}'' - maybe not public or not writable?"),

	METHOD_CALL_ON_NULL_OBJECT_NOT_ALLOWED(Kind.ERROR, 1011,
			"Method call: Attempted to call method {0} on null context object"),

	CANNOT_INDEX_INTO_NULL_VALUE(Kind.ERROR, 1012,
			"Cannot index into a null value"),

	NOT_COMPARABLE(Kind.ERROR, 1013,
			"Cannot compare instances of {0} and {1}"),

	INCORRECT_NUMBER_OF_ARGUMENTS_TO_FUNCTION(Kind.ERROR, 1014,
			"Incorrect number of arguments for function ''{0}'': {1} supplied but function takes {2}"),

	INVALID_TYPE_FOR_SELECTION(Kind.ERROR, 1015,
			"Cannot perform selection on input data of type ''{0}''"),

	RESULT_OF_SELECTION_CRITERIA_IS_NOT_BOOLEAN(Kind.ERROR, 1016,
			"Result of selection criteria is not boolean"),

	BETWEEN_RIGHT_OPERAND_MUST_BE_TWO_ELEMENT_LIST(Kind.ERROR, 1017,
			"Right operand for the 'between' operator has to be a two-element list"),

	INVALID_PATTERN(Kind.ERROR, 1018,
			"Pattern is not valid ''{0}''"),

	PROJECTION_NOT_SUPPORTED_ON_TYPE(Kind.ERROR, 1019,
			"Projection is not supported on the type ''{0}''"),

	ARGLIST_SHOULD_NOT_BE_EVALUATED(Kind.ERROR, 1020,
			"The argument list of a lambda expression should never have getValue() called upon it"),

	EXCEPTION_DURING_PROPERTY_READ(Kind.ERROR, 1021,
			"A problem occurred whilst attempting to access the property ''{0}'': ''{1}''"),

	FUNCTION_REFERENCE_CANNOT_BE_INVOKED(Kind.ERROR, 1022,
			"The function ''{0}'' mapped to an object of type ''{1}'' cannot be invoked"),

	EXCEPTION_DURING_FUNCTION_CALL(Kind.ERROR, 1023,
			"A problem occurred whilst attempting to invoke the function ''{0}'': ''{1}''"),

	ARRAY_INDEX_OUT_OF_BOUNDS(Kind.ERROR, 1024,
			"The array has ''{0}'' elements, index ''{1}'' is invalid"),

	COLLECTION_INDEX_OUT_OF_BOUNDS(Kind.ERROR, 1025,
			"The collection has ''{0}'' elements, index ''{1}'' is invalid"),

	STRING_INDEX_OUT_OF_BOUNDS(Kind.ERROR, 1026,
			"The string has ''{0}'' characters, index ''{1}'' is invalid"),

	INDEXING_NOT_SUPPORTED_FOR_TYPE(Kind.ERROR, 1027,
			"Indexing into type ''{0}'' is not supported"),

	INSTANCEOF_OPERATOR_NEEDS_CLASS_OPERAND(Kind.ERROR, 1028,
			"The operator 'instanceof' needs the right operand to be a class, not a ''{0}''"),

	EXCEPTION_DURING_METHOD_INVOCATION(Kind.ERROR, 1029,
			"A problem occurred when trying to execute method ''{0}'' on object of type ''{1}'': ''{2}''"),

	OPERATOR_NOT_SUPPORTED_BETWEEN_TYPES(Kind.ERROR, 1030,
			"The operator ''{0}'' is not supported between objects of type ''{1}'' and ''{2}''"),

	PROBLEM_LOCATING_METHOD(Kind.ERROR, 1031,
			"Problem locating method {0} on type {1}"),

	SETVALUE_NOT_SUPPORTED(Kind.ERROR, 1032,
			"setValue(ExpressionState, Object) not supported for ''{0}''"),

	MULTIPLE_POSSIBLE_METHODS(Kind.ERROR, 1033,
			"Method call of ''{0}'' is ambiguous, supported type conversions allow multiple variants to match"),

	EXCEPTION_DURING_PROPERTY_WRITE(Kind.ERROR, 1034,
			"A problem occurred whilst attempting to set the property ''{0}'': {1}"),

	NOT_AN_INTEGER(Kind.ERROR, 1035,
			"The value ''{0}'' cannot be parsed as an int"),

	NOT_A_LONG(Kind.ERROR, 1036,
			"The value ''{0}'' cannot be parsed as a long"),

	INVALID_FIRST_OPERAND_FOR_MATCHES_OPERATOR(Kind.ERROR, 1037,
			"First operand to matches operator must be a string. ''{0}'' is not"),

	INVALID_SECOND_OPERAND_FOR_MATCHES_OPERATOR(Kind.ERROR, 1038,
			"Second operand to matches operator must be a string. ''{0}'' is not"),

	FUNCTION_MUST_BE_STATIC(Kind.ERROR, 1039,
			"Only static methods can be called via function references. " +
			"The method ''{0}'' referred to by name ''{1}'' is not static."),

	NOT_A_REAL(Kind.ERROR, 1040,
			"The value ''{0}'' cannot be parsed as a double"),

	MORE_INPUT(Kind.ERROR, 1041,
			"After parsing a valid expression, there is still more data in the expression: ''{0}''"),

	RIGHT_OPERAND_PROBLEM(Kind.ERROR, 1042,
			"Problem parsing right operand"),

	NOT_EXPECTED_TOKEN(Kind.ERROR, 1043,
			"Unexpected token. Expected ''{0}'' but was ''{1}''"),

	OOD(Kind.ERROR, 1044,
			"Unexpectedly ran out of input"),

	NON_TERMINATING_DOUBLE_QUOTED_STRING(Kind.ERROR, 1045,
			"Cannot find terminating \" for string"),

	NON_TERMINATING_QUOTED_STRING(Kind.ERROR, 1046,
			"Cannot find terminating '' for string"),

	MISSING_LEADING_ZERO_FOR_NUMBER(Kind.ERROR, 1047,
			"A real number must be prefixed by zero, it cannot start with just ''.''"),

	REAL_CANNOT_BE_LONG(Kind.ERROR, 1048,
			"Real number cannot be suffixed with a long (L or l) suffix"),

	UNEXPECTED_DATA_AFTER_DOT(Kind.ERROR, 1049,
			"Unexpected data after ''.'': ''{0}''"),

	MISSING_CONSTRUCTOR_ARGS(Kind.ERROR, 1050,
			"The arguments '(...)' for the constructor call are missing"),

	RUN_OUT_OF_ARGUMENTS(Kind.ERROR, 1051,
			"Unexpectedly ran out of arguments"),

	UNABLE_TO_GROW_COLLECTION(Kind.ERROR, 1052,
			"Unable to grow collection"),

	UNABLE_TO_GROW_COLLECTION_UNKNOWN_ELEMENT_TYPE(Kind.ERROR, 1053,
			"Unable to grow collection: unable to determine list element type"),

	UNABLE_TO_CREATE_LIST_FOR_INDEXING(Kind.ERROR, 1054,
			"Unable to dynamically create a List to replace a null value"),

	UNABLE_TO_CREATE_MAP_FOR_INDEXING(Kind.ERROR, 1055,
			"Unable to dynamically create a Map to replace a null value"),

	UNABLE_TO_DYNAMICALLY_CREATE_OBJECT(Kind.ERROR, 1056,
			"Unable to dynamically create instance of ''{0}'' to replace a null value"),

	NO_BEAN_RESOLVER_REGISTERED(Kind.ERROR, 1057,
			"No bean resolver registered in the context to resolve access to bean ''{0}''"),

	EXCEPTION_DURING_BEAN_RESOLUTION(Kind.ERROR, 1058,
			"A problem occurred when trying to resolve bean ''{0}'': ''{1}''"),

	INVALID_BEAN_REFERENCE(Kind.ERROR, 1059,
			"@ or & can only be followed by an identifier or a quoted name"),

	TYPE_NAME_EXPECTED_FOR_ARRAY_CONSTRUCTION(Kind.ERROR, 1060,
			"Expected the type of the new array to be specified as a String but found ''{0}''"),

	INCORRECT_ELEMENT_TYPE_FOR_ARRAY(Kind.ERROR, 1061,
			"The array of type ''{0}'' cannot have an element of type ''{1}'' inserted"),

	MULTIDIM_ARRAY_INITIALIZER_NOT_SUPPORTED(Kind.ERROR, 1062,
			"Using an initializer to build a multi-dimensional array is not currently supported"),

	MISSING_ARRAY_DIMENSION(Kind.ERROR, 1063,
			"A required array dimension has not been specified"),

	INITIALIZER_LENGTH_INCORRECT(Kind.ERROR, 1064,
			"Array initializer size does not match array dimensions"),

	UNEXPECTED_ESCAPE_CHAR(Kind.ERROR, 1065,
			"Unexpected escape character"),

	OPERAND_NOT_INCREMENTABLE(Kind.ERROR, 1066,
			"The expression component ''{0}'' does not support increment"),

	OPERAND_NOT_DECREMENTABLE(Kind.ERROR, 1067,
			"The expression component ''{0}'' does not support decrement"),

	NOT_ASSIGNABLE(Kind.ERROR, 1068,
			"The expression component ''{0}'' is not assignable"),

	MISSING_CHARACTER(Kind.ERROR, 1069,
			"Missing expected character ''{0}''"),

	LEFT_OPERAND_PROBLEM(Kind.ERROR, 1070,
			"Problem parsing left operand"),

	MISSING_SELECTION_EXPRESSION(Kind.ERROR, 1071,
			"A required selection expression has not been specified"),

	/** @since 4.1 */
	EXCEPTION_RUNNING_COMPILED_EXPRESSION(Kind.ERROR, 1072,
			"An exception occurred whilst evaluating a compiled expression"),

	/** @since 4.3.17 */
	FLAWED_PATTERN(Kind.ERROR, 1073,
			"Failed to efficiently evaluate pattern ''{0}'': consider redesigning it"),

	/** @since 5.3.17 */
	EXCEPTION_COMPILING_EXPRESSION(Kind.ERROR, 1074,
			"An exception occurred while compiling an expression"),

	/** @since 5.3.17 */
	MAX_ARRAY_ELEMENTS_THRESHOLD_EXCEEDED(Kind.ERROR, 1075,
			"Array declares too many elements, exceeding the threshold of ''{0}''"),

	/** @since 5.2.23 */
	MAX_REPEATED_TEXT_SIZE_EXCEEDED(Kind.ERROR, 1076,
			"Repeated text is too long, exceeding the threshold of ''{0}'' characters"),

	/** @since 5.2.23 */
	MAX_REGEX_LENGTH_EXCEEDED(Kind.ERROR, 1077,
			"Regular expression is too long, exceeding the threshold of ''{0}'' characters"),

	/** @since 5.2.24 */
	MAX_CONCATENATED_STRING_LENGTH_EXCEEDED(Kind.ERROR, 1078,
			"Concatenated string is too long, exceeding the threshold of ''{0}'' characters"),

	/** @since 5.2.24 */
	MAX_EXPRESSION_LENGTH_EXCEEDED(Kind.ERROR, 1079,
			"SpEL expression is too long, exceeding the threshold of ''{0}'' characters"),

	/** @since 5.2.24 */
	VARIABLE_ASSIGNMENT_NOT_SUPPORTED(Kind.ERROR, 1080,
			"Assignment to variable ''{0}'' is not supported"),

	/** @since 6.0.13 */
	NEGATIVE_REPEATED_TEXT_COUNT(Kind.ERROR, 1081,
			"Repeat count ''{0}'' must not be negative"),

<<<<<<< HEAD
	/** @since 6.2 */
	EXCEPTION_DURING_INDEX_READ(Kind.ERROR, 1082,
			"A problem occurred while attempting to read index ''{0}'' in ''{1}''"),

	/** @since 6.2 */
	EXCEPTION_DURING_INDEX_WRITE(Kind.ERROR, 1083,
			"A problem occurred while attempting to write index ''{0}'' in ''{1}''");

=======
	/** @since 6.1.15 */
	UNSUPPORTED_CHARACTER(Kind.ERROR, 1082,
			"Unsupported character ''{0}'' ({1}) encountered in expression");
>>>>>>> fb0a1082


	private final Kind kind;

	private final int code;

	private final String message;


	SpelMessage(Kind kind, int code, String message) {
		this.kind = kind;
		this.code = code;
		this.message = message;
	}


	/**
	 * Produce a complete message including the prefix and with the inserts
	 * applied to the message.
	 * @param inserts the inserts to put into the formatted message
	 * @return a formatted message
	 * @since 4.3.5
	 */
	public String formatMessage(@Nullable Object... inserts) {
		StringBuilder formattedMessage = new StringBuilder();
		formattedMessage.append("EL").append(this.code);
		if (this.kind == Kind.ERROR) {
			formattedMessage.append('E');
		}
		formattedMessage.append(": ");
		formattedMessage.append(MessageFormat.format(this.message, inserts));
		return formattedMessage.toString();
	}


	/**
	 * Message kinds.
	 */
	public enum Kind { INFO, WARNING, ERROR }

}<|MERGE_RESOLUTION|>--- conflicted
+++ resolved
@@ -293,20 +293,18 @@
 	NEGATIVE_REPEATED_TEXT_COUNT(Kind.ERROR, 1081,
 			"Repeat count ''{0}'' must not be negative"),
 
-<<<<<<< HEAD
-	/** @since 6.2 */
-	EXCEPTION_DURING_INDEX_READ(Kind.ERROR, 1082,
-			"A problem occurred while attempting to read index ''{0}'' in ''{1}''"),
-
-	/** @since 6.2 */
-	EXCEPTION_DURING_INDEX_WRITE(Kind.ERROR, 1083,
-			"A problem occurred while attempting to write index ''{0}'' in ''{1}''");
-
-=======
 	/** @since 6.1.15 */
 	UNSUPPORTED_CHARACTER(Kind.ERROR, 1082,
-			"Unsupported character ''{0}'' ({1}) encountered in expression");
->>>>>>> fb0a1082
+			"Unsupported character ''{0}'' ({1}) encountered in expression"),
+
+	/** @since 6.2 */
+	EXCEPTION_DURING_INDEX_READ(Kind.ERROR, 1083,
+			"A problem occurred while attempting to read index ''{0}'' in ''{1}''"),
+
+	/** @since 6.2 */
+	EXCEPTION_DURING_INDEX_WRITE(Kind.ERROR, 1084,
+			"A problem occurred while attempting to write index ''{0}'' in ''{1}''");
+
 
 
 	private final Kind kind;
