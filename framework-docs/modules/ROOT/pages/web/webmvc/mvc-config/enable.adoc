--- conflicted
+++ resolved
@@ -7,13 +7,10 @@
 
 include-code::./WebConfiguration[tag=snippet,indent=0]
 
-<<<<<<< HEAD
-=======
 WARNING: As of 7.0, support for the XML configuration namespace for Spring MVC has been deprecated.
 There are no plans yet for removing it completely but XML configuration will not be updated to follow
 the Java configuration model.
 
->>>>>>> bf06d748
 NOTE: When using Spring Boot, you may want to use `@Configuration` classes of type `WebMvcConfigurer` but without `@EnableWebMvc` to keep Spring Boot MVC customizations. See more details in xref:web/webmvc/mvc-config/customize.adoc[the MVC Config API section] and in {spring-boot-docs-ref}/web/servlet.html#web.servlet.spring-mvc.auto-configuration[the dedicated Spring Boot documentation].
 
 The preceding example registers a number of Spring MVC
