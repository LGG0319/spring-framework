/*
 * Copyright 2002-2024 the original author or authors.
 *
 * Licensed under the Apache License, Version 2.0 (the "License");
 * you may not use this file except in compliance with the License.
 * You may obtain a copy of the License at
 *
 *      https://www.apache.org/licenses/LICENSE-2.0
 *
 * Unless required by applicable law or agreed to in writing, software
 * distributed under the License is distributed on an "AS IS" BASIS,
 * WITHOUT WARRANTIES OR CONDITIONS OF ANY KIND, either express or implied.
 * See the License for the specific language governing permissions and
 * limitations under the License.
 */

package org.springframework.core.io.support;

import java.io.File;
import java.io.FileNotFoundException;
import java.io.IOException;
import java.io.UncheckedIOException;
import java.lang.module.ModuleFinder;
import java.lang.module.ModuleReader;
import java.lang.module.ResolvedModule;
import java.lang.reflect.InvocationHandler;
import java.lang.reflect.Method;
import java.net.JarURLConnection;
import java.net.MalformedURLException;
import java.net.URI;
import java.net.URISyntaxException;
import java.net.URL;
import java.net.URLClassLoader;
import java.net.URLConnection;
import java.nio.file.FileSystemNotFoundException;
import java.nio.file.FileSystems;
import java.nio.file.FileVisitOption;
import java.nio.file.Files;
import java.nio.file.Path;
import java.util.Collections;
import java.util.Enumeration;
import java.util.HashSet;
import java.util.LinkedHashSet;
import java.util.Map;
import java.util.NavigableSet;
import java.util.Objects;
import java.util.Set;
import java.util.StringTokenizer;
import java.util.TreeSet;
import java.util.concurrent.ConcurrentHashMap;
import java.util.function.Predicate;
import java.util.jar.Attributes;
import java.util.jar.Attributes.Name;
import java.util.jar.JarEntry;
import java.util.jar.JarFile;
import java.util.jar.Manifest;
import java.util.stream.Collectors;
import java.util.stream.Stream;
import java.util.zip.ZipException;

import org.apache.commons.logging.Log;
import org.apache.commons.logging.LogFactory;
import org.jspecify.annotations.Nullable;

import org.springframework.core.NativeDetector;
import org.springframework.core.io.DefaultResourceLoader;
import org.springframework.core.io.FileSystemResource;
import org.springframework.core.io.Resource;
import org.springframework.core.io.ResourceLoader;
import org.springframework.core.io.UrlResource;
import org.springframework.core.io.VfsResource;
import org.springframework.util.AntPathMatcher;
import org.springframework.util.Assert;
import org.springframework.util.ClassUtils;
import org.springframework.util.PathMatcher;
import org.springframework.util.ReflectionUtils;
import org.springframework.util.ResourceUtils;
import org.springframework.util.StringUtils;

/**
 * A {@link ResourcePatternResolver} implementation that is able to resolve a
 * specified resource location path into one or more matching Resources.
 *
 * <p>The source path may be a simple path which has a one-to-one mapping to a
 * target {@link org.springframework.core.io.Resource}, or alternatively may
 * contain the special "{@code classpath*:}" prefix and/or internal Ant-style
 * path patterns (matched using Spring's {@link AntPathMatcher} utility). Both
 * of the latter are effectively wildcards.
 *
 * <h3>No Wildcards</h3>
 *
 * <p>In the simple case, if the specified location path does not start with the
 * {@code "classpath*:}" prefix and does not contain a {@link PathMatcher}
 * pattern, this resolver will simply return a single resource via a
 * {@code getResource()} call on the underlying {@code ResourceLoader}.
 * Examples are real URLs such as "{@code file:C:/context.xml}", pseudo-URLs
 * such as "{@code classpath:/context.xml}", and simple unprefixed paths
 * such as "{@code /WEB-INF/context.xml}". The latter will resolve in a
 * fashion specific to the underlying {@code ResourceLoader} (for example,
 * {@code ServletContextResource} for a {@code WebApplicationContext}).
 *
 * <h3>Ant-style Patterns</h3>
 *
 * <p>When the path location contains an Ant-style pattern, for example:
 * <pre class="code">
 * /WEB-INF/*-context.xml
 * com/example/**&#47;applicationContext.xml
 * file:C:/some/path/*-context.xml
 * classpath:com/example/**&#47;applicationContext.xml</pre>
 * the resolver follows a more complex but defined procedure to try to resolve
 * the wildcard. It produces a {@code Resource} for the path up to the last
 * non-wildcard segment and obtains a {@code URL} from it. If this URL is not a
 * "{@code jar:}" URL or container-specific variant (for example, "{@code zip:}" in WebLogic,
 * "{@code wsjar}" in WebSphere", etc.), then the root directory of the filesystem
 * associated with the URL is obtained and used to resolve the wildcards by walking
 * the filesystem. In the case of a jar URL, the resolver either gets a
 * {@code java.net.JarURLConnection} from it, or manually parses the jar URL, and
 * then traverses the contents of the jar file, to resolve the wildcards.
 *
 * <h3>Implications on Portability</h3>
 *
 * <p>If the specified path is already a file URL (either explicitly, or
 * implicitly because the base {@code ResourceLoader} is a filesystem one),
 * then wildcarding is guaranteed to work in a completely portable fashion.
 *
 * <p>If the specified path is a class path location, then the resolver must
 * obtain the last non-wildcard path segment URL via a
 * {@code Classloader.getResource()} call. Since this is just a
 * node of the path (not the file at the end) it is actually undefined
 * (in the ClassLoader Javadocs) exactly what sort of URL is returned in
 * this case. In practice, it is usually a {@code java.io.File} representing
 * the directory, where the class path resource resolves to a filesystem
 * location, or a jar URL of some sort, where the class path resource resolves
 * to a jar location. Still, there is a portability concern on this operation.
 *
 * <p>If a jar URL is obtained for the last non-wildcard segment, the resolver
 * must be able to get a {@code java.net.JarURLConnection} from it, or
 * manually parse the jar URL, to be able to walk the contents of the jar
 * and resolve the wildcard. This will work in most environments but will
 * fail in others, and it is strongly recommended that the wildcard
 * resolution of resources coming from jars be thoroughly tested in your
 * specific environment before you rely on it.
 *
 * <h3>{@code classpath*:} Prefix</h3>
 *
 * <p>There is special support for retrieving multiple class path resources with
 * the same name, via the "{@code classpath*:}" prefix. For example,
 * "{@code classpath*:META-INF/beans.xml}" will find all "META-INF/beans.xml"
 * files in the class path, be it in "classes" directories or in JAR files.
 * This is particularly useful for autodetecting config files of the same name
 * at the same location within each jar file. Internally, this happens via a
 * {@code ClassLoader.getResources()} call, and is completely portable.
 *
 * <p>The "{@code classpath*:}" prefix can also be combined with a {@code PathMatcher}
 * pattern in the rest of the location path &mdash; for example,
 * "{@code classpath*:META-INF/*-beans.xml"}. In this case, the resolution strategy
 * is fairly simple: a {@code ClassLoader.getResources()} call is used on the last
 * non-wildcard path segment to get all the matching resources in the class loader
 * hierarchy, and then off each resource the same {@code PathMatcher} resolution
 * strategy described above is used for the wildcard sub pattern.
 *
 * <h3>Other Notes</h3>
 *
 * <p>As of Spring Framework 6.0, if {@link #getResources(String)} is invoked with
 * a location pattern using the "{@code classpath*:}" prefix it will first search
 * all modules in the {@linkplain ModuleLayer#boot() boot layer}, excluding
 * {@linkplain ModuleFinder#ofSystem() system modules}. It will then search the
 * class path using {@link ClassLoader} APIs as described previously and return the
 * combined results. Consequently, some of the limitations of class path searches
 * may not apply when applications are deployed as modules.
 *
 * <p><b>WARNING:</b> Note that "{@code classpath*:}" when combined with
 * Ant-style patterns will only work reliably with at least one root directory
 * before the pattern starts, unless the actual target files reside in the file
 * system. This means that a pattern like "{@code classpath*:*.xml}" will
 * <i>not</i> retrieve files from the root of jar files but rather only from the
 * root of expanded directories. This originates from a limitation in the JDK's
 * {@code ClassLoader.getResources()} method which only returns file system
 * locations for a passed-in empty String (indicating potential roots to search).
 * This {@code ResourcePatternResolver} implementation tries to mitigate the
 * jar root lookup limitation through {@link URLClassLoader} introspection and
 * "{@code java.class.path}" manifest evaluation; however, without portability
 * guarantees.
 *
 * <p><b>WARNING:</b> Ant-style patterns with "{@code classpath:}" resources are not
 * guaranteed to find matching resources if the base package to search is available
 * in multiple class path locations. This is because a resource such as
 * <pre class="code">
 *   com/example/package1/service-context.xml</pre>
 * may exist in only one class path location, but when a location pattern such as
 * <pre class="code">
 *   classpath:com/example/**&#47;service-context.xml</pre>
 * is used to try to resolve it, the resolver will work off the (first) URL
 * returned by {@code getResource("com/example")}. If the {@code com/example} base
 * package node exists in multiple class path locations, the actual desired resource
 * may not be present under the {@code com/example} base package in the first URL.
 * Therefore, preferably, use "{@code classpath*:}" with the same Ant-style pattern
 * in such a case, which will search <i>all</i> class path locations that contain
 * the base package.
 *
 * @author Juergen Hoeller
 * @author Colin Sampaleanu
 * @author Marius Bogoevici
 * @author Costin Leau
 * @author Phillip Webb
 * @author Sam Brannen
 * @author Sebastien Deleuze
 * @author Dave Syer
 * @since 1.0.2
 * @see #CLASSPATH_ALL_URL_PREFIX
 * @see org.springframework.util.AntPathMatcher
 * @see org.springframework.core.io.ResourceLoader#getResource(String)
 * @see ClassLoader#getResources(String)
 */
public class PathMatchingResourcePatternResolver implements ResourcePatternResolver {

	private static final Log logger = LogFactory.getLog(PathMatchingResourcePatternResolver.class);

	/**
	 * {@link Set} of {@linkplain ModuleFinder#ofSystem() system module} names.
	 * @since 6.0
	 * @see #isNotSystemModule
	 */
	private static final Set<String> systemModuleNames = NativeDetector.inNativeImage() ? Collections.emptySet() :
			ModuleFinder.ofSystem().findAll().stream()
					.map(moduleReference -> moduleReference.descriptor().name())
					.collect(Collectors.toSet());

	/**
	 * {@link Predicate} that tests whether the supplied {@link ResolvedModule}
	 * is not a {@linkplain ModuleFinder#ofSystem() system module}.
	 * @since 6.0
	 * @see #systemModuleNames
	 */
	private static final Predicate<ResolvedModule> isNotSystemModule =
			resolvedModule -> !systemModuleNames.contains(resolvedModule.name());

	private static @Nullable Method equinoxResolveMethod;

	static {
		try {
			// Detect Equinox OSGi (for example, on WebSphere 6.1)
			Class<?> fileLocatorClass = ClassUtils.forName("org.eclipse.core.runtime.FileLocator",
					PathMatchingResourcePatternResolver.class.getClassLoader());
			equinoxResolveMethod = fileLocatorClass.getMethod("resolve", URL.class);
			logger.trace("Found Equinox FileLocator for OSGi bundle URL resolution");
		}
		catch (Throwable ex) {
			equinoxResolveMethod = null;
		}
	}


	private final ResourceLoader resourceLoader;

	private PathMatcher pathMatcher = new AntPathMatcher();

	private final Map<String, Resource[]> rootDirCache = new ConcurrentHashMap<>();

	private final Map<String, NavigableSet<String>> jarEntriesCache = new ConcurrentHashMap<>();

<<<<<<< HEAD
	@Nullable
	private volatile Set<ClassPathManifestEntry> manifestEntriesCache;
=======
	private volatile @Nullable Set<ClassPathManifestEntry> manifestEntriesCache;
>>>>>>> bf06d748


	/**
	 * Create a {@code PathMatchingResourcePatternResolver} with a
	 * {@link DefaultResourceLoader}.
	 * <p>ClassLoader access will happen via the thread context class loader.
	 * @see DefaultResourceLoader
	 */
	public PathMatchingResourcePatternResolver() {
		this.resourceLoader = new DefaultResourceLoader();
	}

	/**
	 * Create a {@code PathMatchingResourcePatternResolver} with the supplied
	 * {@link ResourceLoader}.
	 * <p>ClassLoader access will happen via the thread context class loader.
	 * @param resourceLoader the {@code ResourceLoader} to load root directories
	 * and actual resources with
	 */
	public PathMatchingResourcePatternResolver(ResourceLoader resourceLoader) {
		Assert.notNull(resourceLoader, "ResourceLoader must not be null");
		this.resourceLoader = resourceLoader;
	}

	/**
	 * Create a {@code PathMatchingResourcePatternResolver} with a
	 * {@link DefaultResourceLoader} and the supplied {@link ClassLoader}.
	 * @param classLoader the ClassLoader to load class path resources with,
	 * or {@code null} for using the thread context class loader
	 * at the time of actual resource access
	 * @see org.springframework.core.io.DefaultResourceLoader
	 */
	public PathMatchingResourcePatternResolver(@Nullable ClassLoader classLoader) {
		this.resourceLoader = new DefaultResourceLoader(classLoader);
	}


	/**
	 * Return the {@link ResourceLoader} that this pattern resolver works with.
	 */
	public ResourceLoader getResourceLoader() {
		return this.resourceLoader;
	}

	@Override
	public @Nullable ClassLoader getClassLoader() {
		return getResourceLoader().getClassLoader();
	}

	/**
	 * Set the {@link PathMatcher} implementation to use for this
	 * resource pattern resolver.
	 * <p>Default is {@link AntPathMatcher}.
	 * @see AntPathMatcher
	 */
	public void setPathMatcher(PathMatcher pathMatcher) {
		Assert.notNull(pathMatcher, "PathMatcher must not be null");
		this.pathMatcher = pathMatcher;
	}

	/**
	 * Return the {@link PathMatcher} that this resource pattern resolver uses.
	 */
	public PathMatcher getPathMatcher() {
		return this.pathMatcher;
	}


	@Override
	public Resource getResource(String location) {
		return getResourceLoader().getResource(location);
	}

	@Override
	public Resource[] getResources(String locationPattern) throws IOException {
		Assert.notNull(locationPattern, "Location pattern must not be null");
		if (locationPattern.startsWith(CLASSPATH_ALL_URL_PREFIX)) {
			// a class path resource (multiple resources for same name possible)
			String locationPatternWithoutPrefix = locationPattern.substring(CLASSPATH_ALL_URL_PREFIX.length());
			// Search the module path first.
			Set<Resource> resources = findAllModulePathResources(locationPatternWithoutPrefix);
			// Search the class path next.
			if (getPathMatcher().isPattern(locationPatternWithoutPrefix)) {
				// a class path resource pattern
				Collections.addAll(resources, findPathMatchingResources(locationPattern));
			}
			else {
				// all class path resources with the given name
				Collections.addAll(resources, findAllClassPathResources(locationPatternWithoutPrefix));
			}
			return resources.toArray(new Resource[0]);
		}
		else {
			// Generally only look for a pattern after a prefix here,
			// and on Tomcat only after the "*/" separator for its "war:" protocol.
			int prefixEnd = (locationPattern.startsWith("war:") ? locationPattern.indexOf("*/") + 1 :
					locationPattern.indexOf(':') + 1);
			if (getPathMatcher().isPattern(locationPattern.substring(prefixEnd))) {
				// a file pattern
				return findPathMatchingResources(locationPattern);
			}
			else {
				// a single resource with the given name
				return new Resource[] {getResourceLoader().getResource(locationPattern)};
			}
		}
	}

	/**
	 * Clear the local resource cache, removing all cached classpath/jar structures.
	 * @since 6.2
	 */
	public void clearCache() {
		this.rootDirCache.clear();
		this.jarEntriesCache.clear();
		this.manifestEntriesCache = null;
	}


	/**
	 * Find all class location resources with the given location via the ClassLoader.
	 * <p>Delegates to {@link #doFindAllClassPathResources(String)}.
	 * @param location the absolute path within the class path
	 * @return the result as Resource array
	 * @throws IOException in case of I/O errors
	 * @see java.lang.ClassLoader#getResources
	 * @see #convertClassLoaderURL
	 */
	protected Resource[] findAllClassPathResources(String location) throws IOException {
		String path = stripLeadingSlash(location);
		Set<Resource> result = doFindAllClassPathResources(path);
		if (logger.isTraceEnabled()) {
			logger.trace("Resolved class path location [" + path + "] to resources " + result);
		}
		return result.toArray(new Resource[0]);
	}

	/**
	 * Find all class path resources with the given path via the configured
	 * {@link #getClassLoader() ClassLoader}.
	 * <p>Called by {@link #findAllClassPathResources(String)}.
	 * @param path the absolute path within the class path (never a leading slash)
	 * @return a mutable Set of matching Resource instances
	 * @since 4.1.1
	 */
	protected Set<Resource> doFindAllClassPathResources(String path) throws IOException {
		Set<Resource> result = new LinkedHashSet<>(16);
		ClassLoader cl = getClassLoader();
		Enumeration<URL> resourceUrls = (cl != null ? cl.getResources(path) : ClassLoader.getSystemResources(path));
		while (resourceUrls.hasMoreElements()) {
			URL url = resourceUrls.nextElement();
			result.add(convertClassLoaderURL(url));
		}
		if (!StringUtils.hasLength(path)) {
			// The above result is likely to be incomplete, i.e. only containing file system references.
			// We need to have pointers to each of the jar files on the class path as well...
			addAllClassLoaderJarRoots(cl, result);
		}
		return result;
	}

	/**
	 * Convert the given URL as returned from the configured
	 * {@link #getClassLoader() ClassLoader} into a {@link Resource}, applying
	 * to path lookups without a pattern (see {@link #findAllClassPathResources}).
	 * <p>As of 6.0.5, the default implementation creates a {@link FileSystemResource}
	 * in case of the "file" protocol or a {@link UrlResource} otherwise, matching
	 * the outcome of pattern-based class path traversal in the same resource layout,
	 * as well as matching the outcome of module path searches.
	 * @param url a URL as returned from the configured ClassLoader
	 * @return the corresponding Resource object
	 * @see java.lang.ClassLoader#getResources
	 * @see #doFindAllClassPathResources
	 * @see #doFindPathMatchingFileResources
	 */
	@SuppressWarnings("deprecation")  // on JDK 20 (deprecated URL constructor)
	protected Resource convertClassLoaderURL(URL url) {
		if (ResourceUtils.URL_PROTOCOL_FILE.equals(url.getProtocol())) {
			try {
				// URI decoding for special characters such as spaces.
				return new FileSystemResource(ResourceUtils.toURI(url).getSchemeSpecificPart());
			}
			catch (URISyntaxException ex) {
				// Fallback for URLs that are not valid URIs (should hardly ever happen).
				return new FileSystemResource(url.getFile());
			}
		}
		else {
			String urlString = url.toString();
			String cleanedPath = StringUtils.cleanPath(urlString);
			if (!cleanedPath.equals(urlString)) {
				// Prefer cleaned URL, aligned with UrlResource#createRelative(String)
				try {
					// Retain original URL instance, potentially including custom URLStreamHandler.
					return new UrlResource(new URL(url, cleanedPath));
				}
				catch (MalformedURLException ex) {
					// Fallback to regular URL construction below...
				}
			}
			// Retain original URL instance, potentially including custom URLStreamHandler.
			return new UrlResource(url);
		}
	}

	/**
	 * Search all {@link URLClassLoader} URLs for jar file references and add each to the
	 * given set of resources in the form of a pointer to the root of the jar file content.
	 * @param classLoader the ClassLoader to search (including its ancestors)
	 * @param result the set of resources to add jar roots to
	 * @since 4.1.1
	 */
	protected void addAllClassLoaderJarRoots(@Nullable ClassLoader classLoader, Set<Resource> result) {
		if (classLoader instanceof URLClassLoader urlClassLoader) {
			try {
				for (URL url : urlClassLoader.getURLs()) {
					try {
						UrlResource jarResource = (ResourceUtils.URL_PROTOCOL_JAR.equals(url.getProtocol()) ?
								new UrlResource(url) :
								new UrlResource(ResourceUtils.JAR_URL_PREFIX + url + ResourceUtils.JAR_URL_SEPARATOR));
						if (jarResource.exists()) {
							result.add(jarResource);
						}
					}
					catch (MalformedURLException ex) {
						if (logger.isDebugEnabled()) {
							logger.debug("Cannot search for matching files underneath [" + url +
									"] because it cannot be converted to a valid 'jar:' URL: " + ex.getMessage());
						}
					}
				}
			}
			catch (Exception ex) {
				if (logger.isDebugEnabled()) {
					logger.debug("Cannot introspect jar files since ClassLoader [" + classLoader +
							"] does not support 'getURLs()': " + ex);
				}
			}
		}

		if (classLoader == ClassLoader.getSystemClassLoader()) {
			// JAR "Class-Path" manifest header evaluation...
			addClassPathManifestEntries(result);
		}

		if (classLoader != null) {
			try {
				// Hierarchy traversal...
				addAllClassLoaderJarRoots(classLoader.getParent(), result);
			}
			catch (Exception ex) {
				if (logger.isDebugEnabled()) {
					logger.debug("Cannot introspect jar files in parent ClassLoader since [" + classLoader +
							"] does not support 'getParent()': " + ex);
				}
			}
		}
	}

	/**
	 * Determine jar file references from {@code Class-Path} manifest entries (which
	 * are added to the {@code java.class.path} JVM system property by the system
	 * class loader) and add each to the given set of resources in the form of
	 * a pointer to the root of the jar file content.
	 * @param result the set of resources to add jar roots to
	 * @since 4.3
	 */
	protected void addClassPathManifestEntries(Set<Resource> result) {
		Set<ClassPathManifestEntry> entries = this.manifestEntriesCache;
		if (entries == null) {
			entries = getClassPathManifestEntries();
			this.manifestEntriesCache = entries;
		}
		for (ClassPathManifestEntry entry : entries) {
			if (!result.contains(entry.resource()) &&
					(entry.alternative() != null && !result.contains(entry.alternative()))) {
				result.add(entry.resource());
			}
		}
	}

	private Set<ClassPathManifestEntry> getClassPathManifestEntries() {
		Set<ClassPathManifestEntry> manifestEntries = new LinkedHashSet<>();
		Set<File> seen = new HashSet<>();
		try {
			String paths = System.getProperty("java.class.path");
			for (String path : StringUtils.delimitedListToStringArray(paths, File.pathSeparator)) {
				try {
					File jar = new File(path).getAbsoluteFile();
					if (jar.isFile() && seen.add(jar)) {
						manifestEntries.add(ClassPathManifestEntry.of(jar));
						manifestEntries.addAll(getClassPathManifestEntriesFromJar(jar));
					}
				}
				catch (MalformedURLException ex) {
					if (logger.isDebugEnabled()) {
						logger.debug("Cannot search for matching files underneath [" + path +
								"] because it cannot be converted to a valid 'jar:' URL: " + ex.getMessage());
					}
				}
			}
			return Collections.unmodifiableSet(manifestEntries);
		}
		catch (Exception ex) {
			if (logger.isDebugEnabled()) {
				logger.debug("Failed to evaluate 'java.class.path' manifest entries: " + ex);
			}
			return Collections.emptySet();
		}
	}

	private Set<ClassPathManifestEntry> getClassPathManifestEntriesFromJar(File jar) throws IOException {
		URL base = jar.toURI().toURL();
		File parent = jar.getAbsoluteFile().getParentFile();
		try (JarFile jarFile = new JarFile(jar)) {
			Manifest manifest = jarFile.getManifest();
			Attributes attributes = (manifest != null ? manifest.getMainAttributes() : null);
			String classPath = (attributes != null ? attributes.getValue(Name.CLASS_PATH) : null);
			Set<ClassPathManifestEntry> manifestEntries = new LinkedHashSet<>();
			if (StringUtils.hasLength(classPath)) {
				StringTokenizer tokenizer = new StringTokenizer(classPath);
				while (tokenizer.hasMoreTokens()) {
					String path = tokenizer.nextToken();
					if (path.indexOf(':') >= 0 && !"file".equalsIgnoreCase(new URL(base, path).getProtocol())) {
						// See jdk.internal.loader.URLClassPath.JarLoader.tryResolveFile(URL, String)
						continue;
					}
					File candidate = new File(parent, path);
					if (candidate.isFile() && candidate.getCanonicalPath().contains(parent.getCanonicalPath())) {
						manifestEntries.add(ClassPathManifestEntry.of(candidate));
					}
				}
			}
			return Collections.unmodifiableSet(manifestEntries);
		}
		catch (Exception ex) {
			if (logger.isDebugEnabled()) {
				logger.debug("Failed to load manifest entries from jar file '" + jar + "': " + ex);
			}
			return Collections.emptySet();
		}
	}

	/**
	 * Find all resources that match the given location pattern via the Ant-style
	 * {@link #getPathMatcher() PathMatcher}.
	 * <p>Supports resources in OSGi bundles, JBoss VFS, jar files, zip files,
	 * and file systems.
	 * @param locationPattern the location pattern to match
	 * @return the result as Resource array
	 * @throws IOException in case of I/O errors
	 * @see #determineRootDir(String)
	 * @see #resolveRootDirResource(Resource)
	 * @see #isJarResource(Resource)
	 * @see #doFindPathMatchingJarResources(Resource, URL, String)
	 * @see #doFindPathMatchingFileResources(Resource, String)
	 * @see org.springframework.util.PathMatcher
	 */
	protected Resource[] findPathMatchingResources(String locationPattern) throws IOException {
		String rootDirPath = determineRootDir(locationPattern);
		String subPattern = locationPattern.substring(rootDirPath.length());

		// Look for pre-cached root dir resources, either a direct match or
		// a match for a parent directory in the same classpath locations.
		Resource[] rootDirResources = this.rootDirCache.get(rootDirPath);
		String actualRootPath = null;
		if (rootDirResources == null) {
			// No direct match -> search for a common parent directory match
			// (cached based on repeated searches in the same base location,
			// in particular for different root directories in the same jar).
			String commonPrefix = null;
			String existingPath = null;
			boolean commonUnique = true;
			for (String path : this.rootDirCache.keySet()) {
				String currentPrefix = null;
				for (int i = 0; i < path.length(); i++) {
					if (i == rootDirPath.length() || path.charAt(i) != rootDirPath.charAt(i)) {
						currentPrefix = path.substring(0, path.lastIndexOf('/', i - 1) + 1);
						break;
					}
				}
				if (currentPrefix != null) {
					// A prefix match found, potentially to be turned into a common parent cache entry.
					if (commonPrefix == null || !commonUnique || currentPrefix.length() > commonPrefix.length()) {
						commonPrefix = currentPrefix;
						existingPath = path;
					}
					else if (currentPrefix.equals(commonPrefix)) {
						commonUnique = false;
					}
				}
				else if (actualRootPath == null || path.length() > actualRootPath.length()) {
					// A direct match found for a parent directory -> use it.
					rootDirResources = this.rootDirCache.get(path);
					actualRootPath = path;
				}
			}
			if (rootDirResources == null && StringUtils.hasLength(commonPrefix)) {
				// Try common parent directory as long as it points to the same classpath locations.
				rootDirResources = getResources(commonPrefix);
				Resource[] existingResources = this.rootDirCache.get(existingPath);
				if (existingResources != null && rootDirResources.length == existingResources.length) {
					// Replace existing subdirectory cache entry with common parent directory,
					// avoiding repeated determination of root directories in the same jar.
					this.rootDirCache.remove(existingPath);
					this.rootDirCache.put(commonPrefix, rootDirResources);
					actualRootPath = commonPrefix;
				}
				else if (commonPrefix.equals(rootDirPath)) {
					// The identified common directory is equal to the currently requested path ->
					// worth caching specifically, even if it cannot replace the existing sub-entry.
					this.rootDirCache.put(rootDirPath, rootDirResources);
				}
				else {
					// Mismatch: parent directory points to more classpath locations.
					rootDirResources = null;
				}
			}
			if (rootDirResources == null) {
				// Lookup for specific directory, creating a cache entry for it.
				rootDirResources = getResources(rootDirPath);
				this.rootDirCache.put(rootDirPath, rootDirResources);
			}
		}

		Set<Resource> result = new LinkedHashSet<>(64);
		for (Resource rootDirResource : rootDirResources) {
			if (actualRootPath != null && actualRootPath.length() < rootDirPath.length()) {
				// Create sub-resource for requested sub-location from cached common root directory.
				rootDirResource = rootDirResource.createRelative(rootDirPath.substring(actualRootPath.length()));
			}
			rootDirResource = resolveRootDirResource(rootDirResource);
			URL rootDirUrl = rootDirResource.getURL();
			if (equinoxResolveMethod != null && rootDirUrl.getProtocol().startsWith("bundle")) {
				URL resolvedUrl = (URL) ReflectionUtils.invokeMethod(equinoxResolveMethod, null, rootDirUrl);
				if (resolvedUrl != null) {
					rootDirUrl = resolvedUrl;
				}
				rootDirResource = new UrlResource(rootDirUrl);
			}
			if (rootDirUrl.getProtocol().startsWith(ResourceUtils.URL_PROTOCOL_VFS)) {
				result.addAll(VfsResourceMatchingDelegate.findMatchingResources(rootDirUrl, subPattern, getPathMatcher()));
			}
			else if (ResourceUtils.isJarURL(rootDirUrl) || isJarResource(rootDirResource)) {
				result.addAll(doFindPathMatchingJarResources(rootDirResource, rootDirUrl, subPattern));
			}
			else {
				result.addAll(doFindPathMatchingFileResources(rootDirResource, subPattern));
			}
		}
		if (logger.isTraceEnabled()) {
			logger.trace("Resolved location pattern [" + locationPattern + "] to resources " + result);
		}
		return result.toArray(new Resource[0]);
	}

	/**
	 * Determine the root directory for the given location.
	 * <p>Used for determining the starting point for file matching, resolving the
	 * root directory location to be passed into {@link #getResources(String)},
	 * with the remainder of the location to be used as the sub pattern.
	 * <p>Will return "/WEB-INF/" for the location "/WEB-INF/*.xml", for example.
	 * @param location the location to check
	 * @return the part of the location that denotes the root directory
	 * @see #findPathMatchingResources(String)
	 */
	protected String determineRootDir(String location) {
		int prefixEnd = location.indexOf(':') + 1;
		int rootDirEnd = location.length();
		while (rootDirEnd > prefixEnd && getPathMatcher().isPattern(location.substring(prefixEnd, rootDirEnd))) {
			rootDirEnd = location.lastIndexOf('/', rootDirEnd - 2) + 1;
		}
		if (rootDirEnd == 0) {
			rootDirEnd = prefixEnd;
		}
		return location.substring(0, rootDirEnd);
	}

	/**
	 * Resolve the supplied root directory resource for path matching.
	 * <p>By default, {@link #findPathMatchingResources(String)} resolves Equinox
	 * OSGi "bundleresource:" and "bundleentry:" URLs into standard jar file URLs
	 * that will be traversed using Spring's standard jar file traversal algorithm.
	 * <p>For any custom resolution, override this template method and replace the
	 * supplied resource handle accordingly.
	 * <p>The default implementation of this method returns the supplied resource
	 * unmodified.
	 * @param original the resource to resolve
	 * @return the resolved resource (may be identical to the supplied resource)
	 * @throws IOException in case of resolution failure
	 * @see #findPathMatchingResources(String)
	 */
	protected Resource resolveRootDirResource(Resource original) throws IOException {
		return original;
	}

	/**
	 * Determine if the given resource handle indicates a jar resource that the
	 * {@link #doFindPathMatchingJarResources} method can handle.
	 * <p>{@link #findPathMatchingResources(String)} delegates to
	 * {@link ResourceUtils#isJarURL(URL)} to determine whether the given URL
	 * points to a resource in a jar file, and only invokes this method as a fallback.
	 * <p>This template method therefore allows for detecting further kinds of
	 * jar-like resources &mdash; for example, via {@code instanceof} checks on
	 * the resource handle type.
	 * <p>The default implementation of this method returns {@code false}.
	 * @param resource the resource handle to check (usually the root directory
	 * to start path matching from)
	 * @return {@code true} if the given resource handle indicates a jar resource
	 * @throws IOException in case of I/O errors
	 * @see #findPathMatchingResources(String)
	 * @see #doFindPathMatchingJarResources(Resource, URL, String)
	 * @see org.springframework.util.ResourceUtils#isJarURL
	 */
	protected boolean isJarResource(Resource resource) throws IOException {
		return false;
	}

	/**
	 * Find all resources in jar files that match the given location pattern
	 * via the Ant-style {@link #getPathMatcher() PathMatcher}.
	 * @param rootDirResource the root directory as Resource
	 * @param rootDirUrl the pre-resolved root directory URL
	 * @param subPattern the sub pattern to match (below the root directory)
	 * @return a mutable Set of matching Resource instances
	 * @throws IOException in case of I/O errors
	 * @since 4.3
	 * @see java.net.JarURLConnection
	 * @see org.springframework.util.PathMatcher
	 */
	protected Set<Resource> doFindPathMatchingJarResources(Resource rootDirResource, URL rootDirUrl, String subPattern)
			throws IOException {

		String jarFileUrl = null;
		String rootEntryPath = "";

		String urlFile = rootDirUrl.getFile();
		int separatorIndex = urlFile.indexOf(ResourceUtils.WAR_URL_SEPARATOR);
		if (separatorIndex == -1) {
			separatorIndex = urlFile.indexOf(ResourceUtils.JAR_URL_SEPARATOR);
		}
		if (separatorIndex != -1) {
			jarFileUrl = urlFile.substring(0, separatorIndex);
			rootEntryPath = urlFile.substring(separatorIndex + 2);  // both separators are 2 chars
			NavigableSet<String> entriesCache = this.jarEntriesCache.get(jarFileUrl);
			if (entriesCache != null) {
				Set<Resource> result = new LinkedHashSet<>(64);
				// Search sorted entries from first entry with rootEntryPath prefix
				for (String entryPath : entriesCache.tailSet(rootEntryPath, false)) {
					if (!entryPath.startsWith(rootEntryPath)) {
						// We are beyond the potential matches in the current TreeSet.
						break;
					}
					String relativePath = entryPath.substring(rootEntryPath.length());
					if (getPathMatcher().match(subPattern, relativePath)) {
						result.add(rootDirResource.createRelative(relativePath));
					}
				}
				return result;
			}
		}

		URLConnection con = rootDirUrl.openConnection();
		JarFile jarFile;
		boolean closeJarFile;

		if (con instanceof JarURLConnection jarCon) {
			// Should usually be the case for traditional JAR files.
			jarFile = jarCon.getJarFile();
			jarFileUrl = jarCon.getJarFileURL().toExternalForm();
			JarEntry jarEntry = jarCon.getJarEntry();
			rootEntryPath = (jarEntry != null ? jarEntry.getName() : "");
			closeJarFile = !jarCon.getUseCaches();
		}
		else {
			// No JarURLConnection -> need to resort to URL file parsing.
			// We'll assume URLs of the format "jar:path!/entry", with the protocol
			// being arbitrary as long as following the entry format.
			// We'll also handle paths with and without leading "file:" prefix.
			try {
				if (jarFileUrl != null) {
					jarFile = getJarFile(jarFileUrl);
				}
				else {
					jarFile = new JarFile(urlFile);
					jarFileUrl = urlFile;
					rootEntryPath = "";
				}
				closeJarFile = true;
			}
			catch (ZipException ex) {
				if (logger.isDebugEnabled()) {
					logger.debug("Skipping invalid jar class path entry [" + urlFile + "]");
				}
				return Collections.emptySet();
			}
		}

		try {
			if (logger.isTraceEnabled()) {
				logger.trace("Looking for matching resources in jar file [" + jarFileUrl + "]");
			}
			if (StringUtils.hasLength(rootEntryPath) && !rootEntryPath.endsWith("/")) {
				// Root entry path must end with slash to allow for proper matching.
				// The Sun JRE does not return a slash here, but BEA JRockit does.
				rootEntryPath = rootEntryPath + "/";
			}
			Set<Resource> result = new LinkedHashSet<>(64);
			NavigableSet<String> entriesCache = new TreeSet<>();
			for (String entryPath : jarFile.stream().map(JarEntry::getName).sorted().toList()) {
				entriesCache.add(entryPath);
				if (entryPath.startsWith(rootEntryPath)) {
					String relativePath = entryPath.substring(rootEntryPath.length());
					if (getPathMatcher().match(subPattern, relativePath)) {
						result.add(rootDirResource.createRelative(relativePath));
					}
				}
			}
			// Cache jar entries in TreeSet for efficient searching on re-encounter.
			this.jarEntriesCache.put(jarFileUrl, entriesCache);
			return result;
		}
		finally {
			if (closeJarFile) {
				jarFile.close();
			}
		}
	}

	/**
	 * Resolve the given jar file URL into a JarFile object.
	 */
	protected JarFile getJarFile(String jarFileUrl) throws IOException {
		if (jarFileUrl.startsWith(ResourceUtils.FILE_URL_PREFIX)) {
			try {
				return new JarFile(ResourceUtils.toURI(jarFileUrl).getSchemeSpecificPart());
			}
			catch (URISyntaxException ex) {
				// Fallback for URLs that are not valid URIs (should hardly ever happen).
				return new JarFile(jarFileUrl.substring(ResourceUtils.FILE_URL_PREFIX.length()));
			}
		}
		else {
			return new JarFile(jarFileUrl);
		}
	}

	/**
	 * Find all resources in the file system of the supplied root directory that
	 * match the given location sub pattern via the Ant-style {@link #getPathMatcher()
	 * PathMatcher}.
	 * @param rootDirResource the root directory as a Resource
	 * @param subPattern the sub pattern to match (below the root directory)
	 * @return a mutable Set of matching Resource instances
	 * @throws IOException in case of I/O errors
	 * @see org.springframework.util.PathMatcher
	 */
	protected Set<Resource> doFindPathMatchingFileResources(Resource rootDirResource, String subPattern)
			throws IOException {

		Set<Resource> result = new LinkedHashSet<>(64);
		URI rootDirUri;
		try {
			rootDirUri = rootDirResource.getURI();
		}
		catch (Exception ex) {
			if (logger.isWarnEnabled()) {
				logger.warn("Failed to resolve directory [%s] as URI: %s".formatted(rootDirResource, ex));
			}
			return result;
		}

		Path rootPath = null;
		if (rootDirUri.isAbsolute() && !rootDirUri.isOpaque()) {
			// Prefer Path resolution from URI if possible
			try {
				try {
					rootPath = Path.of(rootDirUri);
				}
				catch (FileSystemNotFoundException ex) {
					// If the file system was not found, assume it's a custom file system that needs to be installed.
					FileSystems.newFileSystem(rootDirUri, Map.of(), ClassUtils.getDefaultClassLoader());
					rootPath = Path.of(rootDirUri);
				}
			}
			catch (Exception ex) {
				if (logger.isDebugEnabled()) {
					logger.debug("Failed to resolve %s in file system: %s".formatted(rootDirUri, ex));
				}
				// Fallback via Resource.getFile() below
			}
		}

		if (rootPath == null) {
			// Resource.getFile() resolution as a fallback -
			// for custom URI formats and custom Resource implementations
			try {
				rootPath = Path.of(rootDirResource.getFile().getAbsolutePath());
			}
			catch (FileNotFoundException ex) {
				if (logger.isDebugEnabled()) {
					logger.debug("Cannot search for matching files underneath " + rootDirResource +
							" in the file system: " + ex.getMessage());
				}
				return result;
			}
			catch (Exception ex) {
				if (logger.isInfoEnabled()) {
					logger.info("Failed to resolve " + rootDirResource + " in the file system: " + ex);
				}
				return result;
			}
		}

		if (!Files.exists(rootPath)) {
			if (logger.isDebugEnabled()) {
				logger.debug("Skipping search for files matching pattern [%s]: directory [%s] does not exist"
						.formatted(subPattern, rootPath.toAbsolutePath()));
			}
			return result;
		}

		String rootDir = StringUtils.cleanPath(rootPath.toString());
		if (!rootDir.endsWith("/")) {
			rootDir += "/";
		}

		Path rootPathForPattern = rootPath;
		String resourcePattern = rootDir + StringUtils.cleanPath(subPattern);
		Predicate<Path> isMatchingFile = path -> (!path.equals(rootPathForPattern) &&
				getPathMatcher().match(resourcePattern, StringUtils.cleanPath(path.toString())));

		if (logger.isTraceEnabled()) {
			logger.trace("Searching directory [%s] for files matching pattern [%s]"
					.formatted(rootPath.toAbsolutePath(), subPattern));
		}

		try (Stream<Path> files = Files.walk(rootPath, FileVisitOption.FOLLOW_LINKS)) {
			files.filter(isMatchingFile).sorted().map(FileSystemResource::new).forEach(result::add);
		}
		catch (Exception ex) {
			if (logger.isWarnEnabled()) {
				logger.warn("Failed to search in directory [%s] for files matching pattern [%s]: %s"
						.formatted(rootPath.toAbsolutePath(), subPattern, ex));
			}
		}
		return result;
	}

	/**
	 * Resolve the given location pattern into {@code Resource} objects for all
	 * matching resources found in the module path.
	 * <p>The location pattern may be an explicit resource path such as
	 * {@code "com/example/config.xml"} or a pattern such as
	 * <code>"com/example/**&#47;config-*.xml"</code> to be matched using the
	 * configured {@link #getPathMatcher() PathMatcher}.
	 * <p>The default implementation scans all modules in the {@linkplain ModuleLayer#boot()
	 * boot layer}, excluding {@linkplain ModuleFinder#ofSystem() system modules}.
	 * @param locationPattern the location pattern to resolve
	 * @return a modifiable {@code Set} containing the corresponding {@code Resource}
	 * objects
	 * @throws IOException in case of I/O errors
	 * @since 6.0
	 * @see ModuleLayer#boot()
	 * @see ModuleFinder#ofSystem()
	 * @see ModuleReader
	 * @see PathMatcher#match(String, String)
	 */
	protected Set<Resource> findAllModulePathResources(String locationPattern) throws IOException {
		Set<Resource> result = new LinkedHashSet<>(64);

		// Skip scanning the module path when running in a native image.
		if (NativeDetector.inNativeImage()) {
			return result;
		}

		String resourcePattern = stripLeadingSlash(locationPattern);
		Predicate<String> resourcePatternMatches = (getPathMatcher().isPattern(resourcePattern) ?
				path -> getPathMatcher().match(resourcePattern, path) :
				resourcePattern::equals);

		try {
			ModuleLayer.boot().configuration().modules().stream()
					.filter(isNotSystemModule)
					.forEach(resolvedModule -> {
						// NOTE: a ModuleReader and a Stream returned from ModuleReader.list() must be closed.
						try (ModuleReader moduleReader = resolvedModule.reference().open();
								Stream<String> names = moduleReader.list()) {
							names.filter(resourcePatternMatches)
									.map(name -> findResource(moduleReader, name))
									.filter(Objects::nonNull)
									.forEach(result::add);
						}
						catch (IOException ex) {
							if (logger.isDebugEnabled()) {
								logger.debug("Failed to read contents of module [%s]".formatted(resolvedModule), ex);
							}
							throw new UncheckedIOException(ex);
						}
					});
		}
		catch (UncheckedIOException ex) {
			// Unwrap IOException to conform to this method's contract.
			throw ex.getCause();
		}

		if (logger.isTraceEnabled()) {
			logger.trace("Resolved module-path location pattern [%s] to resources %s".formatted(resourcePattern, result));
		}
		return result;
	}

	private @Nullable Resource findResource(ModuleReader moduleReader, String name) {
		try {
			return moduleReader.find(name)
					.map(this::convertModuleSystemURI)
					.orElse(null);
		}
		catch (Exception ex) {
			if (logger.isDebugEnabled()) {
				logger.debug("Failed to find resource [%s] in module path".formatted(name), ex);
			}
			return null;
		}
	}

	/**
	 * If it's a "file:" URI, use {@link FileSystemResource} to avoid duplicates
	 * for the same path discovered via class path scanning.
	 */
	private Resource convertModuleSystemURI(URI uri) {
		return (ResourceUtils.URL_PROTOCOL_FILE.equals(uri.getScheme()) ?
				new FileSystemResource(uri.getPath()) : UrlResource.from(uri));
	}

	private static String stripLeadingSlash(String path) {
		return (path.startsWith("/") ? path.substring(1) : path);
	}


	/**
	 * Inner delegate class, avoiding a hard JBoss VFS API dependency at runtime.
	 */
	private static class VfsResourceMatchingDelegate {

		public static Set<Resource> findMatchingResources(
				URL rootDirUrl, String locationPattern, PathMatcher pathMatcher) throws IOException {

			Object root = VfsPatternUtils.findRoot(rootDirUrl);
			PatternVirtualFileVisitor visitor =
					new PatternVirtualFileVisitor(VfsPatternUtils.getPath(root), locationPattern, pathMatcher);
			VfsPatternUtils.visit(root, visitor);
			return visitor.getResources();
		}
	}


	/**
	 * VFS visitor for path matching purposes.
	 */
	@SuppressWarnings("unused")
	private static class PatternVirtualFileVisitor implements InvocationHandler {

		private final String subPattern;

		private final PathMatcher pathMatcher;

		private final String rootPath;

		private final Set<Resource> resources = new LinkedHashSet<>(64);

		public PatternVirtualFileVisitor(String rootPath, String subPattern, PathMatcher pathMatcher) {
			this.subPattern = subPattern;
			this.pathMatcher = pathMatcher;
			this.rootPath = (rootPath.isEmpty() || rootPath.endsWith("/") ? rootPath : rootPath + "/");
		}

		@Override
		public @Nullable Object invoke(Object proxy, Method method, Object[] args) throws Throwable {
			String methodName = method.getName();
			if (Object.class == method.getDeclaringClass()) {
				switch (methodName) {
					case "equals" -> {
						// Only consider equal when proxies are identical.
						return (proxy == args[0]);
					}
					case "hashCode" -> {
						return System.identityHashCode(proxy);
					}
				}
			}
			return switch (methodName) {
				case "getAttributes" -> getAttributes();
				case "visit" -> {
					visit(args[0]);
					yield null;
				}
				case "toString" -> toString();
				default -> throw new IllegalStateException("Unexpected method invocation: " + method);
			};
		}

		public void visit(Object vfsResource) {
			if (this.pathMatcher.match(this.subPattern,
					VfsPatternUtils.getPath(vfsResource).substring(this.rootPath.length()))) {
				this.resources.add(new VfsResource(vfsResource));
			}
		}

		public @Nullable Object getAttributes() {
			return VfsPatternUtils.getVisitorAttributes();
		}

		public Set<Resource> getResources() {
			return this.resources;
		}

		public int size() {
			return this.resources.size();
		}

		@Override
		public String toString() {
			return "sub-pattern: " + this.subPattern + ", resources: " + this.resources;
		}
	}


	/**
	 * A single {@code Class-Path} manifest entry.
	 */
	private record ClassPathManifestEntry(Resource resource, @Nullable Resource alternative) {

		private static final String JARFILE_URL_PREFIX = ResourceUtils.JAR_URL_PREFIX + ResourceUtils.FILE_URL_PREFIX;

		static ClassPathManifestEntry of(File file) throws MalformedURLException {
			String path = fixPath(file.getAbsolutePath());
			Resource resource = asJarFileResource(path);
			Resource alternative = createAlternative(path);
			return new ClassPathManifestEntry(resource, alternative);
		}

		private static String fixPath(String path) {
			int prefixIndex = path.indexOf(':');
			if (prefixIndex == 1) {
				// Possibly a drive prefix on Windows (for example, "c:"), so we prepend a slash
				// and convert the drive letter to uppercase for consistent duplicate detection.
				path = "/" + StringUtils.capitalize(path);
			}
			// Since '#' can appear in directories/filenames, java.net.URL should not treat it as a fragment
			return StringUtils.replace(path, "#", "%23");
		}

		/**
		 * Return a alternative form of the resource, i.e. with or without a leading slash.
		 * @param path the file path (with or without a leading slash)
		 * @return the alternative form or {@code null}
		 */
<<<<<<< HEAD
		@Nullable
		private static Resource createAlternative(String path) {
=======
		private static @Nullable Resource createAlternative(String path) {
>>>>>>> bf06d748
			try {
				String alternativePath = path.startsWith("/") ? path.substring(1) : "/" + path;
				return asJarFileResource(alternativePath);
			}
			catch (MalformedURLException ex) {
				return null;
			}
		}

		private static Resource asJarFileResource(String path) throws MalformedURLException {
			return new UrlResource(JARFILE_URL_PREFIX + path + ResourceUtils.JAR_URL_SEPARATOR);
		}
	}

}<|MERGE_RESOLUTION|>--- conflicted
+++ resolved
@@ -259,12 +259,7 @@
 
 	private final Map<String, NavigableSet<String>> jarEntriesCache = new ConcurrentHashMap<>();
 
-<<<<<<< HEAD
-	@Nullable
-	private volatile Set<ClassPathManifestEntry> manifestEntriesCache;
-=======
 	private volatile @Nullable Set<ClassPathManifestEntry> manifestEntriesCache;
->>>>>>> bf06d748
 
 
 	/**
@@ -1223,12 +1218,7 @@
 		 * @param path the file path (with or without a leading slash)
 		 * @return the alternative form or {@code null}
 		 */
-<<<<<<< HEAD
-		@Nullable
-		private static Resource createAlternative(String path) {
-=======
 		private static @Nullable Resource createAlternative(String path) {
->>>>>>> bf06d748
 			try {
 				String alternativePath = path.startsWith("/") ? path.substring(1) : "/" + path;
 				return asJarFileResource(alternativePath);
