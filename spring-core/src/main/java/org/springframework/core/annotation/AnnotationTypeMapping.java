--- conflicted
+++ resolved
@@ -70,10 +70,6 @@
 	private static final MirrorSet[] EMPTY_MIRROR_SETS = new MirrorSet[0];
 
 	private static final int[] EMPTY_INT_ARRAY = new int[0];
-<<<<<<< HEAD
-
-=======
->>>>>>> bf06d748
 
 
 	private final @Nullable AnnotationTypeMapping source;
