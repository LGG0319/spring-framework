--- conflicted
+++ resolved
@@ -33,10 +33,6 @@
 import org.springframework.core.ResolvableType;
 import org.springframework.core.annotation.AnnotatedElementUtils;
 import org.springframework.lang.Contract;
-<<<<<<< HEAD
-import org.springframework.lang.Nullable;
-=======
->>>>>>> bf06d748
 import org.springframework.util.Assert;
 import org.springframework.util.ClassUtils;
 
@@ -546,14 +542,8 @@
 	 * @param source the source object
 	 * @return the type descriptor
 	 */
-<<<<<<< HEAD
-	@Nullable
-	@Contract("!null -> !null; null -> null")
-	public static TypeDescriptor forObject(@Nullable Object source) {
-=======
 	@Contract("!null -> !null; null -> null")
 	public static @Nullable TypeDescriptor forObject(@Nullable Object source) {
->>>>>>> bf06d748
 		return (source != null ? valueOf(source.getClass()) : null);
 	}
 
@@ -632,14 +622,8 @@
 	 * @return an array {@link TypeDescriptor} or {@code null} if {@code elementTypeDescriptor} is {@code null}
 	 * @since 3.2.1
 	 */
-<<<<<<< HEAD
-	@Nullable
-	@Contract("!null -> !null; null -> null")
-	public static TypeDescriptor array(@Nullable TypeDescriptor elementTypeDescriptor) {
-=======
 	@Contract("!null -> !null; null -> null")
 	public static @Nullable TypeDescriptor array(@Nullable TypeDescriptor elementTypeDescriptor) {
->>>>>>> bf06d748
 		if (elementTypeDescriptor == null) {
 			return null;
 		}
