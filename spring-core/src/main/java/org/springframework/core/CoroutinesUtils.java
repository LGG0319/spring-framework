/*
 * Copyright 2002-2024 the original author or authors.
 *
 * Licensed under the Apache License, Version 2.0 (the "License");
 * you may not use this file except in compliance with the License.
 * You may obtain a copy of the License at
 *
 *      https://www.apache.org/licenses/LICENSE-2.0
 *
 * Unless required by applicable law or agreed to in writing, software
 * distributed under the License is distributed on an "AS IS" BASIS,
 * WITHOUT WARRANTIES OR CONDITIONS OF ANY KIND, either express or implied.
 * See the License for the specific language governing permissions and
 * limitations under the License.
 */

package org.springframework.core;

import java.lang.reflect.InvocationTargetException;
import java.lang.reflect.Method;
import java.util.Map;

import kotlin.Unit;
import kotlin.coroutines.CoroutineContext;
import kotlin.jvm.JvmClassMappingKt;
import kotlin.reflect.KClass;
import kotlin.reflect.KFunction;
import kotlin.reflect.KParameter;
import kotlin.reflect.KType;
import kotlin.reflect.full.KCallables;
import kotlin.reflect.full.KClasses;
import kotlin.reflect.full.KClassifiers;
import kotlin.reflect.full.KTypes;
import kotlin.reflect.jvm.KCallablesJvm;
import kotlin.reflect.jvm.ReflectJvmMapping;
import kotlinx.coroutines.BuildersKt;
import kotlinx.coroutines.CoroutineStart;
import kotlinx.coroutines.Deferred;
import kotlinx.coroutines.Dispatchers;
import kotlinx.coroutines.GlobalScope;
import kotlinx.coroutines.flow.Flow;
import kotlinx.coroutines.reactor.MonoKt;
import kotlinx.coroutines.reactor.ReactorFlowKt;
import org.jspecify.annotations.Nullable;
import org.reactivestreams.Publisher;
import reactor.core.publisher.Flux;
import reactor.core.publisher.Mono;
import reactor.core.publisher.SynchronousSink;

import org.springframework.util.Assert;
import org.springframework.util.CollectionUtils;

/**
 * Utilities for working with Kotlin Coroutines.
 *
 * @author Sebastien Deleuze
 * @author Phillip Webb
 * @since 5.2
 */
public abstract class CoroutinesUtils {

	private static final KType flowType = KClassifiers.getStarProjectedType(JvmClassMappingKt.getKotlinClass(Flow.class));

	private static final KType monoType = KClassifiers.getStarProjectedType(JvmClassMappingKt.getKotlinClass(Mono.class));

	private static final KType publisherType = KClassifiers.getStarProjectedType(JvmClassMappingKt.getKotlinClass(Publisher.class));


	/**
	 * Convert a {@link Deferred} instance to a {@link Mono}.
	 */
	public static <T> Mono<T> deferredToMono(Deferred<T> source) {
		return MonoKt.mono(Dispatchers.getUnconfined(),
				(scope, continuation) -> source.await(continuation));
	}

	/**
	 * Convert a {@link Mono} instance to a {@link Deferred}.
	 */
	public static <T> Deferred<T> monoToDeferred(Mono<T> source) {
		return BuildersKt.async(GlobalScope.INSTANCE, Dispatchers.getUnconfined(),
				CoroutineStart.DEFAULT,
				(scope, continuation) -> MonoKt.awaitSingleOrNull(source, continuation));
	}

	/**
	 * Invoke a suspending function and convert it to {@link Mono} or {@link Flux}.
	 * Uses an {@linkplain Dispatchers#getUnconfined() unconfined} dispatcher.
	 * @param method the suspending function to invoke
	 * @param target the target to invoke {@code method} on
	 * @param args the function arguments. If the {@code Continuation} argument is specified as the last argument
	 * (typically {@code null}), it is ignored.
	 * @return the method invocation result as reactive stream
	 * @throws IllegalArgumentException if {@code method} is not a suspending function
	 */
	public static Publisher<?> invokeSuspendingFunction(Method method, Object target, @Nullable Object... args) {
		return invokeSuspendingFunction(Dispatchers.getUnconfined(), method, target, args);
	}

	/**
	 * Invoke a suspending function and convert it to {@link Mono} or
	 * {@link Flux}.
	 * @param context the coroutine context to use
	 * @param method the suspending function to invoke
	 * @param target the target to invoke {@code method} on
	 * @param args the function arguments. If the {@code Continuation} argument is specified as the last argument
	 * (typically {@code null}), it is ignored.
	 * @return the method invocation result as reactive stream
	 * @throws IllegalArgumentException if {@code method} is not a suspending function
	 * @since 6.0
	 */
<<<<<<< HEAD
	@SuppressWarnings({"deprecation", "DataFlowIssue", "NullAway"})
=======
	@SuppressWarnings({"DataFlowIssue", "NullAway"})
>>>>>>> bf06d748
	public static Publisher<?> invokeSuspendingFunction(
			CoroutineContext context, Method method, @Nullable Object target, @Nullable Object... args) {

		Assert.isTrue(KotlinDetector.isSuspendingFunction(method), "Method must be a suspending function");
		KFunction<?> function = ReflectJvmMapping.getKotlinFunction(method);
		Assert.notNull(function, () -> "Failed to get Kotlin function for method: " + method);
		if (!KCallablesJvm.isAccessible(function)) {
			KCallablesJvm.setAccessible(function, true);
		}
		Mono<Object> mono = MonoKt.mono(context, (scope, continuation) -> {
					Map<KParameter, Object> argMap = CollectionUtils.newHashMap(args.length + 1);
					int index = 0;
					for (KParameter parameter : function.getParameters()) {
						switch (parameter.getKind()) {
							case INSTANCE -> argMap.put(parameter, target);
							case VALUE, EXTENSION_RECEIVER -> {
								Object arg = args[index];
								if (!(parameter.isOptional() && arg == null)) {
									KType type = parameter.getType();
									if (!(type.isMarkedNullable() && arg == null) &&
											type.getClassifier() instanceof KClass<?> kClass &&
											KotlinDetector.isInlineClass(JvmClassMappingKt.getJavaClass(kClass))) {
										KFunction<?> constructor = KClasses.getPrimaryConstructor(kClass);
										if (!KCallablesJvm.isAccessible(constructor)) {
											KCallablesJvm.setAccessible(constructor, true);
										}
										arg = constructor.call(arg);
									}
									argMap.put(parameter, arg);
								}
								index++;
							}
						}
					}
					return KCallables.callSuspendBy(function, argMap, continuation);
				})
				.handle(CoroutinesUtils::handleResult)
				.onErrorMap(InvocationTargetException.class, InvocationTargetException::getTargetException);

		KType returnType = function.getReturnType();
		if (KTypes.isSubtypeOf(returnType, flowType)) {
			return mono.flatMapMany(CoroutinesUtils::asFlux);
		}
		if (KTypes.isSubtypeOf(returnType, publisherType)) {
			if (KTypes.isSubtypeOf(returnType, monoType)) {
				return mono.flatMap(o -> ((Mono<?>)o));
			}
			return mono.flatMapMany(o -> ((Publisher<?>)o));
		}
		return mono;
	}

	private static Flux<?> asFlux(Object flow) {
		return ReactorFlowKt.asFlux(((Flow<?>) flow));
	}

	private static void handleResult(Object result, SynchronousSink<Object> sink) {
		if (result == Unit.INSTANCE) {
			sink.complete();
		}
		else if (KotlinDetector.isInlineClass(result.getClass())) {
			try {
				sink.next(result.getClass().getDeclaredMethod("unbox-impl").invoke(result));
				sink.complete();
			}
			catch (NoSuchMethodException | InvocationTargetException | IllegalAccessException ex) {
				sink.error(ex);
			}
		}
		else {
			sink.next(result);
			sink.complete();
		}
	}
}<|MERGE_RESOLUTION|>--- conflicted
+++ resolved
@@ -45,7 +45,6 @@
 import org.reactivestreams.Publisher;
 import reactor.core.publisher.Flux;
 import reactor.core.publisher.Mono;
-import reactor.core.publisher.SynchronousSink;
 
 import org.springframework.util.Assert;
 import org.springframework.util.CollectionUtils;
@@ -109,11 +108,7 @@
 	 * @throws IllegalArgumentException if {@code method} is not a suspending function
 	 * @since 6.0
 	 */
-<<<<<<< HEAD
-	@SuppressWarnings({"deprecation", "DataFlowIssue", "NullAway"})
-=======
 	@SuppressWarnings({"DataFlowIssue", "NullAway"})
->>>>>>> bf06d748
 	public static Publisher<?> invokeSuspendingFunction(
 			CoroutineContext context, Method method, @Nullable Object target, @Nullable Object... args) {
 
@@ -150,7 +145,7 @@
 					}
 					return KCallables.callSuspendBy(function, argMap, continuation);
 				})
-				.handle(CoroutinesUtils::handleResult)
+				.filter(result -> result != Unit.INSTANCE)
 				.onErrorMap(InvocationTargetException.class, InvocationTargetException::getTargetException);
 
 		KType returnType = function.getReturnType();
@@ -170,22 +165,4 @@
 		return ReactorFlowKt.asFlux(((Flow<?>) flow));
 	}
 
-	private static void handleResult(Object result, SynchronousSink<Object> sink) {
-		if (result == Unit.INSTANCE) {
-			sink.complete();
-		}
-		else if (KotlinDetector.isInlineClass(result.getClass())) {
-			try {
-				sink.next(result.getClass().getDeclaredMethod("unbox-impl").invoke(result));
-				sink.complete();
-			}
-			catch (NoSuchMethodException | InvocationTargetException | IllegalAccessException ex) {
-				sink.error(ex);
-			}
-		}
-		else {
-			sink.next(result);
-			sink.complete();
-		}
-	}
 }