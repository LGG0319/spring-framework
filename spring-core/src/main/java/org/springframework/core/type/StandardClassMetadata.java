--- conflicted
+++ resolved
@@ -40,12 +40,7 @@
 	/**
 	 * Create a new StandardClassMetadata wrapper for the given Class.
 	 * @param introspectedClass the Class to introspect
-<<<<<<< HEAD
-	 * @deprecated since 5.2 in favor of {@link StandardAnnotationMetadata}
-	 * 传进来的Class，作为内部的内省对象
-=======
 	 * @deprecated in favor of {@link StandardAnnotationMetadata}
->>>>>>> 2c32c770
 	 */
 	@Deprecated(since = "5.2")
 	public StandardClassMetadata(Class<?> introspectedClass) {
