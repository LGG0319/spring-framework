/*
 * Copyright 2002-2024 the original author or authors.
 *
 * Licensed under the Apache License, Version 2.0 (the "License");
 * you may not use this file except in compliance with the License.
 * You may obtain a copy of the License at
 *
 *      https://www.apache.org/licenses/LICENSE-2.0
 *
 * Unless required by applicable law or agreed to in writing, software
 * distributed under the License is distributed on an "AS IS" BASIS,
 * WITHOUT WARRANTIES OR CONDITIONS OF ANY KIND, either express or implied.
 * See the License for the specific language governing permissions and
 * limitations under the License.
 */

package org.springframework.util;

import java.util.Collection;
import java.util.Map;
import java.util.function.Supplier;

<<<<<<< HEAD
import org.springframework.lang.Contract;
import org.springframework.lang.Nullable;
=======
import org.jspecify.annotations.Nullable;

import org.springframework.lang.Contract;
>>>>>>> bf06d748

/**
 * Assertion utility class that assists in validating arguments.
 *
 * <p>Useful for identifying programmer errors early and clearly at runtime.
 *
 * <p>For example, if the contract of a public method states it does not
 * allow {@code null} arguments, {@code Assert} can be used to validate that
 * contract. Doing this clearly indicates a contract violation when it
 * occurs and protects the class's invariants.
 *
 * <p>Typically used to validate method arguments rather than configuration
 * properties, to check for cases that are usually programmer errors rather
 * than configuration errors. In contrast to configuration initialization
 * code, there is usually no point in falling back to defaults in such methods.
 *
 * <p>This class is similar to JUnit's assertion library. If an argument value is
 * deemed invalid, an {@link IllegalArgumentException} is thrown (typically).
 * For example:
 *
 * <pre class="code">
 * Assert.notNull(clazz, "The class must not be null");
 * Assert.isTrue(i &gt; 0, "The value must be greater than zero");</pre>
 *
 * <p>Mainly for internal use within the framework; for a more comprehensive suite
 * of assertion utilities consider {@code org.apache.commons.lang3.Validate} from
 * <a href="https://commons.apache.org/proper/commons-lang/">Apache Commons Lang</a>,
 * Google Guava's
 * <a href="https://github.com/google/guava/wiki/PreconditionsExplained">Preconditions</a>,
 * or similar third-party libraries.
 *
 * @author Keith Donald
 * @author Juergen Hoeller
 * @author Sam Brannen
 * @author Colin Sampaleanu
 * @author Rob Harrop
 * @author Sebastien Deleuze
 * @since 1.1.2
 */
public abstract class Assert {

	/**
	 * Assert a boolean expression, throwing an {@code IllegalStateException}
	 * if the expression evaluates to {@code false}.
	 * <p>Call {@link #isTrue} if you wish to throw an {@code IllegalArgumentException}
	 * on an assertion failure.
	 * <pre class="code">Assert.state(id == null, "The id property must not already be initialized");</pre>
	 * @param expression a boolean expression
	 * @param message the exception message to use if the assertion fails
	 * @throws IllegalStateException if {@code expression} is {@code false}
	 */
	@Contract("false, _ -> fail")
	public static void state(boolean expression, String message) {
		if (!expression) {
			throw new IllegalStateException(message);
		}
	}

	/**
	 * Assert a boolean expression, throwing an {@code IllegalStateException}
	 * if the expression evaluates to {@code false}.
	 * <p>Call {@link #isTrue} if you wish to throw an {@code IllegalArgumentException}
	 * on an assertion failure.
	 * <pre class="code">
	 * Assert.state(entity.getId() == null,
	 *     () -&gt; "ID for entity " + entity.getName() + " must not already be initialized");
	 * </pre>
	 * @param expression a boolean expression
	 * @param messageSupplier a supplier for the exception message to use if the
	 * assertion fails
	 * @throws IllegalStateException if {@code expression} is {@code false}
	 * @since 5.0
	 */
	@Contract("false, _ -> fail")
	public static void state(boolean expression, Supplier<String> messageSupplier) {
		if (!expression) {
			throw new IllegalStateException(nullSafeGet(messageSupplier));
		}
	}

	/**
	 * Assert a boolean expression, throwing an {@code IllegalArgumentException}
	 * if the expression evaluates to {@code false}.
	 * <pre class="code">Assert.isTrue(i &gt; 0, "The value must be greater than zero");</pre>
	 * @param expression a boolean expression
	 * @param message the exception message to use if the assertion fails
	 * @throws IllegalArgumentException if {@code expression} is {@code false}
	 */
	@Contract("false, _ -> fail")
	public static void isTrue(boolean expression, String message) {
		if (!expression) {
			throw new IllegalArgumentException(message);
		}
	}

	/**
	 * Assert a boolean expression, throwing an {@code IllegalArgumentException}
	 * if the expression evaluates to {@code false}.
	 * <pre class="code">
	 * Assert.isTrue(i &gt; 0, () -&gt; "The value '" + i + "' must be greater than zero");
	 * </pre>
	 * @param expression a boolean expression
	 * @param messageSupplier a supplier for the exception message to use if the
	 * assertion fails
	 * @throws IllegalArgumentException if {@code expression} is {@code false}
	 * @since 5.0
	 */
	@Contract("false, _ -> fail")
	public static void isTrue(boolean expression, Supplier<String> messageSupplier) {
		if (!expression) {
			throw new IllegalArgumentException(nullSafeGet(messageSupplier));
		}
	}

	/**
	 * Assert that an object is {@code null}.
	 * <pre class="code">Assert.isNull(value, "The value must be null");</pre>
	 * @param object the object to check
	 * @param message the exception message to use if the assertion fails
	 * @throws IllegalArgumentException if the object is not {@code null}
	 */
	@Contract("!null, _ -> fail")
	public static void isNull(@Nullable Object object, String message) {
		if (object != null) {
			throw new IllegalArgumentException(message);
		}
	}

	/**
	 * Assert that an object is {@code null}.
	 * <pre class="code">
	 * Assert.isNull(value, () -&gt; "The value '" + value + "' must be null");
	 * </pre>
	 * @param object the object to check
	 * @param messageSupplier a supplier for the exception message to use if the
	 * assertion fails
	 * @throws IllegalArgumentException if the object is not {@code null}
	 * @since 5.0
	 */
	@Contract("!null, _ -> fail")
	public static void isNull(@Nullable Object object, Supplier<String> messageSupplier) {
		if (object != null) {
			throw new IllegalArgumentException(nullSafeGet(messageSupplier));
		}
	}

	/**
	 * Assert that an object is not {@code null}.
	 * <pre class="code">Assert.notNull(clazz, "The class must not be null");</pre>
	 * @param object the object to check
	 * @param message the exception message to use if the assertion fails
	 * @throws IllegalArgumentException if the object is {@code null}
	 */
	@Contract("null, _ -> fail")
	public static void notNull(@Nullable Object object, String message) {
		if (object == null) {
			throw new IllegalArgumentException(message);
		}
	}

	/**
	 * Assert that an object is not {@code null}.
	 * <pre class="code">
	 * Assert.notNull(entity.getId(),
	 *     () -&gt; "ID for entity " + entity.getName() + " must not be null");
	 * </pre>
	 * @param object the object to check
	 * @param messageSupplier a supplier for the exception message to use if the
	 * assertion fails
	 * @throws IllegalArgumentException if the object is {@code null}
	 * @since 5.0
	 */
	@Contract("null, _ -> fail")
	public static void notNull(@Nullable Object object, Supplier<String> messageSupplier) {
		if (object == null) {
			throw new IllegalArgumentException(nullSafeGet(messageSupplier));
		}
	}

	/**
	 * Assert that the given String is not empty; that is,
	 * it must not be {@code null} and not the empty String.
	 * <pre class="code">Assert.hasLength(name, "Name must not be empty");</pre>
	 * @param text the String to check
	 * @param message the exception message to use if the assertion fails
	 * @throws IllegalArgumentException if the text is empty
	 * @see StringUtils#hasLength
	 */
	@Contract("null, _ -> fail")
	public static void hasLength(@Nullable String text, String message) {
		if (!StringUtils.hasLength(text)) {
			throw new IllegalArgumentException(message);
		}
	}

	/**
	 * Assert that the given String is not empty; that is,
	 * it must not be {@code null} and not the empty String.
	 * <pre class="code">
	 * Assert.hasLength(account.getName(),
	 *     () -&gt; "Name for account '" + account.getId() + "' must not be empty");
	 * </pre>
	 * @param text the String to check
	 * @param messageSupplier a supplier for the exception message to use if the
	 * assertion fails
	 * @throws IllegalArgumentException if the text is empty
	 * @since 5.0
	 * @see StringUtils#hasLength
	 */
	@Contract("null, _ -> fail")
	public static void hasLength(@Nullable String text, Supplier<String> messageSupplier) {
		if (!StringUtils.hasLength(text)) {
			throw new IllegalArgumentException(nullSafeGet(messageSupplier));
		}
	}

	/**
	 * Assert that the given String contains valid text content; that is, it must not
	 * be {@code null} and must contain at least one non-whitespace character.
	 * <pre class="code">Assert.hasText(name, "'name' must not be empty");</pre>
	 * @param text the String to check
	 * @param message the exception message to use if the assertion fails
	 * @throws IllegalArgumentException if the text does not contain valid text content
	 * @see StringUtils#hasText
	 */
	@Contract("null, _ -> fail")
	public static void hasText(@Nullable String text, String message) {
		if (!StringUtils.hasText(text)) {
			throw new IllegalArgumentException(message);
		}
	}

	/**
	 * Assert that the given String contains valid text content; that is, it must not
	 * be {@code null} and must contain at least one non-whitespace character.
	 * <pre class="code">
	 * Assert.hasText(account.getName(),
	 *     () -&gt; "Name for account '" + account.getId() + "' must not be empty");
	 * </pre>
	 * @param text the String to check
	 * @param messageSupplier a supplier for the exception message to use if the
	 * assertion fails
	 * @throws IllegalArgumentException if the text does not contain valid text content
	 * @since 5.0
	 * @see StringUtils#hasText
	 */
	@Contract("null, _ -> fail")
	public static void hasText(@Nullable String text, Supplier<String> messageSupplier) {
		if (!StringUtils.hasText(text)) {
			throw new IllegalArgumentException(nullSafeGet(messageSupplier));
		}
	}

	/**
	 * Assert that the given text does not contain the given substring.
	 * <pre class="code">Assert.doesNotContain(name, "rod", "Name must not contain 'rod'");</pre>
	 * @param textToSearch the text to search
	 * @param substring the substring to find within the text
	 * @param message the exception message to use if the assertion fails
	 * @throws IllegalArgumentException if the text contains the substring
	 */
	public static void doesNotContain(@Nullable String textToSearch, String substring, String message) {
		if (StringUtils.hasLength(textToSearch) && StringUtils.hasLength(substring) &&
				textToSearch.contains(substring)) {
			throw new IllegalArgumentException(message);
		}
	}

	/**
	 * Assert that the given text does not contain the given substring.
	 * <pre class="code">
	 * Assert.doesNotContain(name, forbidden, () -&gt; "Name must not contain '" + forbidden + "'");
	 * </pre>
	 * @param textToSearch the text to search
	 * @param substring the substring to find within the text
	 * @param messageSupplier a supplier for the exception message to use if the
	 * assertion fails
	 * @throws IllegalArgumentException if the text contains the substring
	 * @since 5.0
	 */
	public static void doesNotContain(@Nullable String textToSearch, String substring, Supplier<String> messageSupplier) {
		if (StringUtils.hasLength(textToSearch) && StringUtils.hasLength(substring) &&
				textToSearch.contains(substring)) {
			throw new IllegalArgumentException(nullSafeGet(messageSupplier));
		}
	}

	/**
	 * Assert that an array contains elements; that is, it must not be
	 * {@code null} and must contain at least one element.
	 * <pre class="code">Assert.notEmpty(array, "The array must contain elements");</pre>
	 * @param array the array to check
	 * @param message the exception message to use if the assertion fails
	 * @throws IllegalArgumentException if the object array is {@code null} or contains no elements
	 */
	@Contract("null, _ -> fail")
<<<<<<< HEAD
	public static void notEmpty(@Nullable Object[] array, String message) {
=======
	public static void notEmpty(Object @Nullable [] array, String message) {
>>>>>>> bf06d748
		if (ObjectUtils.isEmpty(array)) {
			throw new IllegalArgumentException(message);
		}
	}

	/**
	 * Assert that an array contains elements; that is, it must not be
	 * {@code null} and must contain at least one element.
	 * <pre class="code">
	 * Assert.notEmpty(array, () -&gt; "The " + arrayType + " array must contain elements");
	 * </pre>
	 * @param array the array to check
	 * @param messageSupplier a supplier for the exception message to use if the
	 * assertion fails
	 * @throws IllegalArgumentException if the object array is {@code null} or contains no elements
	 * @since 5.0
	 */
	@Contract("null, _ -> fail")
<<<<<<< HEAD
	public static void notEmpty(@Nullable Object[] array, Supplier<String> messageSupplier) {
=======
	public static void notEmpty(Object @Nullable [] array, Supplier<String> messageSupplier) {
>>>>>>> bf06d748
		if (ObjectUtils.isEmpty(array)) {
			throw new IllegalArgumentException(nullSafeGet(messageSupplier));
		}
	}

	/**
	 * Assert that an array contains no {@code null} elements.
	 * <p>Note: Does not complain if the array is empty!
	 * <pre class="code">Assert.noNullElements(array, "The array must contain non-null elements");</pre>
	 * @param array the array to check
	 * @param message the exception message to use if the assertion fails
	 * @throws IllegalArgumentException if the object array contains a {@code null} element
	 */
	public static void noNullElements(Object @Nullable [] array, String message) {
		if (array != null) {
			for (Object element : array) {
				if (element == null) {
					throw new IllegalArgumentException(message);
				}
			}
		}
	}

	/**
	 * Assert that an array contains no {@code null} elements.
	 * <p>Note: Does not complain if the array is empty!
	 * <pre class="code">
	 * Assert.noNullElements(array, () -&gt; "The " + arrayType + " array must contain non-null elements");
	 * </pre>
	 * @param array the array to check
	 * @param messageSupplier a supplier for the exception message to use if the
	 * assertion fails
	 * @throws IllegalArgumentException if the object array contains a {@code null} element
	 * @since 5.0
	 */
	public static void noNullElements(Object @Nullable [] array, Supplier<String> messageSupplier) {
		if (array != null) {
			for (Object element : array) {
				if (element == null) {
					throw new IllegalArgumentException(nullSafeGet(messageSupplier));
				}
			}
		}
	}

	/**
	 * Assert that a collection contains elements; that is, it must not be
	 * {@code null} and must contain at least one element.
	 * <pre class="code">Assert.notEmpty(collection, "Collection must contain elements");</pre>
	 * @param collection the collection to check
	 * @param message the exception message to use if the assertion fails
	 * @throws IllegalArgumentException if the collection is {@code null} or
	 * contains no elements
	 */
	@Contract("null, _ -> fail")
	public static void notEmpty(@Nullable Collection<?> collection, String message) {
		if (CollectionUtils.isEmpty(collection)) {
			throw new IllegalArgumentException(message);
		}
	}

	/**
	 * Assert that a collection contains elements; that is, it must not be
	 * {@code null} and must contain at least one element.
	 * <pre class="code">
	 * Assert.notEmpty(collection, () -&gt; "The " + collectionType + " collection must contain elements");
	 * </pre>
	 * @param collection the collection to check
	 * @param messageSupplier a supplier for the exception message to use if the
	 * assertion fails
	 * @throws IllegalArgumentException if the collection is {@code null} or
	 * contains no elements
	 * @since 5.0
	 */
	@Contract("null, _ -> fail")
	public static void notEmpty(@Nullable Collection<?> collection, Supplier<String> messageSupplier) {
		if (CollectionUtils.isEmpty(collection)) {
			throw new IllegalArgumentException(nullSafeGet(messageSupplier));
		}
	}

	/**
	 * Assert that a collection contains no {@code null} elements.
	 * <p>Note: Does not complain if the collection is empty!
	 * <pre class="code">Assert.noNullElements(collection, "Collection must contain non-null elements");</pre>
	 * @param collection the collection to check
	 * @param message the exception message to use if the assertion fails
	 * @throws IllegalArgumentException if the collection contains a {@code null} element
	 * @since 5.2
	 */
	public static void noNullElements(@Nullable Collection<?> collection, String message) {
		if (collection != null) {
			for (Object element : collection) {
				if (element == null) {
					throw new IllegalArgumentException(message);
				}
			}
		}
	}

	/**
	 * Assert that a collection contains no {@code null} elements.
	 * <p>Note: Does not complain if the collection is empty!
	 * <pre class="code">
	 * Assert.noNullElements(collection, () -&gt; "Collection " + collectionName + " must contain non-null elements");
	 * </pre>
	 * @param collection the collection to check
	 * @param messageSupplier a supplier for the exception message to use if the
	 * assertion fails
	 * @throws IllegalArgumentException if the collection contains a {@code null} element
	 * @since 5.2
	 */
	public static void noNullElements(@Nullable Collection<?> collection, Supplier<String> messageSupplier) {
		if (collection != null) {
			for (Object element : collection) {
				if (element == null) {
					throw new IllegalArgumentException(nullSafeGet(messageSupplier));
				}
			}
		}
	}

	/**
	 * Assert that a Map contains entries; that is, it must not be {@code null}
	 * and must contain at least one entry.
	 * <pre class="code">Assert.notEmpty(map, "Map must contain entries");</pre>
	 * @param map the map to check
	 * @param message the exception message to use if the assertion fails
	 * @throws IllegalArgumentException if the map is {@code null} or contains no entries
	 */
	@Contract("null, _ -> fail")
	public static void notEmpty(@Nullable Map<?, ?> map, String message) {
		if (CollectionUtils.isEmpty(map)) {
			throw new IllegalArgumentException(message);
		}
	}

	/**
	 * Assert that a Map contains entries; that is, it must not be {@code null}
	 * and must contain at least one entry.
	 * <pre class="code">
	 * Assert.notEmpty(map, () -&gt; "The " + mapType + " map must contain entries");
	 * </pre>
	 * @param map the map to check
	 * @param messageSupplier a supplier for the exception message to use if the
	 * assertion fails
	 * @throws IllegalArgumentException if the map is {@code null} or contains no entries
	 * @since 5.0
	 */
	@Contract("null, _ -> fail")
	public static void notEmpty(@Nullable Map<?, ?> map, Supplier<String> messageSupplier) {
		if (CollectionUtils.isEmpty(map)) {
			throw new IllegalArgumentException(nullSafeGet(messageSupplier));
		}
	}

	/**
	 * Assert that the provided object is an instance of the provided class.
	 * <pre class="code">Assert.instanceOf(Foo.class, foo, "Foo expected");</pre>
	 * @param type the type to check against
	 * @param obj the object to check
	 * @param message a message which will be prepended to provide further context.
	 * If it is empty or ends in ":" or ";" or "," or ".", a full exception message
	 * will be appended. If it ends in a space, the name of the offending object's
	 * type will be appended. In any other case, a ":" with a space and the name
	 * of the offending object's type will be appended.
	 * @throws IllegalArgumentException if the object is not an instance of type
	 */
	@Contract("_, null, _ -> fail")
	public static void isInstanceOf(Class<?> type, @Nullable Object obj, String message) {
		notNull(type, "Type to check against must not be null");
		if (!type.isInstance(obj)) {
			instanceCheckFailed(type, obj, message);
		}
	}

	/**
	 * Assert that the provided object is an instance of the provided class.
	 * <pre class="code">
	 * Assert.instanceOf(Foo.class, foo, () -&gt; "Processing " + Foo.class.getSimpleName() + ":");
	 * </pre>
	 * @param type the type to check against
	 * @param obj the object to check
	 * @param messageSupplier a supplier for the exception message to use if the
	 * assertion fails. See {@link #isInstanceOf(Class, Object, String)} for details.
	 * @throws IllegalArgumentException if the object is not an instance of type
	 * @since 5.0
	 */
	@Contract("_, null, _ -> fail")
	public static void isInstanceOf(Class<?> type, @Nullable Object obj, Supplier<String> messageSupplier) {
		notNull(type, "Type to check against must not be null");
		if (!type.isInstance(obj)) {
			instanceCheckFailed(type, obj, nullSafeGet(messageSupplier));
		}
	}

	/**
	 * Assert that the provided object is an instance of the provided class.
	 * <pre class="code">Assert.instanceOf(Foo.class, foo);</pre>
	 * @param type the type to check against
	 * @param obj the object to check
	 * @throws IllegalArgumentException if the object is not an instance of type
	 */
	@Contract("_, null -> fail")
	public static void isInstanceOf(Class<?> type, @Nullable Object obj) {
		isInstanceOf(type, obj, "");
	}

	/**
	 * Assert that {@code superType.isAssignableFrom(subType)} is {@code true}.
	 * <pre class="code">Assert.isAssignable(Number.class, myClass, "Number expected");</pre>
	 * @param superType the supertype to check against
	 * @param subType the subtype to check
	 * @param message a message which will be prepended to provide further context.
	 * If it is empty or ends in ":" or ";" or "," or ".", a full exception message
	 * will be appended. If it ends in a space, the name of the offending subtype
	 * will be appended. In any other case, a ":" with a space and the name of the
	 * offending subtype will be appended.
	 * @throws IllegalArgumentException if the classes are not assignable
	 */
	@Contract("_, null, _ -> fail")
	public static void isAssignable(Class<?> superType, @Nullable Class<?> subType, String message) {
		notNull(superType, "Supertype to check against must not be null");
		if (subType == null || !superType.isAssignableFrom(subType)) {
			assignableCheckFailed(superType, subType, message);
		}
	}

	/**
	 * Assert that {@code superType.isAssignableFrom(subType)} is {@code true}.
	 * <pre class="code">
	 * Assert.isAssignable(Number.class, myClass, () -&gt; "Processing " + myAttributeName + ":");
	 * </pre>
	 * @param superType the supertype to check against
	 * @param subType the subtype to check
	 * @param messageSupplier a supplier for the exception message to use if the
	 * assertion fails. See {@link #isAssignable(Class, Class, String)} for details.
	 * @throws IllegalArgumentException if the classes are not assignable
	 * @since 5.0
	 */
	@Contract("_, null, _ -> fail")
	public static void isAssignable(Class<?> superType, @Nullable Class<?> subType, Supplier<String> messageSupplier) {
		notNull(superType, "Supertype to check against must not be null");
		if (subType == null || !superType.isAssignableFrom(subType)) {
			assignableCheckFailed(superType, subType, nullSafeGet(messageSupplier));
		}
	}

	/**
	 * Assert that {@code superType.isAssignableFrom(subType)} is {@code true}.
	 * <pre class="code">Assert.isAssignable(Number.class, myClass);</pre>
	 * @param superType the supertype to check
	 * @param subType the subtype to check
	 * @throws IllegalArgumentException if the classes are not assignable
	 */
	@Contract("_, null -> fail")
	public static void isAssignable(Class<?> superType, @Nullable Class<?> subType) {
		isAssignable(superType, subType, "");
	}


	private static void instanceCheckFailed(Class<?> type, @Nullable Object obj, @Nullable String msg) {
		String className = (obj != null ? obj.getClass().getName() : "null");
		String result = "";
		boolean defaultMessage = true;
		if (StringUtils.hasLength(msg)) {
			if (endsWithSeparator(msg)) {
				result = msg + " ";
			}
			else {
				result = messageWithTypeName(msg, className);
				defaultMessage = false;
			}
		}
		if (defaultMessage) {
			result = result + ("Object of class [" + className + "] must be an instance of " + type);
		}
		throw new IllegalArgumentException(result);
	}

	private static void assignableCheckFailed(Class<?> superType, @Nullable Class<?> subType, @Nullable String msg) {
		String result = "";
		boolean defaultMessage = true;
		if (StringUtils.hasLength(msg)) {
			if (endsWithSeparator(msg)) {
				result = msg + " ";
			}
			else {
				result = messageWithTypeName(msg, subType);
				defaultMessage = false;
			}
		}
		if (defaultMessage) {
			result = result + (subType + " is not assignable to " + superType);
		}
		throw new IllegalArgumentException(result);
	}

	private static boolean endsWithSeparator(String msg) {
		return (msg.endsWith(":") || msg.endsWith(";") || msg.endsWith(",") || msg.endsWith("."));
	}

	private static String messageWithTypeName(String msg, @Nullable Object typeName) {
		return msg + (msg.endsWith(" ") ? "" : ": ") + typeName;
	}

	private static @Nullable String nullSafeGet(@Nullable Supplier<String> messageSupplier) {
		return (messageSupplier != null ? messageSupplier.get() : null);
	}

}<|MERGE_RESOLUTION|>--- conflicted
+++ resolved
@@ -20,14 +20,9 @@
 import java.util.Map;
 import java.util.function.Supplier;
 
-<<<<<<< HEAD
+import org.jspecify.annotations.Nullable;
+
 import org.springframework.lang.Contract;
-import org.springframework.lang.Nullable;
-=======
-import org.jspecify.annotations.Nullable;
-
-import org.springframework.lang.Contract;
->>>>>>> bf06d748
 
 /**
  * Assertion utility class that assists in validating arguments.
@@ -324,11 +319,7 @@
 	 * @throws IllegalArgumentException if the object array is {@code null} or contains no elements
 	 */
 	@Contract("null, _ -> fail")
-<<<<<<< HEAD
-	public static void notEmpty(@Nullable Object[] array, String message) {
-=======
 	public static void notEmpty(Object @Nullable [] array, String message) {
->>>>>>> bf06d748
 		if (ObjectUtils.isEmpty(array)) {
 			throw new IllegalArgumentException(message);
 		}
@@ -347,11 +338,7 @@
 	 * @since 5.0
 	 */
 	@Contract("null, _ -> fail")
-<<<<<<< HEAD
-	public static void notEmpty(@Nullable Object[] array, Supplier<String> messageSupplier) {
-=======
 	public static void notEmpty(Object @Nullable [] array, Supplier<String> messageSupplier) {
->>>>>>> bf06d748
 		if (ObjectUtils.isEmpty(array)) {
 			throw new IllegalArgumentException(nullSafeGet(messageSupplier));
 		}
