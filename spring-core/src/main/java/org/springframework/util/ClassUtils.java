--- conflicted
+++ resolved
@@ -1453,12 +1453,7 @@
 		return (result != null ? result : method);
 	}
 
-<<<<<<< HEAD
-	@Nullable
-	private static Method findInterfaceMethodIfPossible(String methodName, Class<?>[] parameterTypes,
-=======
 	private static @Nullable Method findInterfaceMethodIfPossible(String methodName, Class<?>[] parameterTypes,
->>>>>>> bf06d748
 			Class<?> startClass, Class<?> endClass, boolean requirePublicInterface) {
 
 		Class<?> current = startClass;
@@ -1499,12 +1494,7 @@
 	 * (if there is one). For {@code toString()}, it may traverse as far as {@link Object}.
 	 * @param method the method to be invoked, potentially from an implementation class
 	 * @param targetClass the target class to invoke the method on, or {@code null} if unknown
-<<<<<<< HEAD
-	 * @return the corresponding publicly accessible method, or the original method if none
-	 * found
-=======
 	 * @return the corresponding publicly accessible method, or the original method if none found
->>>>>>> bf06d748
 	 * @since 6.2
 	 * @see #getInterfaceMethodIfPossible(Method, Class)
 	 * @see #getMostSpecificMethod(Method, Class)
@@ -1528,12 +1518,7 @@
 		return (result != null ? result : method);
 	}
 
-<<<<<<< HEAD
-	@Nullable
-	private static Method findPubliclyAccessibleMethodIfPossible(
-=======
 	private static @Nullable Method findPubliclyAccessibleMethodIfPossible(
->>>>>>> bf06d748
 			String methodName, Class<?>[] parameterTypes, Class<?> declaringClass) {
 
 		Class<?> current = declaringClass.getSuperclass();
