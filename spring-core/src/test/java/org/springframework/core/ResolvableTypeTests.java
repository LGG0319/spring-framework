--- conflicted
+++ resolved
@@ -1387,8 +1387,6 @@
 		assertThat(type.hasUnresolvableGenerics()).isFalse();
 	}
 
-<<<<<<< HEAD
-=======
 	@Test  // gh-33932
 	void recursiveType() {
 		assertThat(ResolvableType.forClass(RecursiveMap.class)).isEqualTo(
@@ -1413,7 +1411,6 @@
 		assertThat(resolvableType1).isEqualTo(resolvableType2);
 	}
 
->>>>>>> bf06d748
 	@Test
 	void spr11219() throws Exception {
 		ResolvableType type = ResolvableType.forField(BaseProvider.class.getField("stuff"), BaseProvider.class);
@@ -1863,8 +1860,6 @@
 	}
 
 
-<<<<<<< HEAD
-=======
 	@SuppressWarnings("serial")
 	static class RecursiveMap extends HashMap<String, RecursiveMap> {
 	}
@@ -1875,7 +1870,6 @@
 	}
 
 
->>>>>>> bf06d748
 	private static class ResolvableTypeAssert extends AbstractAssert<ResolvableTypeAssert, ResolvableType>{
 
 		public ResolvableTypeAssert(ResolvableType actual) {
