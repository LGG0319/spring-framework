import com.github.jengelman.gradle.plugins.shadow.tasks.ShadowJar
import org.springframework.build.shadow.ShadowSource

plugins {
	id 'org.springframework.build.multiReleaseJar'
}

description = "Spring Core"

apply plugin: "kotlin"
apply plugin: "kotlinx-serialization"

multiRelease {
<<<<<<< HEAD
	targetVersions  17, 21
=======
	releaseVersions 21
>>>>>>> 8a7d20f8
}

def javapoetVersion = "1.13.0"
def objenesisVersion = "3.4"

configurations {
	java21Api.extendsFrom(api)
	java21Implementation.extendsFrom(implementation)
	javapoet
	objenesis
	graalvm
}

task javapoetRepackJar(type: ShadowJar) {
	archiveBaseName = 'spring-javapoet-repack'
	archiveVersion = javapoetVersion
	configurations = [project.configurations.javapoet]
	relocate('com.squareup.javapoet', 'org.springframework.javapoet')
}

task javapoetSource(type: ShadowSource) {
	configurations = [project.configurations.javapoet]
	relocate('com.squareup.javapoet', 'org.springframework.javapoet')
	outputDirectory = file("build/shadow-source/javapoet")
}

task javapoetSourceJar(type: Jar) {
	archiveBaseName = 'spring-javapoet-repack'
	archiveVersion = javapoetVersion
	archiveClassifier = 'sources'
	from javapoetSource
}

task objenesisRepackJar(type: ShadowJar) {
	archiveBaseName = 'spring-objenesis-repack'
	archiveVersion = objenesisVersion
	configurations = [project.configurations.objenesis]
	relocate('org.objenesis', 'org.springframework.objenesis')
}

task objenesisSource(type: ShadowSource) {
	configurations = [project.configurations.objenesis]
	relocate('org.objenesis', 'org.springframework.objenesis')
	outputDirectory = file("build/shadow-source/objenesis")
}

task objenesisSourceJar(type: Jar) {
	archiveBaseName = 'spring-objenesis-repack'
	archiveVersion = objenesisVersion
	archiveClassifier = 'sources'
	from objenesisSource
}

dependencies {
	javapoet("com.squareup:javapoet:${javapoetVersion}@jar")
	objenesis("org.objenesis:objenesis:${objenesisVersion}@jar")
	api(files(javapoetRepackJar))
	api(files(objenesisRepackJar))
	api("commons-logging:commons-logging")
	api("org.jspecify:jspecify")
	compileOnly("com.google.code.findbugs:jsr305")
	compileOnly("io.projectreactor.tools:blockhound")
	compileOnly("org.graalvm.sdk:graal-sdk")
	optional("io.micrometer:context-propagation")
	optional("io.netty:netty-buffer")
	optional("io.projectreactor:reactor-core")
	optional("io.reactivex.rxjava3:rxjava")
	optional("io.smallrye.reactive:mutiny")
	optional("net.sf.jopt-simple:jopt-simple")
	optional("org.aspectj:aspectjweaver")
	optional("org.eclipse.jetty:jetty-io")
	optional("org.jetbrains.kotlin:kotlin-reflect")
	optional("org.jetbrains.kotlin:kotlin-stdlib")
	optional("org.jetbrains.kotlinx:kotlinx-coroutines-core")
	optional("org.jetbrains.kotlinx:kotlinx-coroutines-reactor")
	testFixturesImplementation("io.projectreactor:reactor-test")
	testFixturesImplementation("org.assertj:assertj-core")
	testFixturesImplementation("org.junit.platform:junit-platform-launcher")
	testFixturesImplementation("org.junit.jupiter:junit-jupiter-api")
	testFixturesImplementation("org.junit.jupiter:junit-jupiter-params")
	testFixturesImplementation("org.xmlunit:xmlunit-assertj")
	testImplementation("com.fasterxml.jackson.core:jackson-databind")
	testImplementation("com.fasterxml.woodstox:woodstox-core")
	testImplementation("com.google.code.findbugs:jsr305")
	testImplementation("com.squareup.okhttp3:mockwebserver")
	testImplementation("io.projectreactor:reactor-test")
	testImplementation("io.projectreactor.tools:blockhound")
	testImplementation("jakarta.annotation:jakarta.annotation-api")
	testImplementation("jakarta.xml.bind:jakarta.xml.bind-api")
	testImplementation("org.jetbrains.kotlinx:kotlinx-serialization-json")
	testImplementation("org.jetbrains.kotlinx:kotlinx-coroutines-reactor")
	testImplementation("org.mockito:mockito-core")
	testImplementation("com.networknt:json-schema-validator");
	testImplementation("org.skyscreamer:jsonassert")
	testImplementation("org.xmlunit:xmlunit-assertj")
	testImplementation("org.xmlunit:xmlunit-matchers")
}

jar {
	manifest.attributes["Dependencies"] = "jdk.unsupported,org.jboss.vfs" // for WildFly (Objenesis and VfsUtils)

	dependsOn javapoetRepackJar
	from(zipTree(javapoetRepackJar.archiveFile)) {
		include "org/springframework/javapoet/**"
	}

	dependsOn objenesisRepackJar
	from(zipTree(objenesisRepackJar.archiveFile)) {
		include "org/springframework/objenesis/**"
	}
}

test {
	// Make sure the classes dir is used on the test classpath (required by ResourceTests).
	// When test fixtures are involved, the JAR is used by default.
	classpath = sourceSets.main.output.classesDirs + files(sourceSets.main.output.resourcesDir) + classpath - files(jar.archiveFile)

	// Ensure that BlockHound tests run on JDK 13+. For details, see:
	// https://github.com/reactor/BlockHound/issues/33
	jvmArgs += [
		"-XX:+AllowRedefinitionToAddDeleteMethods"
	]
}

sourcesJar {
	dependsOn javapoetSourceJar
	dependsOn objenesisSourceJar
	from javapoetSource
	from objenesisSource
}

eclipse {
	synchronizationTasks javapoetSourceJar, objenesisSourceJar
	classpath {
		file {
			whenMerged {
				def pattern = ~/\/spring-\w+-repack-/
				entries.forEach {
					if (pattern.matcher(it.path).find()) {
						def sourcesJar = it.path.replace('.jar', '-sources.jar')
						it.sourcePath = fileReference(file(sourcesJar))
					}
				}
			}
		}
	}
}

tasks['eclipse'].dependsOn(javapoetRepackJar, javapoetSourceJar, objenesisRepackJar, objenesisSourceJar)<|MERGE_RESOLUTION|>--- conflicted
+++ resolved
@@ -2,7 +2,7 @@
 import org.springframework.build.shadow.ShadowSource
 
 plugins {
-	id 'org.springframework.build.multiReleaseJar'
+	id 'me.champeau.mrjar'
 }
 
 description = "Spring Core"
@@ -11,11 +11,7 @@
 apply plugin: "kotlinx-serialization"
 
 multiRelease {
-<<<<<<< HEAD
-	targetVersions  17, 21
-=======
 	releaseVersions 21
->>>>>>> 8a7d20f8
 }
 
 def javapoetVersion = "1.13.0"
