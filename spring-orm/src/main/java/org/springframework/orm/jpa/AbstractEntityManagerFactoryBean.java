--- conflicted
+++ resolved
@@ -696,12 +696,7 @@
 		}
 
 		@Override
-<<<<<<< HEAD
-		@Nullable
-		public Object invoke(Object proxy, Method method, Object[] args) throws Throwable {
-=======
 		public @Nullable Object invoke(Object proxy, Method method, Object[] args) throws Throwable {
->>>>>>> bf06d748
 			switch (method.getName()) {
 				case "equals" -> {
 					// Only consider equal when proxies are identical.
