--- conflicted
+++ resolved
@@ -23,8 +23,6 @@
 import jakarta.persistence.PersistenceException;
 import jakarta.persistence.spi.PersistenceProvider;
 import org.jspecify.annotations.Nullable;
-
-import org.springframework.lang.Nullable;
 
 /**
  * {@link org.springframework.beans.factory.FactoryBean} that creates a JPA
@@ -92,12 +90,7 @@
 	 * @see #getJpaPropertyMap()
 	 */
 	@Override
-<<<<<<< HEAD
-	@Nullable
-	public DataSource getDataSource() {
-=======
 	public @Nullable DataSource getDataSource() {
->>>>>>> bf06d748
 		return (DataSource) getJpaPropertyMap().get(DATASOURCE_PROPERTY);
 	}
 
