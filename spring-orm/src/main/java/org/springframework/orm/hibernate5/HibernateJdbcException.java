--- conflicted
+++ resolved
@@ -50,14 +50,8 @@
 	/**
 	 * Return the SQL that led to the problem.
 	 */
-<<<<<<< HEAD
-	@Nullable
-	@SuppressWarnings("NullAway")
-	public String getSql() {
-=======
 	@SuppressWarnings("NullAway")
 	public @Nullable String getSql() {
->>>>>>> bf06d748
 		return ((JDBCException) getCause()).getSQL();
 	}
 
